/*
 * Copyright (c) 2014, 2025, Oracle and/or its affiliates. All rights reserved.
 * DO NOT ALTER OR REMOVE COPYRIGHT NOTICES OR THIS FILE HEADER.
 *
 * This code is free software; you can redistribute it and/or modify it
 * under the terms of the GNU General Public License version 2 only, as
 * published by the Free Software Foundation.  Oracle designates this
 * particular file as subject to the "Classpath" exception as provided
 * by Oracle in the LICENSE file that accompanied this code.
 *
 * This code is distributed in the hope that it will be useful, but WITHOUT
 * ANY WARRANTY; without even the implied warranty of MERCHANTABILITY or
 * FITNESS FOR A PARTICULAR PURPOSE.  See the GNU General Public License
 * version 2 for more details (a copy is included in the LICENSE file that
 * accompanied this code).
 *
 * You should have received a copy of the GNU General Public License version
 * 2 along with this work; if not, write to the Free Software Foundation,
 * Inc., 51 Franklin St, Fifth Floor, Boston, MA 02110-1301 USA.
 *
 * Please contact Oracle, 500 Oracle Parkway, Redwood Shores, CA 94065 USA
 * or visit www.oracle.com if you need additional information or have any
 * questions.
 */

import javax.tools.JavaCompiler;
import javax.tools.StandardLocation;

/**
 * Defines the implementation of the
 * {@linkplain javax.tools.ToolProvider#getSystemJavaCompiler system Java compiler}
 * and its command line equivalent, <em>{@index javac javac tool}</em>.
 *
 * <p>The {@code com.sun.source.*} packages provide the {@index "Compiler Tree API"}:
 * an API for accessing the abstract trees (ASTs) representing Java source code
 * and documentation comments, used by <em>javac</em>, <em>javadoc</em> and related tools.
 *
 * <h2 style="font-family:'DejaVu Sans Mono', monospace; font-style:italic">javac</h2>
 *
 * <p>
 * This module provides the equivalent of command-line access to <em>javac</em>
 * via the {@link java.util.spi.ToolProvider ToolProvider} and
 * {@link javax.tools.Tool} service provider interfaces (SPIs),
 * and more flexible access via the {@link javax.tools.JavaCompiler JavaCompiler}
 * SPI.</p>
 *
 * <p> Instances of the tools can be obtained by calling
 * {@link java.util.spi.ToolProvider#findFirst ToolProvider.findFirst}
 * or the {@linkplain java.util.ServiceLoader service loader} with the name
 * {@code "javac"}.
 *
 * <p>
 * In addition, instances of {@link javax.tools.JavaCompiler.CompilationTask}
 * obtained from {@linkplain javax.tools.JavaCompiler JavaCompiler} can be
 * downcast to {@link com.sun.source.util.JavacTask JavacTask} for access to
 * lower level aspects of <em>javac</em>, such as the
 * {@link com.sun.source.tree Abstract Syntax Tree} (AST).</p>
 *
 * <p>This module uses the {@link java.nio.file.spi.FileSystemProvider
 * FileSystemProvider} API to locate file system providers. In particular,
 * this means that a jar file system provider, such as that in the
 * {@code jdk.zipfs} module, must be available if the compiler is to be able
 * to read JAR files.
 *
 * <h3>Options and Environment Variables</h3>
 *
 * The full set of options and environment variables supported by <em>javac</em>
 * is given in the <a href="../../specs/man/javac.html"><em>javac Tool Guide</em></a>.
 * However, there are some restrictions when the compiler is invoked through
 * its API.
 *
 * <ul>
 *     <li><p>The {@code -J} option is not supported.
 *          Any necessary VM options must be set in the VM used to invoke the API.
 *          {@code IllegalArgumentException} will be thrown if the option
 *          is used when invoking the tool through the {@code JavaCompiler} API;
 *          an error will be reported if the option is used when invoking
 *          <em>javac</em> through the {@link java.util.spi.ToolProvider ToolProvider}
 *          or legacy {@link com.sun.tools.javac.Main Main} API.
 *
 *     <li><p>The "classpath wildcard" feature is not supported.
 *          The feature is only supported by the native launcher.
 *          When invoking the tool through its API, all necessary jar
 *          files should be included directly in the {@code --class-path}
 *          option, or the {@code CLASSPATH} environment variable.
 *          When invoking the tool through its API, all components of the
 *          class path will be taken literally, and will be ignored if there
 *          is no matching directory or file. The {@code -Xlint:paths}
 *          option can be used to generate warnings about missing components.
 *
 * </ul>
 *
 * The following restrictions apply when invoking the compiler through
 * the {@link JavaCompiler} interface.
 *
 * <ul>
 *     <li><p>Argument files (so-called @-files) are not supported.
 *          The content of any such files should be included directly
 *          in the list of options provided when invoking the tool
 *          though this API.
 *          {@code IllegalArgumentException} will be thrown if
 *          the option is used when invoking the tool through this API.
 *
 *     <li><p>The environment variable {@code JDK_JAVAC_OPTIONS} is not supported.
 *          Any options defined in the environment variable should be included
 *          directly in the list of options provided when invoking the
 *          API; any values in the environment variable will be ignored.
 *
 *     <li><p>Options that are just used to obtain information (such as
 *          {@code --help}, {@code --help-extended}, {@code --version} and
 *          {@code --full-version}) are not supported.
 *          {@link IllegalArgumentException} will be thrown if any of
 *          these options are used when invoking the tool through this API.
 *
 *      <li>Path-related options depend on the file manager being used
 *          when calling {@link JavaCompiler#getTask}. The "standard"
 *          options, such as {@code --class-path}, {@code --module-path},
 *          and so on are available when using the default file manager,
 *          or one derived from it. These options may not be available
 *          and different options may be available, when using a different
 *          file manager.
 *          {@link IllegalArgumentException} will be thrown if any option
 *          that is unknown to the tool or the file manager is used when
 *          invoking the tool through this API.
 * </ul>
 *
 * Note that the {@code CLASSPATH} environment variable <em>is</em> honored
 * when invoking the compiler through its API, although such use is discouraged.
 * An environment variable cannot be unset once a VM has been started,
 * and so it is recommended to ensure that the environment variable is not set
 * when starting a VM that will be used to invoke the compiler.
 * However, if a value has been set, any such value can be overridden by
 * using the {@code --class-path} option when invoking the compiler,
 * or setting {@link StandardLocation#CLASS_PATH} in the file manager
 * when invoking the compiler through the {@link JavaCompiler} interface.
 *
 * <h3>SuppressWarnings</h3>
 *
 * JLS {@jls 9.6.4.5} specifies a number of strings that can be used to
 * suppress warnings that may be generated by a Java compiler.
 *
 * In addition, <em>javac</em> also supports other strings that can be used
 * to suppress other kinds of warnings. The following table lists all the
 * strings that can be used with {@code @SuppressWarnings}.
 *
 * <table class="striped">
 *     <caption>Strings supported by {@code SuppressWarnings}</caption>
 * <thead>
 * <tr><th>String<th>Suppress Warnings About ...
 * </thead>
 * <tbody>
 * <tr><th scope="row">{@code auxiliaryclass}       <td>an auxiliary class that is hidden in a source file, and is used
 *                                                      from other files
 * <tr><th scope="row">{@code cast}                 <td>use of unnecessary casts
 * <tr><th scope="row">{@code classfile}            <td>issues related to classfile contents
 * <tr><th scope="row">{@code dangling-doc-comments} <td>issues related to "dangling" documentation comments,
 *                                                       not attached to a declaration
 * <tr><th scope="row">{@code deprecation}          <td>use of deprecated items
 * <tr><th scope="row">{@code dep-ann}              <td>items marked as deprecated in a documentation comment but not
 *                                                      using the {@code @Deprecated} annotation
 * <tr><th scope="row">{@code divzero}              <td>division by constant integer {@code 0}
 * <tr><th scope="row">{@code empty}                <td>empty statement after {@code if}
 * <tr><th scope="row">{@code exports}              <td>issues regarding module exports
 * <tr><th scope="row">{@code fallthrough}          <td>falling through from one case of a {@code switch} statement to
 *                                                      the next
 * <tr><th scope="row">{@code finally}              <td>{@code finally} clauses that do not terminate normally
 * <tr><th scope="row">{@code identity}             <td>use of a value-based class where an identity class is expected
 * <tr><th scope="row">{@code incubating}           <td>use of incubating modules
 * <tr><th scope="row">{@code lossy-conversions}    <td>possible lossy conversions in compound assignment
 * <tr><th scope="row">{@code missing-explicit-ctor} <td>missing explicit constructors in public and protected classes
 *                                                      in exported packages
 * <tr><th scope="row">{@code module}               <td>module system related issues
 * <tr><th scope="row">{@code opens}                <td>issues regarding module opens
 * <tr><th scope="row">{@code overloads}            <td>issues regarding method overloads
 * <tr><th scope="row">{@code overrides}            <td>issues regarding method overrides
 * <tr><th scope="row">{@code path}                 <td>invalid path elements on the command line
 * <tr><th scope="row">{@code preview}              <td>use of preview language features
 * <tr><th scope="row">{@code rawtypes}             <td>use of raw types
 * <tr><th scope="row">{@code removal}              <td>use of API that has been marked for removal
 * <tr><th scope="row">{@code restricted}           <td>use of restricted methods
 * <tr><th scope="row">{@code requires-automatic}   <td>use of automatic modules in the {@code requires} clauses
 * <tr><th scope="row">{@code requires-transitive-automatic} <td>automatic modules in {@code requires transitive}
 * <tr><th scope="row">{@code serial}               <td>{@link java.base/java.io.Serializable Serializable} classes
 *                                                      that do not have a {@code serialVersionUID} field, or other
 *                                                      suspect declarations in {@code Serializable} and
 *                                                      {@link java.base/java.io.Externalizable Externalizable} classes
 *                                                      and interfaces
 * <tr><th scope="row">{@code static}               <td>accessing a static member using an instance
 * <tr><th scope="row">{@code strictfp}             <td>unnecessary use of the {@code strictfp} modifier
<<<<<<< HEAD
 * <tr><th scope="row">{@code suppression}          <td>unnecessary suppressions in {@code @SuppressWarnings} annotations
 * <tr><th scope="row">{@code synchronization}      <td>synchronization attempts on instances of value-based classes
=======
 * <tr><th scope="row">{@code synchronization}      <td>synchronization attempts on instances of value-based classes;
 *                                                      this key is a deprecated alias for {@code identity}, which has
 *                                                      the same uses and effects. Users are encouraged to use the
 *                                                      {@code identity} category for all future and existing uses of
 *                                                      {@code synchronization}
>>>>>>> a63e3d66
 * <tr><th scope="row">{@code text-blocks}          <td>inconsistent white space characters in text block indentation
 * <tr><th scope="row">{@code this-escape}          <td>superclass constructor leaking {@code this} before subclass initialized
 * <tr><th scope="row">{@code try}                  <td>issues relating to use of {@code try} blocks
 *                                                      (that is, try-with-resources)
 * <tr><th scope="row">{@code unchecked}            <td>unchecked operations
 * <tr><th scope="row">{@code varargs}              <td>potentially unsafe vararg methods
 * <tr><th scope="row">{@code doclint:accessibility} <td>accessibility issues found in documentation comments
 * <tr><th scope="row">{@code doclint:all}          <td>all issues found in documentation comments
 * <tr><th scope="row">{@code doclint:html}         <td>HTML issues found in documentation comments
 * <tr><th scope="row">{@code doclint:missing}      <td>missing items in documentation comments
 * <tr><th scope="row">{@code doclint:reference}    <td>reference issues found in documentation comments
 * <tr><th scope="row">{@code doclint:syntax}       <td>syntax issues found in documentation comments
 * </tbody>
 * </table>
 *
 * @toolGuide javac
 *
 * @provides java.util.spi.ToolProvider
 *     Use {@link java.util.spi.ToolProvider#findFirst ToolProvider.findFirst("javac")}
 *     to obtain an instance of a {@code ToolProvider} that provides the equivalent
 *     of command-line access to the {@code javac} tool.
 * @provides com.sun.tools.javac.platform.PlatformProvider
 * @provides javax.tools.JavaCompiler
 * @provides javax.tools.Tool
 *
 * @uses javax.annotation.processing.Processor
 * @uses com.sun.source.util.Plugin
 * @uses com.sun.tools.javac.platform.PlatformProvider
 *
 * @moduleGraph
 * @since 9
 */
module jdk.compiler {
    requires transitive java.compiler;
    requires jdk.internal.opt;
    requires jdk.zipfs;

    exports com.sun.source.doctree;
    exports com.sun.source.tree;
    exports com.sun.source.util;
    exports com.sun.tools.javac;

    exports com.sun.tools.doclint to
        jdk.javadoc;
    exports com.sun.tools.javac.api to
        jdk.javadoc,
        jdk.jshell,
        jdk.internal.md;
    exports com.sun.tools.javac.resources to
        jdk.jshell;
    exports com.sun.tools.javac.code to
        jdk.javadoc,
        jdk.jshell;
    exports com.sun.tools.javac.comp to
        jdk.javadoc,
        jdk.jshell;
    exports com.sun.tools.javac.file to
        jdk.jdeps,
        jdk.javadoc;
    exports com.sun.tools.javac.jvm to
        jdk.javadoc;
    exports com.sun.tools.javac.main to
        jdk.javadoc,
        jdk.jshell;
    exports com.sun.tools.javac.model to
        jdk.javadoc;
    exports com.sun.tools.javac.parser to
        jdk.jshell,
        jdk.internal.md;
    exports com.sun.tools.javac.platform to
        jdk.jdeps,
        jdk.javadoc;
    exports com.sun.tools.javac.tree to
        jdk.javadoc,
        jdk.jshell,
        jdk.internal.md;
    exports com.sun.tools.javac.util to
        jdk.jdeps,
        jdk.javadoc,
        jdk.jshell,
        jdk.internal.md;

    uses javax.annotation.processing.Processor;
    uses com.sun.source.util.Plugin;
    uses com.sun.tools.doclint.DocLint;
    uses com.sun.tools.javac.platform.PlatformProvider;
    uses com.sun.tools.javac.api.JavacTrees.DocCommentTreeTransformer;

    provides java.util.spi.ToolProvider with
        com.sun.tools.javac.main.JavacToolProvider;

    provides com.sun.tools.javac.platform.PlatformProvider with
        com.sun.tools.javac.platform.JDKPlatformProvider;

    provides javax.tools.JavaCompiler with
        com.sun.tools.javac.api.JavacTool;

    provides javax.tools.Tool with
        com.sun.tools.javac.api.JavacTool;
}
<|MERGE_RESOLUTION|>--- conflicted
+++ resolved
@@ -187,16 +187,12 @@
  *                                                      and interfaces
  * <tr><th scope="row">{@code static}               <td>accessing a static member using an instance
  * <tr><th scope="row">{@code strictfp}             <td>unnecessary use of the {@code strictfp} modifier
-<<<<<<< HEAD
  * <tr><th scope="row">{@code suppression}          <td>unnecessary suppressions in {@code @SuppressWarnings} annotations
- * <tr><th scope="row">{@code synchronization}      <td>synchronization attempts on instances of value-based classes
-=======
  * <tr><th scope="row">{@code synchronization}      <td>synchronization attempts on instances of value-based classes;
  *                                                      this key is a deprecated alias for {@code identity}, which has
  *                                                      the same uses and effects. Users are encouraged to use the
  *                                                      {@code identity} category for all future and existing uses of
  *                                                      {@code synchronization}
->>>>>>> a63e3d66
  * <tr><th scope="row">{@code text-blocks}          <td>inconsistent white space characters in text block indentation
  * <tr><th scope="row">{@code this-escape}          <td>superclass constructor leaking {@code this} before subclass initialized
  * <tr><th scope="row">{@code try}                  <td>issues relating to use of {@code try} blocks
