#
# Copyright (c) 1999, 2025, Oracle and/or its affiliates. All rights reserved.
# DO NOT ALTER OR REMOVE COPYRIGHT NOTICES OR THIS FILE HEADER.
#
# This code is free software; you can redistribute it and/or modify it
# under the terms of the GNU General Public License version 2 only, as
# published by the Free Software Foundation.  Oracle designates this
# particular file as subject to the "Classpath" exception as provided
# by Oracle in the LICENSE file that accompanied this code.
#
# This code is distributed in the hope that it will be useful, but WITHOUT
# ANY WARRANTY; without even the implied warranty of MERCHANTABILITY or
# FITNESS FOR A PARTICULAR PURPOSE.  See the GNU General Public License
# version 2 for more details (a copy is included in the LICENSE file that
# accompanied this code).
#
# You should have received a copy of the GNU General Public License version
# 2 along with this work; if not, write to the Free Software Foundation,
# Inc., 51 Franklin St, Fifth Floor, Boston, MA 02110-1301 USA.
#
# Please contact Oracle, 500 Oracle Parkway, Redwood Shores, CA 94065 USA
# or visit www.oracle.com if you need additional information or have any
# questions.
#

## tool

javac.description=read Java class and interface definitions and compile them into bytecode and class files

## standard options

javac.opt.g=\
    Generate all debugging info
javac.opt.g.none=\
    Generate no debugging info
javac.opt.g.lines.vars.source=\
    Generate only some debugging info
javac.opt.nowarn=\
    Generate only mandatory warnings
javac.opt.verbose=\
    Output messages about what the compiler is doing
javac.opt.deprecation=\
    Output source locations where deprecated APIs are used
javac.opt.classpath=\
    Specify where to find user class files and annotation processors
javac.opt.modulepath=\
    Specify where to find application modules
javac.opt.sourcepath=\
    Specify where to find input source files
javac.opt.m=\
    Compile only the specified module(s), check timestamps
javac.opt.modulesourcepath=\
    Specify where to find input source files for multiple modules
javac.opt.bootclasspath=\
    Override location of bootstrap class files
javac.opt.system=\
    Override location of system modules
javac.opt.upgrademodulepath=\
    Override location of upgradeable modules
javac.opt.endorseddirs=\
    Override location of endorsed standards path
javac.opt.extdirs=\
    Override location of installed extensions
javac.opt.processorpath=\
    Specify where to find annotation processors
javac.opt.processormodulepath=\
    Specify a module path where to find annotation processors
javac.opt.processor=\
    Names of the annotation processors to run;\n\
    bypasses default discovery process
javac.opt.parameters=\
    Generate metadata for reflection on method parameters
javac.opt.proc.none.only=\
    Control whether annotation processing and/or compilation is done.
javac.opt.d=\
    Specify where to place generated class files
javac.opt.sourceDest=\
    Specify where to place generated source files
javac.opt.headerDest=\
    Specify where to place generated native header files
javac.opt.J=\
    Pass <flag> directly to the runtime system
javac.opt.encoding=\
    Specify character encoding used by source files
javac.opt.profile=\
    Check that API used is available in the specified profile.\n\
    This option is deprecated and may be removed in a future release.
javac.opt.target=\
    Generate class files suitable for the specified Java SE release.\n\
    Supported releases: \n    {0}
javac.opt.release=\
    Compile for the specified Java SE release.\n\
    Supported releases: \n    {0}
javac.opt.source=\
    Provide source compatibility with the specified Java SE release.\n\
    Supported releases: \n    {0}
javac.opt.Werror=\
    Terminate compilation if warnings occur
javac.opt.A=\
    Options to pass to annotation processors
javac.opt.implicit=\
    Specify whether to generate class files for implicitly referenced files
javac.opt.pkginfo=\
    Specify handling of package-info files
javac.opt.multi-release=\
    Specify which release to use in multi-release jars
javac.opt.arg.class=\
    <class>
javac.opt.arg.class.list=\
    <class1>[,<class2>,<class3>...]
javac.opt.arg.flag=\
    <flag>
javac.opt.arg.key.equals.value=\
    key[=value]
javac.opt.arg.path=\
    <path>
javac.opt.arg.mspath=\
    <module-source-path>
javac.opt.arg.m=\
    <module>(,<module>)*
javac.opt.arg.jdk=\
    <jdk>|none
javac.opt.arg.dirs=\
    <dirs>
javac.opt.arg.directory=\
    <directory>
javac.opt.arg.encoding=\
    <encoding>
javac.opt.arg.profile=\
    <profile>
javac.opt.arg.release=\
    <release>
javac.opt.arg.number=\
    <number>
javac.opt.plugin=\
    Name and optional arguments for a plug-in to be run
javac.opt.arg.plugin=\
    "name args"
javac.opt.arg.multi-release=\
    <release>
javac.opt.arg.default.module.for.created.files=\
    <module-name>

## extended options

javac.opt.maxerrs=\
    Set the maximum number of errors to print
javac.opt.maxwarns=\
    Set the maximum number of warnings to print
javac.opt.nogj=\
    Don''t accept generics in the language
javac.opt.moreinfo=\
    Print extended information for type variables
javac.opt.printsearch=\
    Print information where classfiles are searched
javac.opt.prompt=\
    Stop after each error
javac.opt.s=\
    Emit java sources instead of classfiles
javac.opt.version=\
    Version information
javac.opt.arg.pathname=\
    <pathname>
javac.opt.arg.file=\
    <filename>
javac.opt.Xbootclasspath.p=\
    Prepend to the bootstrap class path
javac.opt.Xbootclasspath.a=\
    Append to the bootstrap class path
javac.opt.Xlint=\
    Enable recommended warning categories
javac.opt.Xlint.all=\
    Enable all warning categories
javac.opt.Xlint.none=\
    Disable all warning categories
#L10N: do not localize: -Xlint
javac.opt.arg.Xlint=\
    <key>(,<key>)*
javac.opt.Xlint.custom=\
    Warning categories to enable or disable, separated by comma.\n\
    Precede a key by ''-'' to disable the specified warning.\n\
    Use --help-lint to see the supported keys.
javac.opt.Xlint.desc.auxiliaryclass=\
    Warn about an auxiliary class that is hidden in a source file, and is used from other files.

javac.opt.Xlint.desc.cast=\
    Warn about use of unnecessary casts.

javac.opt.Xlint.desc.classfile=\
    Warn about issues related to classfile contents.

javac.opt.Xlint.desc.dangling-doc-comments=\
    Warn about dangling documentation comments, not attached to any declaration.

javac.opt.Xlint.desc.missing-explicit-ctor=\
    Warn about missing explicit constructors in public and protected classes in exported packages.

javac.opt.Xlint.desc.deprecation=\
    Warn about use of deprecated items.

javac.opt.Xlint.desc.dep-ann=\
    Warn about items marked as deprecated in JavaDoc but not using the @Deprecated annotation.

javac.opt.Xlint.desc.divzero=\
    Warn about division by constant integer 0.

javac.opt.Xlint.desc.empty=\
    Warn about empty statement after if.

javac.opt.Xlint.desc.exports=\
    Warn about issues regarding module exports.

javac.opt.Xlint.desc.fallthrough=\
    Warn about falling through from one case of a switch statement to the next.

javac.opt.Xlint.desc.finally=\
    Warn about finally clauses that do not terminate normally.

javac.opt.Xlint.desc.incubating=\
    Warn about use of incubating modules.

javac.opt.Xlint.desc.lossy-conversions=\
    Warn about possible lossy conversions in compound assignment.

javac.opt.Xlint.desc.module=\
    Warn about module system related issues.

javac.opt.Xlint.desc.opens=\
    Warn about issues regarding module opens.

javac.opt.Xlint.desc.options=\
    Warn about issues relating to use of command line options.

javac.opt.Xlint.desc.output-file-clash=\
    Warn when an output file is overwritten during compilation. This can occur, for example,\n\
\                         on case-insensitive filesystems. Covers class files, native header files, and source files.

javac.opt.Xlint.desc.overloads=\
    Warn about issues regarding method overloads.

javac.opt.Xlint.desc.overrides=\
    Warn about issues regarding method overrides.

javac.opt.Xlint.desc.path=\
    Warn about invalid path elements on the command line.

javac.opt.Xlint.desc.processing=\
    Warn about issues regarding annotation processing.

javac.opt.Xlint.desc.rawtypes=\
    Warn about use of raw types.

javac.opt.Xlint.desc.removal=\
    Warn about use of API that has been marked for removal.

javac.opt.Xlint.desc.requires-automatic=\
    Warn about use of automatic modules in the requires clauses.

javac.opt.Xlint.desc.requires-transitive-automatic=\
    Warn about automatic modules in requires transitive.

javac.opt.Xlint.desc.serial=\
    Warn about Serializable classes that do not have a serialVersionUID field. \n\
\                         Also warn about other suspect declarations in Serializable and Externalizable classes and interfaces.

javac.opt.Xlint.desc.static=\
    Warn about accessing a static member using an instance.

javac.opt.Xlint.desc.strictfp=\
    Warn about unnecessary use of the strictfp modifier.

javac.opt.Xlint.desc.text-blocks=\
    Warn about inconsistent white space characters in text block indentation.

javac.opt.Xlint.desc.this-escape=\
    Warn when a constructor invokes a method that could be overriden in an external subclass.\n\
\                         Such a method would execute before the subclass constructor completes its initialization.

javac.opt.Xlint.desc.try=\
    Warn about issues relating to use of try blocks (i.e. try-with-resources).

javac.opt.Xlint.desc.unchecked=\
    Warn about unchecked operations.

javac.opt.Xlint.desc.varargs=\
    Warn about potentially unsafe vararg methods.

javac.opt.Xlint.desc.preview=\
    Warn about use of preview language features.

javac.opt.Xlint.desc.restricted=\
    Warn about use of restricted methods.

<<<<<<< HEAD
javac.opt.Xlint.desc.synchronization=\
    Warn about synchronization attempts on instances of value-based classes.\n\
    Superseded by the `identity` warning category which has the same uses and\n\
    effects. Users are encouraged to use the `identity` category for all future\n\
    an existing uses of `synchronization`.

=======
>>>>>>> 17695d60
javac.opt.Xlint.desc.identity=\
    Warn about uses of value-based classes where an identity class is expected.

javac.opt.Xdoclint=\
    Enable recommended checks for problems in javadoc comments
# L10N: do not localize: all none
javac.opt.Xdoclint.subopts = \
    (all|none|[-]<group>)[/<access>]

# L10N: do not localize: accessibility html missing reference syntax
# L10N: do not localize: public protected package private
javac.opt.Xdoclint.custom=\
    Enable or disable specific checks for problems in javadoc comments,\n\
    where <group> is one of accessibility, html, missing, reference,\n\
    or syntax, and <access> is one of public, protected, package,\n\
    or private.

javac.opt.Xdoclint.package.args = \
    [-]<packages>(,[-]<package>)*

javac.opt.Xdoclint.package.desc=\
    Enable or disable checks in specific packages. Each <package> is either\n\
    a qualified package name or a package name prefix followed by ''.*'',\n\
    which expands to all sub-packages of the given package. Each <package>\n\
    can be prefixed with ''-'' to disable checks for the specified package(s).

javac.opt.Xstdout=\
    Redirect standard output
javac.opt.X=\
    Print help on extra options
javac.opt.help=\
    Print this help message
javac.opt.help.lint=\
    Print the supported keys for -Xlint
javac.opt.help.lint.header=\
    The supported keys for -Xlint are:
javac.opt.print=\
    Print out a textual representation of specified types
javac.opt.printRounds=\
    Print information about rounds of annotation processing
javac.opt.printProcessorInfo=\
    Print information about which annotations a processor\n\
    is asked to process
javac.opt.userpathsfirst=\
    Search classpath and sourcepath for classes before the bootclasspath instead of after
javac.opt.prefer=\
    Specify which file to read when both a source file and class file\n\
    are found for an implicitly compiled class
javac.opt.preview=\
    Enable preview language features.\n\
    To be used in conjunction with either -source or --release.
javac.opt.AT=\
    Read options and filenames from file
javac.opt.diags=\
    Select a diagnostic mode
javac.opt.addExports=\
    Specify a package to be considered as exported from its\n\
    defining module to additional modules, or to all unnamed modules\n\
    if <other-module> is ALL-UNNAMED.
javac.opt.arg.addExports=\
    <module>/<package>=<other-module>(,<other-module>)*
javac.opt.addReads=\
    Specify additional modules to be considered as required by\n\
    a given module; <other-module> may be ALL-UNNAMED to require\n\
    the unnamed module.
javac.opt.arg.addReads=\
    <module>=<other-module>(,<other-module>)*
javac.opt.patch=\
    Override or augment a module with classes and resources\n\
    in JAR files or directories
javac.opt.arg.patch=\
    <module>=<file>(:<file>)*
javac.opt.addmods=\
    Root modules to resolve in addition to the initial modules,\n\
    or all modules on the module path if <module> is ALL-MODULE-PATH.
javac.opt.arg.addmods=\
    <module>(,<module>)*
javac.opt.limitmods=\
    Limit the universe of observable modules
javac.opt.arg.limitmods=\
    <module>(,<module>)*
javac.opt.module.version=\
    Specify version of modules that are being compiled
javac.opt.arg.module.version=\
    <version>
javac.opt.inherit_runtime_environment=\
    Inherit module system configuration options from the runtime environment.
javac.opt.default.module.for.created.files=\
    Fallback target module for files created by annotation processors,\n\
    if none specified or inferred.
javac.opt.lineDocComments=\
    Disable support for documentation comments with lines beginning ''///''

## messages

javac.msg.usage.header=\
Usage: {0} <options> <source files>\n\
where possible options include:

javac.msg.usage=\
    Usage: {0} <options> <source files>\n\
    use --help for a list of possible options

javac.msg.usage.nonstandard.footer=\
These extra options are subject to change without notice.

javac.msg.bug=\
An exception has occurred in the compiler ({0}). \
Please file a bug against the Java compiler via the Java bug reporting page (https://bugreport.java.com) \
after checking the Bug Database (https://bugs.java.com) for duplicates. \
Include your program, the following diagnostic, and the parameters passed to the Java compiler in your report. Thank you.

javac.msg.io=\
\n\nAn input/output error occurred.\n\
Consult the following stack trace for details.\n

javac.msg.proc.annotation.uncaught.exception=\
\n\nAn annotation processor threw an uncaught exception.\n\
Consult the following stack trace for details.\n

javac.msg.plugin.uncaught.exception=\
\n\nA plugin threw an uncaught exception.\n\
Consult the following stack trace for details.\n

javac.msg.resource=\
\n\nThe system is out of resources.\n\
Consult the following stack trace for details.\n

javac.version={0} {1}
javac.fullVersion={0} full version "{1}"

javac.msg.parameters.output=\
printing javac parameters to: {0}

javac.msg.parameters.output.error=\
error while trying to print javac parameters to: {0}, parameters will follow:<|MERGE_RESOLUTION|>--- conflicted
+++ resolved
@@ -291,15 +291,12 @@
 javac.opt.Xlint.desc.restricted=\
     Warn about use of restricted methods.
 
-<<<<<<< HEAD
 javac.opt.Xlint.desc.synchronization=\
     Warn about synchronization attempts on instances of value-based classes.\n\
-    Superseded by the `identity` warning category which has the same uses and\n\
-    effects. Users are encouraged to use the `identity` category for all future\n\
-    an existing uses of `synchronization`.
-
-=======
->>>>>>> 17695d60
+    This key is a deprecated alias for ''identity'', which has the same uses and\n\
+    effects. Users are encouraged to use the ''identity'' category for all future\n\
+    and existing uses of ''synchronization''.
+
 javac.opt.Xlint.desc.identity=\
     Warn about uses of value-based classes where an identity class is expected.
 
