/*
 * Copyright (c) 1999, 2025, Oracle and/or its affiliates. All rights reserved.
 * DO NOT ALTER OR REMOVE COPYRIGHT NOTICES OR THIS FILE HEADER.
 *
 * This code is free software; you can redistribute it and/or modify it
 * under the terms of the GNU General Public License version 2 only, as
 * published by the Free Software Foundation.  Oracle designates this
 * particular file as subject to the "Classpath" exception as provided
 * by Oracle in the LICENSE file that accompanied this code.
 *
 * This code is distributed in the hope that it will be useful, but WITHOUT
 * ANY WARRANTY; without even the implied warranty of MERCHANTABILITY or
 * FITNESS FOR A PARTICULAR PURPOSE.  See the GNU General Public License
 * version 2 for more details (a copy is included in the LICENSE file that
 * accompanied this code).
 *
 * You should have received a copy of the GNU General Public License version
 * 2 along with this work; if not, write to the Free Software Foundation,
 * Inc., 51 Franklin St, Fifth Floor, Boston, MA 02110-1301 USA.
 *
 * Please contact Oracle, 500 Oracle Parkway, Redwood Shores, CA 94065 USA
 * or visit www.oracle.com if you need additional information or have any
 * questions.
 */

package com.sun.tools.javac.util;

import java.io.*;
import java.util.Arrays;
import java.util.Comparator;
import java.util.EnumMap;
import java.util.HashSet;
import java.util.Map;
import java.util.Queue;
import java.util.Set;
import java.util.function.Predicate;

import javax.tools.DiagnosticListener;
import javax.tools.JavaFileObject;

import com.sun.tools.javac.api.DiagnosticFormatter;
import com.sun.tools.javac.main.Main;
import com.sun.tools.javac.main.Option;
import com.sun.tools.javac.tree.EndPosTable;
import com.sun.tools.javac.util.JCDiagnostic.DiagnosticFlag;
import com.sun.tools.javac.util.JCDiagnostic.DiagnosticInfo;
import com.sun.tools.javac.util.JCDiagnostic.DiagnosticPosition;
import com.sun.tools.javac.util.JCDiagnostic.DiagnosticType;

import static com.sun.tools.javac.main.Option.*;

/** A class for error logs. Reports errors and warnings, and
 *  keeps track of error numbers and positions.
 *
 *  <p><b>This is NOT part of any supported API.
 *  If you write code that depends on this, you do so at your own risk.
 *  This code and its internal interfaces are subject to change or
 *  deletion without notice.</b>
 */
public class Log extends AbstractLog {
    /** The context key for the log. */
    public static final Context.Key<Log> logKey = new Context.Key<>();

    /** The context key for the standard output PrintWriter. */
    public static final Context.Key<PrintWriter> outKey = new Context.Key<>();

    /** The context key for the diagnostic PrintWriter. */
    public static final Context.Key<PrintWriter> errKey = new Context.Key<>();

    /* TODO: Should unify this with prefix handling in JCDiagnostic.Factory. */
    public enum PrefixKind {
        JAVAC("javac."),
        COMPILER_MISC("compiler.misc.");
        PrefixKind(String v) {
            value = v;
        }
        public String key(String k) {
            return value + k;
        }
        final String value;
    }

    /**
     * DiagnosticHandler's provide the initial handling for diagnostics.
     * When a diagnostic handler is created and has been initialized, it
     * should install itself as the current diagnostic handler. When a
     * client has finished using a handler, the client should call
     * {@code log.removeDiagnosticHandler();}
     *
     * Note that javax.tools.DiagnosticListener (if set) is called later in the
     * diagnostic pipeline.
     */
    public abstract static class DiagnosticHandler {
        /**
         * The previously installed diagnostic handler.
         */
        protected DiagnosticHandler prev;

        /**
         * Install this diagnostic handler as the current one,
         * recording the previous one.
         */
        protected void install(Log log) {
            prev = log.diagnosticHandler;
            log.diagnosticHandler = this;
        }

        /**
         * Handle a diagnostic.
         */
        public abstract void report(JCDiagnostic diag);
    }

    /**
     * A DiagnosticHandler that discards all diagnostics.
     */
    public static class DiscardDiagnosticHandler extends DiagnosticHandler {
        @SuppressWarnings("this-escape")
        public DiscardDiagnosticHandler(Log log) {
            install(log);
        }

        @Override
        public void report(JCDiagnostic diag) { }
    }

    /**
     * A DiagnosticHandler that can defer some or all diagnostics,
     * by buffering them for later examination and/or reporting.
     * If a diagnostic is not deferred, or is subsequently reported
     * with reportAllDiagnostics(), it will be reported to the previously
     * active diagnostic handler.
     */
    public static class DeferredDiagnosticHandler extends DiagnosticHandler {
        private Queue<JCDiagnostic> deferred = new ListBuffer<>();
        private final Predicate<JCDiagnostic> filter;

        public DeferredDiagnosticHandler(Log log) {
            this(log, null);
        }

        @SuppressWarnings("this-escape")
        public DeferredDiagnosticHandler(Log log, Predicate<JCDiagnostic> filter) {
            this.filter = filter;
            install(log);
        }

        @Override
        public void report(JCDiagnostic diag) {
            if (!diag.isFlagSet(JCDiagnostic.DiagnosticFlag.NON_DEFERRABLE) &&
                (filter == null || filter.test(diag))) {
                deferred.add(diag);
            } else {
                prev.report(diag);
            }
        }

        public Queue<JCDiagnostic> getDiagnostics() {
            return deferred;
        }

        /** Report all deferred diagnostics. */
        public void reportDeferredDiagnostics() {
            reportDeferredDiagnostics(d -> true);
        }

        /** Report selected deferred diagnostics. */
        public void reportDeferredDiagnostics(Predicate<JCDiagnostic> accepter) {
            JCDiagnostic d;
            while ((d = deferred.poll()) != null) {
                if (accepter.test(d))
                    prev.report(d);
            }
            deferred = null; // prevent accidental ongoing use
        }

        /** Report selected deferred diagnostics. */
        public void reportDeferredDiagnostics(Comparator<JCDiagnostic> order) {
            JCDiagnostic[] diags = deferred.toArray(s -> new JCDiagnostic[s]);
            Arrays.sort(diags, order);
            for (JCDiagnostic d : diags) {
                prev.report(d);
            }
            deferred = null; // prevent accidental ongoing use
        }
    }

    public enum WriterKind { NOTICE, WARNING, ERROR, STDOUT, STDERR }

    private final Map<WriterKind, PrintWriter> writers;

    /** The maximum number of errors/warnings that are reported.
     */
    protected int MaxErrors;
    protected int MaxWarnings;

    /** Switch: prompt user on each error.
     */
    public boolean promptOnError;

    /** Switch: emit warning messages.
     */
    public boolean emitWarnings;

    /** Switch: suppress note messages.
     */
    public boolean suppressNotes;

    /** Print stack trace on errors?
     */
    public boolean dumpOnError;

    /**
     * Diagnostic listener, if provided through programmatic
     * interface to javac (JSR 199).
     */
    protected DiagnosticListener<? super JavaFileObject> diagListener;

    /**
     * Formatter for diagnostics.
     */
    private DiagnosticFormatter<JCDiagnostic> diagFormatter;

    /**
     * Keys for expected diagnostics.
     */
    public Set<String> expectDiagKeys;

    /**
     * Set to true if a compressed diagnostic is reported
     */
    public boolean compressedOutput;

    /**
     * JavacMessages object used for localization.
     */
    private JavacMessages messages;

    /**
     * Handler for initial dispatch of diagnostics.
     */
    private DiagnosticHandler diagnosticHandler;

    /** Get the Log instance for this context. */
    public static Log instance(Context context) {
        Log instance = context.get(logKey);
        if (instance == null)
            instance = new Log(context);
        return instance;
    }

    /**
     * Register a Context.Factory to create a Log.
     */
    public static void preRegister(Context context, PrintWriter w) {
        context.put(Log.class, (Context.Factory<Log>) (c -> new Log(c, w)));
    }

    /**
     * Construct a log with default settings.
     * If no streams are set in the context, the log will be initialized to use
     * System.out for normal output, and System.err for all diagnostic output.
     * If one stream is set in the context, with either Log.outKey or Log.errKey,
     * it will be used for all output.
     * Otherwise, the log will be initialized to use both streams found in the context.
     */
    @SuppressWarnings("this-escape")
    protected Log(Context context) {
        this(context, initWriters(context));
    }

    /**
     * Initialize a map of writers based on values found in the context
     * @param context the context in which to find writers to use
     * @return a map of writers
     */
    private static Map<WriterKind, PrintWriter> initWriters(Context context) {
        PrintWriter out = context.get(outKey);
        PrintWriter err = context.get(errKey);
        if (out == null && err == null) {
            out = new PrintWriter(System.out, true);
            err = new PrintWriter(System.err, true);
            return initWriters(out, err);
        } else if (out == null || err == null) {
            PrintWriter pw = (out != null) ? out : err;
            return initWriters(pw, pw);
        } else {
            return initWriters(out, err);
        }
    }

    /**
     * Construct a log with all output sent to a single output stream.
     */
    @SuppressWarnings("this-escape")
    protected Log(Context context, PrintWriter writer) {
        this(context, initWriters(writer, writer));
    }

    /**
     * Construct a log.
     * The log will be initialized to use stdOut for normal output, and stdErr
     * for all diagnostic output.
     */
    @SuppressWarnings("this-escape")
    protected Log(Context context, PrintWriter out, PrintWriter err) {
        this(context, initWriters(out, err));
    }

    /**
     * Initialize a writer map for a stream for normal output, and a stream for diagnostics.
     * @param out a stream to be used for normal output
     * @param err a stream to be used for diagnostic messages, such as errors, warnings, etc
     * @return a map of writers
     */
    private static Map<WriterKind, PrintWriter> initWriters(PrintWriter out, PrintWriter err) {
        Map<WriterKind, PrintWriter> writers = new EnumMap<>(WriterKind.class);
        writers.put(WriterKind.ERROR, err);
        writers.put(WriterKind.WARNING, err);
        writers.put(WriterKind.NOTICE, err);

        writers.put(WriterKind.STDOUT, out);
        writers.put(WriterKind.STDERR, err);

        return writers;
    }

    /**
     * Creates a log.
     * @param context the context in which the log should be registered
     * @param writers a map of writers that can be accessed by the kind of writer required
     */
    private Log(Context context, Map<WriterKind, PrintWriter> writers) {
        super(JCDiagnostic.Factory.instance(context));
        context.put(logKey, this);
        this.writers = writers;

        @SuppressWarnings("unchecked") // FIXME
        DiagnosticListener<? super JavaFileObject> dl =
            context.get(DiagnosticListener.class);
        this.diagListener = dl;

        diagnosticHandler = new DefaultDiagnosticHandler();

        messages = JavacMessages.instance(context);
        messages.add(Main.javacBundleName);

<<<<<<< HEAD
        Options.instance(context).whenReady(this::initOptions);
=======
        // Initialize fields configured by Options that we may need before it is ready
        this.emitWarnings = true;
        this.MaxErrors = getDefaultMaxErrors();
        this.MaxWarnings = getDefaultMaxWarnings();
        this.diagFormatter = new BasicDiagnosticFormatter(messages);

        // Once Options is ready, complete the initialization
        final Options options = Options.instance(context);
        options.whenReady(this::initOptions);
>>>>>>> a4c4e9f7
    }
    // where
        private void initOptions(Options options) {
            this.dumpOnError = options.isSet(DOE);
            this.promptOnError = options.isSet(PROMPT);
            this.emitWarnings = options.isUnset(XLINT_CUSTOM, "none");
            this.suppressNotes = options.isSet("suppressNotes");
            this.MaxErrors = getIntOption(options, XMAXERRS, getDefaultMaxErrors());
            this.MaxWarnings = getIntOption(options, XMAXWARNS, getDefaultMaxWarnings());

            boolean rawDiagnostics = options.isSet("rawDiagnostics");
            this.diagFormatter = rawDiagnostics ? new RawDiagnosticFormatter(options) :
                                                  new BasicDiagnosticFormatter(options, messages);

            String ek = options.get("expectKeys");
            if (ek != null)
                expectDiagKeys = new HashSet<>(Arrays.asList(ek.split(", *")));
        }

        private int getIntOption(Options options, Option option, int defaultValue) {
            String s = options.get(option);
            try {
                if (s != null) {
                    int n = Integer.parseInt(s);
                    return (n <= 0 ? Integer.MAX_VALUE : n);
                }
            } catch (NumberFormatException e) {
                // silently ignore ill-formed numbers
            }
            return defaultValue;
        }

        /** Default value for -Xmaxerrs.
         */
        protected int getDefaultMaxErrors() {
            return 100;
        }

        /** Default value for -Xmaxwarns.
         */
        protected int getDefaultMaxWarnings() {
            return 100;
        }

    /** The number of errors encountered so far.
     */
    public int nerrors = 0;

    /** The number of warnings encountered so far.
     */
    public int nwarnings = 0;

    /** The number of errors encountered after MaxErrors was reached.
     */
    public int nsuppressederrors = 0;

    /** The number of warnings encountered after MaxWarnings was reached.
     */
    public int nsuppressedwarns = 0;

    /** A set of all errors generated so far. This is used to avoid printing an
     *  error message more than once. For each error, a pair consisting of the
     *  source file name and source code position of the error is added to the set.
     */
    protected Set<Pair<JavaFileObject, Integer>> recorded = new HashSet<>();

    /** A set of "not-supported-in-source-X" errors produced so far. This is used to only generate
     *  one such error per file.
     */
    protected Set<Pair<JavaFileObject, List<String>>>  recordedSourceLevelErrors = new HashSet<>();

    public boolean hasDiagnosticListener() {
        return diagListener != null;
    }

    public void setEndPosTable(JavaFileObject name, EndPosTable endPosTable) {
        Assert.checkNonNull(name);
        getSource(name).setEndPosTable(endPosTable);
    }

    /** Return current sourcefile.
     */
    public JavaFileObject currentSourceFile() {
        return source == null ? null : source.getFile();
    }

    /** Get the current diagnostic formatter.
     */
    public DiagnosticFormatter<JCDiagnostic> getDiagnosticFormatter() {
        return diagFormatter;
    }

    /** Set the current diagnostic formatter.
     */
    public void setDiagnosticFormatter(DiagnosticFormatter<JCDiagnostic> diagFormatter) {
        this.diagFormatter = diagFormatter;
    }

    public PrintWriter getWriter(WriterKind kind) {
        return writers.get(kind);
    }

    public void setWriter(WriterKind kind, PrintWriter pw) {
        Assert.checkNonNull(pw);
        writers.put(kind, pw);
    }

    public void setWriters(PrintWriter pw) {
        Assert.checkNonNull(pw);
        for (WriterKind k: WriterKind.values())
            writers.put(k, pw);
    }

    /**
     * Replace the specified diagnostic handler with the
     * handler that was current at the time this handler was created.
     * The given handler must be the currently installed handler;
     * it must be specified explicitly for clarity and consistency checking.
     */
    public void popDiagnosticHandler(DiagnosticHandler h) {
        Assert.check(diagnosticHandler == h);
        diagnosticHandler = h.prev;
    }

    /** Flush the logs
     */
    public void flush() {
        for (PrintWriter pw: writers.values()) {
            pw.flush();
        }
    }

    public void flush(WriterKind kind) {
        getWriter(kind).flush();
    }

    /** Returns true if an error needs to be reported for a given
     * source name and pos.
     */
    protected boolean shouldReport(JavaFileObject file, int pos) {
        if (file == null)
            return true;

        Pair<JavaFileObject,Integer> coords = new Pair<>(file, pos);
        boolean shouldReport = !recorded.contains(coords);
        if (shouldReport)
            recorded.add(coords);
        return shouldReport;
    }

    /** Returns true if a diagnostics needs to be reported.
     */
    private boolean shouldReport(JCDiagnostic d) {
        JavaFileObject file = d.getSource();

        if (file == null)
            return true;

        if (!shouldReport(file, d.getIntPosition()))
            return false;

        if (!d.isFlagSet(DiagnosticFlag.SOURCE_LEVEL))
            return true;

        Pair<JavaFileObject, List<String>> coords = new Pair<>(file, getCode(d));
        boolean shouldReport = !recordedSourceLevelErrors.contains(coords);
        if (shouldReport)
            recordedSourceLevelErrors.add(coords);
        return shouldReport;
    }

    //where
        private List<String> getCode(JCDiagnostic d) {
            ListBuffer<String> buf = new ListBuffer<>();
            getCodeRecursive(buf, d);
            return buf.toList();
        }

        private void getCodeRecursive(ListBuffer<String> buf, JCDiagnostic d) {
            buf.add(d.getCode());
            for (Object o : d.getArgs()) {
                if (o instanceof JCDiagnostic diagnostic) {
                    getCodeRecursive(buf, diagnostic);
                }
            }
        }

    /**Is an error reported at the given pos (inside the current source)?*/
    public boolean hasErrorOn(DiagnosticPosition pos) {
        JavaFileObject file = source != null ? source.fileObject : null;

        return file != null && recorded.contains(new Pair<>(file, pos.getPreferredPosition()));
    }

    /** Prompt user after an error.
     */
    public void prompt() {
        if (promptOnError) {
            System.err.println(localize("resume.abort"));
            try {
                while (true) {
                    switch (System.in.read()) {
                    case 'a': case 'A':
                        System.exit(-1);
                        return;
                    case 'r': case 'R':
                        return;
                    case 'x': case 'X':
                        throw new AssertionError("user abort");
                    default:
                    }
                }
            } catch (IOException e) {}
        }
    }

    /** Print the faulty source code line and point to the error.
     *  @param pos   Buffer index of the error position, must be on current line
     */
    private void printErrLine(int pos, PrintWriter writer) {
        String line = (source == null ? null : source.getLine(pos));
        if (line == null)
            return;
        int col = source.getColumnNumber(pos, false);

        printRawLines(writer, line);
        for (int i = 0; i < col - 1; i++) {
            writer.print((line.charAt(i) == '\t') ? "\t" : " ");
        }
        writer.println("^");
        writer.flush();
    }

    public void printNewline() {
        PrintWriter noticeWriter = writers.get(WriterKind.NOTICE);
        noticeWriter.println();
    }

    public void printNewline(WriterKind wk) {
        getWriter(wk).println();
    }

    public void printLines(String key, Object... args) {
        PrintWriter noticeWriter = writers.get(WriterKind.NOTICE);
        printRawLines(noticeWriter, localize(key, args));
    }

    public void printLines(DiagnosticInfo diag) {
        PrintWriter noticeWriter = writers.get(WriterKind.NOTICE);
        printRawLines(noticeWriter, localize(diag));
    }

    public void printLines(PrefixKind pk, String key, Object... args) {
        PrintWriter noticeWriter = writers.get(WriterKind.NOTICE);
        printRawLines(noticeWriter, localize(pk, key, args));
    }

    public void printLines(WriterKind wk, String key, Object... args) {
        printRawLines(getWriter(wk), localize(key, args));
    }

    public void printLines(WriterKind wk, PrefixKind pk, String key, Object... args) {
        printRawLines(getWriter(wk), localize(pk, key, args));
    }

    /** Print the text of a message, translating newlines appropriately
     *  for the platform.
     */
    public void printRawLines(String msg) {
        PrintWriter noticeWriter = writers.get(WriterKind.NOTICE);
        printRawLines(noticeWriter, msg);
    }

    /** Print the text of a message, translating newlines appropriately
     *  for the platform.
     */
    public void printRawLines(WriterKind kind, String msg) {
        printRawLines(getWriter(kind), msg);
    }

    /** Print the text of a message, translating newlines appropriately
     *  for the platform.
     */
    public static void printRawLines(PrintWriter writer, String msg) {
        int nl;
        while ((nl = msg.indexOf('\n')) != -1) {
            writer.println(msg.substring(0, nl));
            msg = msg.substring(nl+1);
        }
        if (msg.length() != 0) writer.println(msg);
    }

    /**
     * Print the localized text of a "verbose" message to the
     * noticeWriter stream.
     */
    public void printVerbose(String key, Object... args) {
        PrintWriter noticeWriter = writers.get(WriterKind.NOTICE);
        printRawLines(noticeWriter, localize("verbose." + key, args));
    }

    @Override
    protected void directError(String key, Object... args) {
        PrintWriter errWriter = writers.get(WriterKind.ERROR);
        printRawLines(errWriter, localize(key, args));
        errWriter.flush();
    }

    /** Report a warning that cannot be suppressed.
     *  @param pos    The source position at which to report the warning.
     *  @param key    The key for the localized warning message.
     *  @param args   Fields of the warning message.
     */
    public void strictWarning(DiagnosticPosition pos, String key, Object ... args) {
        writeDiagnostic(diags.warning(null, source, pos, key, args));
        nwarnings++;
    }

    /**
     * Primary method to report a diagnostic.
     * @param diagnostic
     */
    @Override
    public void report(JCDiagnostic diagnostic) {
        diagnosticHandler.report(diagnostic);
     }

    /**
     * Common diagnostic handling.
     * The diagnostic is counted, and depending on the options and how many diagnostics have been
     * reported so far, the diagnostic may be handed off to writeDiagnostic.
     */
    private class DefaultDiagnosticHandler extends DiagnosticHandler {
        @Override
        public void report(JCDiagnostic diagnostic) {
            if (expectDiagKeys != null)
                expectDiagKeys.remove(diagnostic.getCode());

            if (diagnostic.hasRewriter()) {
                JCDiagnostic rewrittenDiag = diagnostic.rewrite();
                diagnostic = rewrittenDiag != null ? rewrittenDiag : diagnostic;
            }

            switch (diagnostic.getType()) {
            case FRAGMENT:
                throw new IllegalArgumentException();

            case NOTE:
                // Print out notes only when we are permitted to report warnings
                // Notes are only generated at the end of a compilation, so should be small
                // in number.
                if ((emitWarnings || diagnostic.isMandatory()) && !suppressNotes) {
                    writeDiagnostic(diagnostic);
                }
                break;

            case WARNING:
                if (emitWarnings || diagnostic.isMandatory()) {
                    if (nwarnings < MaxWarnings) {
                        writeDiagnostic(diagnostic);
                        nwarnings++;
                    } else {
                        nsuppressedwarns++;
                    }
                }
                break;

            case ERROR:
                if (diagnostic.isFlagSet(DiagnosticFlag.API) ||
                     shouldReport(diagnostic)) {
                    if (nerrors < MaxErrors) {
                        writeDiagnostic(diagnostic);
                        nerrors++;
                    } else {
                        nsuppressederrors++;
                    }
                }
                break;
            }
            if (diagnostic.isFlagSet(JCDiagnostic.DiagnosticFlag.COMPRESSED)) {
                compressedOutput = true;
            }
        }
    }

    /**
     * Write out a diagnostic.
     */
    protected void writeDiagnostic(JCDiagnostic diag) {
        if (diagListener != null) {
            diagListener.report(diag);
            return;
        }

        PrintWriter writer = getWriterForDiagnosticType(diag.getType());

        printRawLines(writer, diagFormatter.format(diag, messages.getCurrentLocale()));

        if (promptOnError) {
            switch (diag.getType()) {
            case ERROR:
            case WARNING:
                prompt();
            }
        }

        if (dumpOnError)
            new RuntimeException().printStackTrace(writer);

        writer.flush();
    }

    protected PrintWriter getWriterForDiagnosticType(DiagnosticType dt) {
        switch (dt) {
        case FRAGMENT:
            throw new IllegalArgumentException();

        case NOTE:
            return writers.get(WriterKind.NOTICE);

        case WARNING:
            return writers.get(WriterKind.WARNING);

        case ERROR:
            return writers.get(WriterKind.ERROR);

        default:
            throw new Error();
        }
    }

    /** Find a localized string in the resource bundle.
     *  Because this method is static, it ignores the locale.
     *  Use localize(key, args) when possible.
     *  @param key    The key for the localized string.
     *  @param args   Fields to substitute into the string.
     */
    public static String getLocalizedString(String key, Object ... args) {
        return JavacMessages.getDefaultLocalizedString(PrefixKind.COMPILER_MISC.key(key), args);
    }

    /** Find a localized string in the resource bundle.
     *  @param key    The key for the localized string.
     *  @param args   Fields to substitute into the string.
     */
    public String localize(String key, Object... args) {
        return localize(PrefixKind.COMPILER_MISC, key, args);
    }

    public String localize(JCDiagnostic.DiagnosticInfo diagInfo) {
        if (useRawMessages) {
            return diagInfo.key();
        } else {
            return messages.getLocalizedString(diagInfo);
        }
    }

    /** Find a localized string in the resource bundle.
     *  @param key    The key for the localized string.
     *  @param args   Fields to substitute into the string.
     */
    public String localize(PrefixKind pk, String key, Object... args) {
        if (useRawMessages)
            return pk.key(key);
        else
            return messages.getLocalizedString(pk.key(key), args);
    }
    // where
        // backdoor hook for testing, should transition to use -XDrawDiagnostics
        private static boolean useRawMessages = false;

/* *************************************************************************
 * raw error messages without internationalization; used for experimentation
 * and quick prototyping
 ***************************************************************************/

    /** print an error or warning message:
     */
    private void printRawDiag(PrintWriter pw, String prefix, int pos, String msg) {
        if (source == null || pos == Position.NOPOS) {
            printRawLines(pw, prefix + msg);
        } else {
            int line = source.getLineNumber(pos);
            JavaFileObject file = source.getFile();
            if (file != null)
                printRawLines(pw,
                           file.getName() + ":" +
                           line + ": " + msg);
            printErrLine(pos, pw);
        }
        pw.flush();
    }

    /** report an error:
     */
    public void rawError(int pos, String msg) {
        PrintWriter errWriter = writers.get(WriterKind.ERROR);
        if (nerrors < MaxErrors && shouldReport(currentSourceFile(), pos)) {
            printRawDiag(errWriter, "error: ", pos, msg);
            prompt();
            nerrors++;
        } else {
            nsuppressederrors++;
        }
        errWriter.flush();
    }

    /** report a warning:
     */
    public void rawWarning(int pos, String msg) {
        PrintWriter warnWriter = writers.get(WriterKind.ERROR);
        if (emitWarnings) {
            if (nwarnings < MaxWarnings) {
                printRawDiag(warnWriter, "warning: ", pos, msg);
            } else {
                nsuppressedwarns++;
            }
        }
        prompt();
        nwarnings++;
        warnWriter.flush();
    }

    public static String format(String fmt, Object... args) {
        return String.format((java.util.Locale)null, fmt, args);
    }

}<|MERGE_RESOLUTION|>--- conflicted
+++ resolved
@@ -345,9 +345,6 @@
         messages = JavacMessages.instance(context);
         messages.add(Main.javacBundleName);
 
-<<<<<<< HEAD
-        Options.instance(context).whenReady(this::initOptions);
-=======
         // Initialize fields configured by Options that we may need before it is ready
         this.emitWarnings = true;
         this.MaxErrors = getDefaultMaxErrors();
@@ -357,7 +354,6 @@
         // Once Options is ready, complete the initialization
         final Options options = Options.instance(context);
         options.whenReady(this::initOptions);
->>>>>>> a4c4e9f7
     }
     // where
         private void initOptions(Options options) {
