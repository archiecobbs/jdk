/*
 * Copyright (c) 1999, 2025, Oracle and/or its affiliates. All rights reserved.
 * DO NOT ALTER OR REMOVE COPYRIGHT NOTICES OR THIS FILE HEADER.
 *
 * This code is free software; you can redistribute it and/or modify it
 * under the terms of the GNU General Public License version 2 only, as
 * published by the Free Software Foundation.  Oracle designates this
 * particular file as subject to the "Classpath" exception as provided
 * by Oracle in the LICENSE file that accompanied this code.
 *
 * This code is distributed in the hope that it will be useful, but WITHOUT
 * ANY WARRANTY; without even the implied warranty of MERCHANTABILITY or
 * FITNESS FOR A PARTICULAR PURPOSE.  See the GNU General Public License
 * version 2 for more details (a copy is included in the LICENSE file that
 * accompanied this code).
 *
 * You should have received a copy of the GNU General Public License version
 * 2 along with this work; if not, write to the Free Software Foundation,
 * Inc., 51 Franklin St, Fifth Floor, Boston, MA 02110-1301 USA.
 *
 * Please contact Oracle, 500 Oracle Parkway, Redwood Shores, CA 94065 USA
 * or visit www.oracle.com if you need additional information or have any
 * questions.
 */

package com.sun.tools.javac.util;

import java.io.*;
import java.util.Arrays;
import java.util.Comparator;
import java.util.EnumMap;
import java.util.HashSet;
import java.util.Map;
import java.util.Queue;
import java.util.Set;
import java.util.function.Predicate;

import javax.tools.DiagnosticListener;
import javax.tools.JavaFileObject;

import com.sun.tools.javac.api.DiagnosticFormatter;
import com.sun.tools.javac.main.Main;
import com.sun.tools.javac.main.Option;
import com.sun.tools.javac.tree.EndPosTable;
import com.sun.tools.javac.util.JCDiagnostic.DiagnosticFlag;
import com.sun.tools.javac.util.JCDiagnostic.DiagnosticInfo;
import com.sun.tools.javac.util.JCDiagnostic.DiagnosticPosition;
import com.sun.tools.javac.util.JCDiagnostic.DiagnosticType;

import static com.sun.tools.javac.main.Option.*;

/** A class for error logs. Reports errors and warnings, and
 *  keeps track of error numbers and positions.
 *
 *  <p><b>This is NOT part of any supported API.
 *  If you write code that depends on this, you do so at your own risk.
 *  This code and its internal interfaces are subject to change or
 *  deletion without notice.</b>
 */
public class Log extends AbstractLog {
    /** The context key for the log. */
    public static final Context.Key<Log> logKey = new Context.Key<>();

    /** The context key for the standard output PrintWriter. */
    public static final Context.Key<PrintWriter> outKey = new Context.Key<>();

    /** The context key for the diagnostic PrintWriter. */
    public static final Context.Key<PrintWriter> errKey = new Context.Key<>();

    /* TODO: Should unify this with prefix handling in JCDiagnostic.Factory. */
    public enum PrefixKind {
        JAVAC("javac."),
        COMPILER_MISC("compiler.misc.");
        PrefixKind(String v) {
            value = v;
        }
        public String key(String k) {
            return value + k;
        }
        final String value;
    }

    /**
     * DiagnosticHandler's provide the initial handling for diagnostics.
     * When a diagnostic handler is created and has been initialized, it
     * should install itself as the current diagnostic handler. When a
     * client has finished using a handler, the client should call
     * {@code log.removeDiagnosticHandler();}
     *
     * Note that javax.tools.DiagnosticListener (if set) is called later in the
     * diagnostic pipeline.
     */
    public abstract static class DiagnosticHandler {
        /**
         * The previously installed diagnostic handler.
         */
        protected DiagnosticHandler prev;

        /**
         * Install this diagnostic handler as the current one,
         * recording the previous one.
         */
        protected void install(Log log) {
            prev = log.diagnosticHandler;
            log.diagnosticHandler = this;
        }

        /**
         * Handle a diagnostic.
         */
        public abstract void report(JCDiagnostic diag);
    }

    /**
     * A {@link DiagnosticHandler} that filters some diagnostics for special processing.
     */
    public abstract static class FilterDiagnosticHandler extends DiagnosticHandler {

        private final Predicate<JCDiagnostic> filter;

        public FilterDiagnosticHandler(Log log) {
            this(log, null);
        }

        @SuppressWarnings("this-escape")
        public FilterDiagnosticHandler(Log log, Predicate<JCDiagnostic> filter) {
            Predicate<JCDiagnostic> nonDeferrable = d -> !d.isFlagSet(JCDiagnostic.DiagnosticFlag.NON_DEFERRABLE);
            this.filter = filter != null ? nonDeferrable.and(filter) : nonDeferrable;
            install(log);
        }

        public Predicate<JCDiagnostic> getFilter() {
            return filter;
        }

        @Override
        public void report(JCDiagnostic diag) {
            if (filter.test(diag)) {
                handleFiltered(diag);
            } else {
                prev.report(diag);
            }
        }

        /**
         * Process a diagnostic that matched the filter.
         */
        protected abstract void handleFiltered(JCDiagnostic diag);
    }

    /**
     * A {@link FilterDiagnosticHandler} that discards all diagnostics matching the filter.
     */
    public static class DiscardDiagnosticHandler extends FilterDiagnosticHandler {

        public DiscardDiagnosticHandler(Log log) {
            super(log);
        }

        public DiscardDiagnosticHandler(Log log, Predicate<JCDiagnostic> filter) {
            super(log, filter);
        }

        @Override
        protected void handleFiltered(JCDiagnostic diag) {
        }
    }

    /**
     * A DiagnosticHandler that can defer some or all diagnostics,
     * by buffering them for later examination and/or reporting.
     * If a diagnostic is not deferred, it will be reported to the
     * previously active diagnostic handler.
     */
    public static class DeferredDiagnosticHandler extends FilterDiagnosticHandler {
        private Queue<JCDiagnostic> deferred = new ListBuffer<>();
<<<<<<< HEAD
=======
        private final Predicate<JCDiagnostic> filter;
        private final boolean passOnNonDeferrable;
>>>>>>> 2b82e2d5

        public DeferredDiagnosticHandler(Log log) {
            this(log, null);
        }

        public DeferredDiagnosticHandler(Log log, Predicate<JCDiagnostic> filter) {
<<<<<<< HEAD
            super(log, filter);
        }

        @Override
        protected void handleFiltered(JCDiagnostic diag) {
            deferred.add(diag);
=======
            this(log, filter, true);
        }

        @SuppressWarnings("this-escape")
        public DeferredDiagnosticHandler(Log log, Predicate<JCDiagnostic> filter, boolean passOnNonDeferrable) {
            this.filter = filter;
            this.passOnNonDeferrable = passOnNonDeferrable;
            install(log);
        }

        @Override
        public void report(JCDiagnostic diag) {
            boolean deferrable = !passOnNonDeferrable ||
                                 !diag.isFlagSet(JCDiagnostic.DiagnosticFlag.NON_DEFERRABLE);
            if (deferrable &&
                (filter == null || filter.test(diag))) {
                deferred.add(diag);
            } else {
                prev.report(diag);
            }
>>>>>>> 2b82e2d5
        }

        public Queue<JCDiagnostic> getDiagnostics() {
            return deferred;
        }

        /** Report all deferred diagnostics. */
        public void reportDeferredDiagnostics() {
            reportDeferredDiagnostics(d -> true);
        }

        /** Report selected deferred diagnostics. */
        public void reportDeferredDiagnostics(Predicate<JCDiagnostic> accepter) {
            JCDiagnostic d;
            while ((d = deferred.poll()) != null) {
                if (accepter.test(d))
                    prev.report(d);
            }
            deferred = null; // prevent accidental ongoing use
        }

        /** Report selected deferred diagnostics. */
        public void reportDeferredDiagnostics(Comparator<JCDiagnostic> order) {
            JCDiagnostic[] diags = deferred.toArray(s -> new JCDiagnostic[s]);
            Arrays.sort(diags, order);
            for (JCDiagnostic d : diags) {
                prev.report(d);
            }
            deferred = null; // prevent accidental ongoing use
        }
    }

    public enum WriterKind { NOTICE, WARNING, ERROR, STDOUT, STDERR }

    private final Map<WriterKind, PrintWriter> writers;

    /** The maximum number of errors/warnings that are reported.
     */
    protected int MaxErrors;
    protected int MaxWarnings;

    /** Switch: prompt user on each error.
     */
    public boolean promptOnError;

    /** Switch: emit warning messages.
     */
    public boolean emitWarnings;

    /** Switch: suppress note messages.
     */
    public boolean suppressNotes;

    /** Print stack trace on errors?
     */
    public boolean dumpOnError;

    /**
     * Diagnostic listener, if provided through programmatic
     * interface to javac (JSR 199).
     */
    protected DiagnosticListener<? super JavaFileObject> diagListener;

    /**
     * Formatter for diagnostics.
     */
    private DiagnosticFormatter<JCDiagnostic> diagFormatter;

    /**
     * Keys for expected diagnostics.
     */
    public Set<String> expectDiagKeys;

    /**
     * Set to true if a compressed diagnostic is reported
     */
    public boolean compressedOutput;

    /**
     * JavacMessages object used for localization.
     */
    private JavacMessages messages;

    /**
     * Handler for initial dispatch of diagnostics.
     */
    private DiagnosticHandler diagnosticHandler;

    /** Get the Log instance for this context. */
    public static Log instance(Context context) {
        Log instance = context.get(logKey);
        if (instance == null)
            instance = new Log(context);
        return instance;
    }

    /**
     * Register a Context.Factory to create a Log.
     */
    public static void preRegister(Context context, PrintWriter w) {
        context.put(Log.class, (Context.Factory<Log>) (c -> new Log(c, w)));
    }

    /**
     * Construct a log with default settings.
     * If no streams are set in the context, the log will be initialized to use
     * System.out for normal output, and System.err for all diagnostic output.
     * If one stream is set in the context, with either Log.outKey or Log.errKey,
     * it will be used for all output.
     * Otherwise, the log will be initialized to use both streams found in the context.
     */
    @SuppressWarnings("this-escape")
    protected Log(Context context) {
        this(context, initWriters(context));
    }

    /**
     * Initialize a map of writers based on values found in the context
     * @param context the context in which to find writers to use
     * @return a map of writers
     */
    private static Map<WriterKind, PrintWriter> initWriters(Context context) {
        PrintWriter out = context.get(outKey);
        PrintWriter err = context.get(errKey);
        if (out == null && err == null) {
            out = new PrintWriter(System.out, true);
            err = new PrintWriter(System.err, true);
            return initWriters(out, err);
        } else if (out == null || err == null) {
            PrintWriter pw = (out != null) ? out : err;
            return initWriters(pw, pw);
        } else {
            return initWriters(out, err);
        }
    }

    /**
     * Construct a log with all output sent to a single output stream.
     */
    @SuppressWarnings("this-escape")
    protected Log(Context context, PrintWriter writer) {
        this(context, initWriters(writer, writer));
    }

    /**
     * Construct a log.
     * The log will be initialized to use stdOut for normal output, and stdErr
     * for all diagnostic output.
     */
    @SuppressWarnings("this-escape")
    protected Log(Context context, PrintWriter out, PrintWriter err) {
        this(context, initWriters(out, err));
    }

    /**
     * Initialize a writer map for a stream for normal output, and a stream for diagnostics.
     * @param out a stream to be used for normal output
     * @param err a stream to be used for diagnostic messages, such as errors, warnings, etc
     * @return a map of writers
     */
    private static Map<WriterKind, PrintWriter> initWriters(PrintWriter out, PrintWriter err) {
        Map<WriterKind, PrintWriter> writers = new EnumMap<>(WriterKind.class);
        writers.put(WriterKind.ERROR, err);
        writers.put(WriterKind.WARNING, err);
        writers.put(WriterKind.NOTICE, err);

        writers.put(WriterKind.STDOUT, out);
        writers.put(WriterKind.STDERR, err);

        return writers;
    }

    /**
     * Creates a log.
     * @param context the context in which the log should be registered
     * @param writers a map of writers that can be accessed by the kind of writer required
     */
    private Log(Context context, Map<WriterKind, PrintWriter> writers) {
        super(JCDiagnostic.Factory.instance(context));
        context.put(logKey, this);
        this.writers = writers;

        @SuppressWarnings("unchecked") // FIXME
        DiagnosticListener<? super JavaFileObject> dl =
            context.get(DiagnosticListener.class);
        this.diagListener = dl;

        diagnosticHandler = new DefaultDiagnosticHandler();

        messages = JavacMessages.instance(context);
        messages.add(Main.javacBundleName);

        // Initialize fields configured by Options that we may need before it is ready
        this.emitWarnings = true;
        this.MaxErrors = getDefaultMaxErrors();
        this.MaxWarnings = getDefaultMaxWarnings();
        this.diagFormatter = new BasicDiagnosticFormatter(messages);

        // Once Options is ready, complete the initialization
        final Options options = Options.instance(context);
        options.whenReady(this::initOptions);
    }
    // where
        private void initOptions(Options options) {
            this.dumpOnError = options.isSet(DOE);
            this.promptOnError = options.isSet(PROMPT);
            this.emitWarnings = options.isUnset(XLINT_CUSTOM, "none");
            this.suppressNotes = options.isSet("suppressNotes");
            this.MaxErrors = getIntOption(options, XMAXERRS, getDefaultMaxErrors());
            this.MaxWarnings = getIntOption(options, XMAXWARNS, getDefaultMaxWarnings());

            boolean rawDiagnostics = options.isSet("rawDiagnostics");
            this.diagFormatter = rawDiagnostics ? new RawDiagnosticFormatter(options) :
                                                  new BasicDiagnosticFormatter(options, messages);

            String ek = options.get("expectKeys");
            if (ek != null)
                expectDiagKeys = new HashSet<>(Arrays.asList(ek.split(", *")));
        }

        private int getIntOption(Options options, Option option, int defaultValue) {
            String s = options.get(option);
            try {
                if (s != null) {
                    int n = Integer.parseInt(s);
                    return (n <= 0 ? Integer.MAX_VALUE : n);
                }
            } catch (NumberFormatException e) {
                // silently ignore ill-formed numbers
            }
            return defaultValue;
        }

        /** Default value for -Xmaxerrs.
         */
        protected int getDefaultMaxErrors() {
            return 100;
        }

        /** Default value for -Xmaxwarns.
         */
        protected int getDefaultMaxWarnings() {
            return 100;
        }

    /** The number of errors encountered so far.
     */
    public int nerrors = 0;

    /** The number of warnings encountered so far.
     */
    public int nwarnings = 0;

    /** The number of errors encountered after MaxErrors was reached.
     */
    public int nsuppressederrors = 0;

    /** The number of warnings encountered after MaxWarnings was reached.
     */
    public int nsuppressedwarns = 0;

    /** A set of all errors generated so far. This is used to avoid printing an
     *  error message more than once. For each error, a pair consisting of the
     *  source file name and source code position of the error is added to the set.
     */
    protected Set<Pair<JavaFileObject, Integer>> recorded = new HashSet<>();

    /** A set of "not-supported-in-source-X" errors produced so far. This is used to only generate
     *  one such error per file.
     */
    protected Set<Pair<JavaFileObject, List<String>>>  recordedSourceLevelErrors = new HashSet<>();

    public boolean hasDiagnosticListener() {
        return diagListener != null;
    }

    public void setEndPosTable(JavaFileObject name, EndPosTable endPosTable) {
        Assert.checkNonNull(name);
        getSource(name).setEndPosTable(endPosTable);
    }

    /** Return current sourcefile.
     */
    public JavaFileObject currentSourceFile() {
        return source == null ? null : source.getFile();
    }

    /** Get the current diagnostic formatter.
     */
    public DiagnosticFormatter<JCDiagnostic> getDiagnosticFormatter() {
        return diagFormatter;
    }

    /** Set the current diagnostic formatter.
     */
    public void setDiagnosticFormatter(DiagnosticFormatter<JCDiagnostic> diagFormatter) {
        this.diagFormatter = diagFormatter;
    }

    public PrintWriter getWriter(WriterKind kind) {
        return writers.get(kind);
    }

    public void setWriter(WriterKind kind, PrintWriter pw) {
        Assert.checkNonNull(pw);
        writers.put(kind, pw);
    }

    public void setWriters(PrintWriter pw) {
        Assert.checkNonNull(pw);
        for (WriterKind k: WriterKind.values())
            writers.put(k, pw);
    }

    /**
     * Replace the specified diagnostic handler with the
     * handler that was current at the time this handler was created.
     * The given handler must be the currently installed handler;
     * it must be specified explicitly for clarity and consistency checking.
     */
    public void popDiagnosticHandler(DiagnosticHandler h) {
        Assert.check(diagnosticHandler == h);
        diagnosticHandler = h.prev;
    }

    /**
     * Determine if the given {@link Warning} would be discarded.
     */
    public boolean wouldDiscard(DiagnosticPosition pos, JCDiagnostic.Warning warningKey) {
        JCDiagnostic diag = null;
        for (DiagnosticHandler dh = diagnosticHandler; dh != null; dh = dh.prev) {
            if (dh instanceof DiscardDiagnosticHandler ddh) {
                if (diag == null)
                    diag = diags.warning(source, pos, warningKey);
                if (ddh.getFilter().test(diag))
                    return true;
            }
        }
        return false;
    }

    /** Flush the logs
     */
    public void flush() {
        for (PrintWriter pw: writers.values()) {
            pw.flush();
        }
    }

    public void flush(WriterKind kind) {
        getWriter(kind).flush();
    }

    /** Returns true if an error needs to be reported for a given
     * source name and pos.
     */
    protected boolean shouldReport(JavaFileObject file, int pos) {
        if (file == null)
            return true;

        Pair<JavaFileObject,Integer> coords = new Pair<>(file, pos);
        boolean shouldReport = !recorded.contains(coords);
        if (shouldReport)
            recorded.add(coords);
        return shouldReport;
    }

    /** Returns true if a diagnostics needs to be reported.
     */
    private boolean shouldReport(JCDiagnostic d) {
        JavaFileObject file = d.getSource();

        if (file == null)
            return true;

        if (!shouldReport(file, d.getIntPosition()))
            return false;

        if (!d.isFlagSet(DiagnosticFlag.SOURCE_LEVEL))
            return true;

        Pair<JavaFileObject, List<String>> coords = new Pair<>(file, getCode(d));
        boolean shouldReport = !recordedSourceLevelErrors.contains(coords);
        if (shouldReport)
            recordedSourceLevelErrors.add(coords);
        return shouldReport;
    }

    //where
        private List<String> getCode(JCDiagnostic d) {
            ListBuffer<String> buf = new ListBuffer<>();
            getCodeRecursive(buf, d);
            return buf.toList();
        }

        private void getCodeRecursive(ListBuffer<String> buf, JCDiagnostic d) {
            buf.add(d.getCode());
            for (Object o : d.getArgs()) {
                if (o instanceof JCDiagnostic diagnostic) {
                    getCodeRecursive(buf, diagnostic);
                }
            }
        }

    /**Is an error reported at the given pos (inside the current source)?*/
    public boolean hasErrorOn(DiagnosticPosition pos) {
        JavaFileObject file = source != null ? source.fileObject : null;

        return file != null && recorded.contains(new Pair<>(file, pos.getPreferredPosition()));
    }

    /** Prompt user after an error.
     */
    public void prompt() {
        if (promptOnError) {
            System.err.println(localize("resume.abort"));
            try {
                while (true) {
                    switch (System.in.read()) {
                    case 'a': case 'A':
                        System.exit(-1);
                        return;
                    case 'r': case 'R':
                        return;
                    case 'x': case 'X':
                        throw new AssertionError("user abort");
                    default:
                    }
                }
            } catch (IOException e) {}
        }
    }

    /** Print the faulty source code line and point to the error.
     *  @param pos   Buffer index of the error position, must be on current line
     */
    private void printErrLine(int pos, PrintWriter writer) {
        String line = (source == null ? null : source.getLine(pos));
        if (line == null)
            return;
        int col = source.getColumnNumber(pos, false);

        printRawLines(writer, line);
        for (int i = 0; i < col - 1; i++) {
            writer.print((line.charAt(i) == '\t') ? "\t" : " ");
        }
        writer.println("^");
        writer.flush();
    }

    public void printNewline() {
        PrintWriter noticeWriter = writers.get(WriterKind.NOTICE);
        noticeWriter.println();
    }

    public void printNewline(WriterKind wk) {
        getWriter(wk).println();
    }

    public void printLines(String key, Object... args) {
        PrintWriter noticeWriter = writers.get(WriterKind.NOTICE);
        printRawLines(noticeWriter, localize(key, args));
    }

    public void printLines(DiagnosticInfo diag) {
        PrintWriter noticeWriter = writers.get(WriterKind.NOTICE);
        printRawLines(noticeWriter, localize(diag));
    }

    public void printLines(PrefixKind pk, String key, Object... args) {
        PrintWriter noticeWriter = writers.get(WriterKind.NOTICE);
        printRawLines(noticeWriter, localize(pk, key, args));
    }

    public void printLines(WriterKind wk, String key, Object... args) {
        printRawLines(getWriter(wk), localize(key, args));
    }

    public void printLines(WriterKind wk, PrefixKind pk, String key, Object... args) {
        printRawLines(getWriter(wk), localize(pk, key, args));
    }

    /** Print the text of a message, translating newlines appropriately
     *  for the platform.
     */
    public void printRawLines(String msg) {
        PrintWriter noticeWriter = writers.get(WriterKind.NOTICE);
        printRawLines(noticeWriter, msg);
    }

    /** Print the text of a message, translating newlines appropriately
     *  for the platform.
     */
    public void printRawLines(WriterKind kind, String msg) {
        printRawLines(getWriter(kind), msg);
    }

    /** Print the text of a message, translating newlines appropriately
     *  for the platform.
     */
    public static void printRawLines(PrintWriter writer, String msg) {
        int nl;
        while ((nl = msg.indexOf('\n')) != -1) {
            writer.println(msg.substring(0, nl));
            msg = msg.substring(nl+1);
        }
        if (msg.length() != 0) writer.println(msg);
    }

    /**
     * Print the localized text of a "verbose" message to the
     * noticeWriter stream.
     */
    public void printVerbose(String key, Object... args) {
        PrintWriter noticeWriter = writers.get(WriterKind.NOTICE);
        printRawLines(noticeWriter, localize("verbose." + key, args));
    }

    @Override
    protected void directError(String key, Object... args) {
        PrintWriter errWriter = writers.get(WriterKind.ERROR);
        printRawLines(errWriter, localize(key, args));
        errWriter.flush();
    }

    /** Report a warning that cannot be suppressed.
     *  @param pos    The source position at which to report the warning.
     *  @param key    The key for the localized warning message.
     *  @param args   Fields of the warning message.
     */
    public void strictWarning(DiagnosticPosition pos, String key, Object ... args) {
        writeDiagnostic(diags.warning(null, source, pos, key, args));
        nwarnings++;
    }

    /**
     * Primary method to report a diagnostic.
     * @param diagnostic
     */
    @Override
    public void report(JCDiagnostic diagnostic) {
        diagnosticHandler.report(diagnostic);
     }

    /**
     * Common diagnostic handling.
     * The diagnostic is counted, and depending on the options and how many diagnostics have been
     * reported so far, the diagnostic may be handed off to writeDiagnostic.
     */
    private class DefaultDiagnosticHandler extends DiagnosticHandler {
        @Override
        public void report(JCDiagnostic diagnostic) {
            if (expectDiagKeys != null)
                expectDiagKeys.remove(diagnostic.getCode());

            if (diagnostic.hasRewriter()) {
                JCDiagnostic rewrittenDiag = diagnostic.rewrite();
                diagnostic = rewrittenDiag != null ? rewrittenDiag : diagnostic;
            }

            switch (diagnostic.getType()) {
            case FRAGMENT:
                throw new IllegalArgumentException();

            case NOTE:
                // Print out notes only when we are permitted to report warnings
                // Notes are only generated at the end of a compilation, so should be small
                // in number.
                if ((emitWarnings || diagnostic.isMandatory()) && !suppressNotes) {
                    writeDiagnostic(diagnostic);
                }
                break;

            case WARNING:
                if (emitWarnings || diagnostic.isMandatory()) {
                    if (nwarnings < MaxWarnings) {
                        writeDiagnostic(diagnostic);
                        nwarnings++;
                    } else {
                        nsuppressedwarns++;
                    }
                }
                break;

            case ERROR:
                if (diagnostic.isFlagSet(DiagnosticFlag.API) ||
                     shouldReport(diagnostic)) {
                    if (nerrors < MaxErrors) {
                        writeDiagnostic(diagnostic);
                        nerrors++;
                    } else {
                        nsuppressederrors++;
                    }
                }
                break;
            }
            if (diagnostic.isFlagSet(JCDiagnostic.DiagnosticFlag.COMPRESSED)) {
                compressedOutput = true;
            }
        }
    }

    /**
     * Write out a diagnostic.
     */
    protected void writeDiagnostic(JCDiagnostic diag) {
        if (diagListener != null) {
            diagListener.report(diag);
            return;
        }

        PrintWriter writer = getWriterForDiagnosticType(diag.getType());

        printRawLines(writer, diagFormatter.format(diag, messages.getCurrentLocale()));

        if (promptOnError) {
            switch (diag.getType()) {
            case ERROR:
            case WARNING:
                prompt();
            }
        }

        if (dumpOnError)
            new RuntimeException().printStackTrace(writer);

        writer.flush();
    }

    protected PrintWriter getWriterForDiagnosticType(DiagnosticType dt) {
        switch (dt) {
        case FRAGMENT:
            throw new IllegalArgumentException();

        case NOTE:
            return writers.get(WriterKind.NOTICE);

        case WARNING:
            return writers.get(WriterKind.WARNING);

        case ERROR:
            return writers.get(WriterKind.ERROR);

        default:
            throw new Error();
        }
    }

    /** Find a localized string in the resource bundle.
     *  Because this method is static, it ignores the locale.
     *  Use localize(key, args) when possible.
     *  @param key    The key for the localized string.
     *  @param args   Fields to substitute into the string.
     */
    public static String getLocalizedString(String key, Object ... args) {
        return JavacMessages.getDefaultLocalizedString(PrefixKind.COMPILER_MISC.key(key), args);
    }

    /** Find a localized string in the resource bundle.
     *  @param key    The key for the localized string.
     *  @param args   Fields to substitute into the string.
     */
    public String localize(String key, Object... args) {
        return localize(PrefixKind.COMPILER_MISC, key, args);
    }

    public String localize(JCDiagnostic.DiagnosticInfo diagInfo) {
        if (useRawMessages) {
            return diagInfo.key();
        } else {
            return messages.getLocalizedString(diagInfo);
        }
    }

    /** Find a localized string in the resource bundle.
     *  @param key    The key for the localized string.
     *  @param args   Fields to substitute into the string.
     */
    public String localize(PrefixKind pk, String key, Object... args) {
        if (useRawMessages)
            return pk.key(key);
        else
            return messages.getLocalizedString(pk.key(key), args);
    }
    // where
        // backdoor hook for testing, should transition to use -XDrawDiagnostics
        private static boolean useRawMessages = false;

/* *************************************************************************
 * raw error messages without internationalization; used for experimentation
 * and quick prototyping
 ***************************************************************************/

    /** print an error or warning message:
     */
    private void printRawDiag(PrintWriter pw, String prefix, int pos, String msg) {
        if (source == null || pos == Position.NOPOS) {
            printRawLines(pw, prefix + msg);
        } else {
            int line = source.getLineNumber(pos);
            JavaFileObject file = source.getFile();
            if (file != null)
                printRawLines(pw,
                           file.getName() + ":" +
                           line + ": " + msg);
            printErrLine(pos, pw);
        }
        pw.flush();
    }

    /** report an error:
     */
    public void rawError(int pos, String msg) {
        PrintWriter errWriter = writers.get(WriterKind.ERROR);
        if (nerrors < MaxErrors && shouldReport(currentSourceFile(), pos)) {
            printRawDiag(errWriter, "error: ", pos, msg);
            prompt();
            nerrors++;
        } else {
            nsuppressederrors++;
        }
        errWriter.flush();
    }

    /** report a warning:
     */
    public void rawWarning(int pos, String msg) {
        PrintWriter warnWriter = writers.get(WriterKind.ERROR);
        if (emitWarnings) {
            if (nwarnings < MaxWarnings) {
                printRawDiag(warnWriter, "warning: ", pos, msg);
            } else {
                nsuppressedwarns++;
            }
        }
        prompt();
        nwarnings++;
        warnWriter.flush();
    }

    public static String format(String fmt, Object... args) {
        return String.format((java.util.Locale)null, fmt, args);
    }

}<|MERGE_RESOLUTION|>--- conflicted
+++ resolved
@@ -117,15 +117,14 @@
     public abstract static class FilterDiagnosticHandler extends DiagnosticHandler {
 
         private final Predicate<JCDiagnostic> filter;
-
-        public FilterDiagnosticHandler(Log log) {
-            this(log, null);
-        }
+        private final boolean passOnNonDeferrable;
 
         @SuppressWarnings("this-escape")
-        public FilterDiagnosticHandler(Log log, Predicate<JCDiagnostic> filter) {
-            Predicate<JCDiagnostic> nonDeferrable = d -> !d.isFlagSet(JCDiagnostic.DiagnosticFlag.NON_DEFERRABLE);
+        protected FilterDiagnosticHandler(Log log, Predicate<JCDiagnostic> filter, boolean passOnNonDeferrable) {
+            Predicate<JCDiagnostic> nonDeferrable =
+              d -> passOnNonDeferrable && !d.isFlagSet(JCDiagnostic.DiagnosticFlag.NON_DEFERRABLE);
             this.filter = filter != null ? nonDeferrable.and(filter) : nonDeferrable;
+            this.passOnNonDeferrable = passOnNonDeferrable;
             install(log);
         }
 
@@ -154,11 +153,15 @@
     public static class DiscardDiagnosticHandler extends FilterDiagnosticHandler {
 
         public DiscardDiagnosticHandler(Log log) {
-            super(log);
+            this(log, null);
         }
 
         public DiscardDiagnosticHandler(Log log, Predicate<JCDiagnostic> filter) {
-            super(log, filter);
+            this(log, filter, true);
+        }
+
+        public DiscardDiagnosticHandler(Log log, Predicate<JCDiagnostic> filter, boolean passOnNonDeferrable) {
+            super(log, filter, passOnNonDeferrable);
         }
 
         @Override
@@ -174,46 +177,22 @@
      */
     public static class DeferredDiagnosticHandler extends FilterDiagnosticHandler {
         private Queue<JCDiagnostic> deferred = new ListBuffer<>();
-<<<<<<< HEAD
-=======
-        private final Predicate<JCDiagnostic> filter;
-        private final boolean passOnNonDeferrable;
->>>>>>> 2b82e2d5
 
         public DeferredDiagnosticHandler(Log log) {
             this(log, null);
         }
 
         public DeferredDiagnosticHandler(Log log, Predicate<JCDiagnostic> filter) {
-<<<<<<< HEAD
-            super(log, filter);
+            this(log, filter, true);
+        }
+
+        public DeferredDiagnosticHandler(Log log, Predicate<JCDiagnostic> filter, boolean passOnNonDeferrable) {
+            super(log, filter, passOnNonDeferrable);
         }
 
         @Override
         protected void handleFiltered(JCDiagnostic diag) {
             deferred.add(diag);
-=======
-            this(log, filter, true);
-        }
-
-        @SuppressWarnings("this-escape")
-        public DeferredDiagnosticHandler(Log log, Predicate<JCDiagnostic> filter, boolean passOnNonDeferrable) {
-            this.filter = filter;
-            this.passOnNonDeferrable = passOnNonDeferrable;
-            install(log);
-        }
-
-        @Override
-        public void report(JCDiagnostic diag) {
-            boolean deferrable = !passOnNonDeferrable ||
-                                 !diag.isFlagSet(JCDiagnostic.DiagnosticFlag.NON_DEFERRABLE);
-            if (deferrable &&
-                (filter == null || filter.test(diag))) {
-                deferred.add(diag);
-            } else {
-                prev.report(diag);
-            }
->>>>>>> 2b82e2d5
         }
 
         public Queue<JCDiagnostic> getDiagnostics() {
