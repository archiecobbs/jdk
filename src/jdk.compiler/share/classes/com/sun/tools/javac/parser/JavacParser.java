/*
 * Copyright (c) 1999, 2025, Oracle and/or its affiliates. All rights reserved.
 * DO NOT ALTER OR REMOVE COPYRIGHT NOTICES OR THIS FILE HEADER.
 *
 * This code is free software; you can redistribute it and/or modify it
 * under the terms of the GNU General Public License version 2 only, as
 * published by the Free Software Foundation.  Oracle designates this
 * particular file as subject to the "Classpath" exception as provided
 * by Oracle in the LICENSE file that accompanied this code.
 *
 * This code is distributed in the hope that it will be useful, but WITHOUT
 * ANY WARRANTY; without even the implied warranty of MERCHANTABILITY or
 * FITNESS FOR A PARTICULAR PURPOSE.  See the GNU General Public License
 * version 2 for more details (a copy is included in the LICENSE file that
 * accompanied this code).
 *
 * You should have received a copy of the GNU General Public License version
 * 2 along with this work; if not, write to the Free Software Foundation,
 * Inc., 51 Franklin St, Fifth Floor, Boston, MA 02110-1301 USA.
 *
 * Please contact Oracle, 500 Oracle Parkway, Redwood Shores, CA 94065 USA
 * or visit www.oracle.com if you need additional information or have any
 * questions.
 */

package com.sun.tools.javac.parser;

import java.util.*;
import java.util.function.Function;
import java.util.function.Predicate;
import java.util.stream.Collectors;

import javax.lang.model.SourceVersion;

import com.sun.source.tree.CaseTree;
import com.sun.source.tree.MemberReferenceTree.ReferenceMode;
import com.sun.source.tree.ModuleTree.ModuleKind;

import com.sun.tools.javac.code.*;
import com.sun.tools.javac.code.Source.Feature;
import com.sun.tools.javac.file.PathFileObject;
import com.sun.tools.javac.parser.Tokens.*;
import com.sun.tools.javac.resources.CompilerProperties.Errors;
import com.sun.tools.javac.resources.CompilerProperties.Fragments;
import com.sun.tools.javac.resources.CompilerProperties.LintWarnings;
import com.sun.tools.javac.resources.CompilerProperties.Warnings;
import com.sun.tools.javac.tree.*;
import com.sun.tools.javac.tree.JCTree.*;
import com.sun.tools.javac.util.*;
import com.sun.tools.javac.util.JCDiagnostic.DiagnosticFlag;
import com.sun.tools.javac.util.JCDiagnostic.Error;
import com.sun.tools.javac.util.JCDiagnostic.Fragment;
import com.sun.tools.javac.util.List;

import static com.sun.tools.javac.parser.Tokens.TokenKind.*;
import static com.sun.tools.javac.parser.Tokens.TokenKind.ASSERT;
import static com.sun.tools.javac.parser.Tokens.TokenKind.CASE;
import static com.sun.tools.javac.parser.Tokens.TokenKind.CATCH;
import static com.sun.tools.javac.parser.Tokens.TokenKind.EQ;
import static com.sun.tools.javac.parser.Tokens.TokenKind.GT;
import static com.sun.tools.javac.parser.Tokens.TokenKind.IMPORT;
import static com.sun.tools.javac.parser.Tokens.TokenKind.LT;
import com.sun.tools.javac.parser.VirtualParser.VirtualScanner;
import static com.sun.tools.javac.tree.JCTree.Tag.*;
import static com.sun.tools.javac.resources.CompilerProperties.Fragments.ImplicitAndExplicitNotAllowed;
import static com.sun.tools.javac.resources.CompilerProperties.Fragments.VarAndExplicitNotAllowed;
import static com.sun.tools.javac.resources.CompilerProperties.Fragments.VarAndImplicitNotAllowed;
import com.sun.tools.javac.util.JCDiagnostic.SimpleDiagnosticPosition;

/**
 * The parser maps a token sequence into an abstract syntax tree.
 * The parser is a hand-written recursive-descent parser that
 * implements the grammar described in the Java Language Specification.
 * For efficiency reasons, an operator precedence scheme is used
 * for parsing binary operation expressions.
 *
 *  <p><b>This is NOT part of any supported API.
 *  If you write code that depends on this, you do so at your own risk.
 *  This code and its internal interfaces are subject to change or
 *  deletion without notice.</b>
 */
public class JavacParser implements Parser {

    /** The number of precedence levels of infix operators.
     */
    private static final int infixPrecedenceLevels = 10;

    /** Is the parser instantiated to parse a module-info file ?
     */
    private final boolean parseModuleInfo;

    /** The scanner used for lexical analysis.
     */
    protected Lexer S;

    /** The factory to be used for abstract syntax tree construction.
     */
    protected TreeMaker F;

    /** The log to be used for error diagnostics.
     */
    private Log log;

    /** The Source language setting. */
    private Source source;

    /** The Preview language setting. */
    private Preview preview;

    /** The name table. */
    private Names names;

    /** End position mappings container */
    protected final AbstractEndPosTable endPosTable;

    /** Handler for deferred diagnostics. */
    protected final DeferredLintHandler deferredLintHandler;

    // Because of javac's limited lookahead, some contexts are ambiguous in
    // the presence of type annotations even though they are not ambiguous
    // in the absence of type annotations.  Consider this code:
    //   void m(String [] m) { }
    //   void m(String ... m) { }
    // After parsing "String", javac calls bracketsOpt which immediately
    // returns if the next character is not '['.  Similarly, javac can see
    // if the next token is ... and in that case parse an ellipsis.  But in
    // the presence of type annotations:
    //   void m(String @A [] m) { }
    //   void m(String @A ... m) { }
    // no finite lookahead is enough to determine whether to read array
    // levels or an ellipsis.  Furthermore, if you call bracketsOpt, then
    // bracketsOpt first reads all the leading annotations and only then
    // discovers that it needs to fail.  bracketsOpt needs a way to push
    // back the extra annotations that it read.  (But, bracketsOpt should
    // not *always* be allowed to push back extra annotations that it finds
    // -- in most contexts, any such extra annotation is an error.
    //
    // The following two variables permit type annotations that have
    // already been read to be stored for later use.  Alternate
    // implementations are possible but would cause much larger changes to
    // the parser.

    /** Type annotations that have already been read but have not yet been used. **/
    private List<JCAnnotation> typeAnnotationsPushedBack = List.nil();

    /**
     * If the parser notices extra annotations, then it either immediately
     * issues an error (if this variable is false) or places the extra
     * annotations in variable typeAnnotationsPushedBack (if this variable
     * is true).
     */
    private boolean permitTypeAnnotationsPushBack = false;

    interface ErrorRecoveryAction {
        JCTree doRecover(JavacParser parser);
    }

    enum BasicErrorRecoveryAction implements ErrorRecoveryAction {
        BLOCK_STMT {public JCTree doRecover(JavacParser parser) { return parser.parseStatementAsBlock(); }},
        CATCH_CLAUSE {public JCTree doRecover(JavacParser parser) { return parser.catchClause(); }}
    }

    /** Construct a parser from a given scanner, tree factory and log.
     */
    protected JavacParser(ParserFactory fac,
                          Lexer S,
                          boolean keepDocComments,
                          boolean keepLineMap,
                          boolean keepEndPositions) {
        this(fac, S, keepDocComments, keepLineMap, keepEndPositions, false);

    }
    /** Construct a parser from a given scanner, tree factory and log.
     */
    @SuppressWarnings("this-escape")
    protected JavacParser(ParserFactory fac,
                     Lexer S,
                     boolean keepDocComments,
                     boolean keepLineMap,
                     boolean keepEndPositions,
                     boolean parseModuleInfo) {
        this.S = S;
        nextToken(); // prime the pump
        this.F = fac.F;
        this.log = fac.log;
        this.names = fac.names;
        this.source = fac.source;
        this.preview = fac.preview;
        this.deferredLintHandler = fac.deferredLintHandler;
        this.allowStringFolding = fac.options.getBoolean("allowStringFolding", true);
        this.keepDocComments = keepDocComments;
        this.parseModuleInfo = parseModuleInfo;
        this.docComments = newDocCommentTable(keepDocComments, fac);
        this.keepLineMap = keepLineMap;
        this.errorTree = F.Erroneous();
        this.endPosTable = newEndPosTable(keepEndPositions);
        this.allowYieldStatement = Feature.SWITCH_EXPRESSION.allowedInSource(source);
        this.allowRecords = Feature.RECORDS.allowedInSource(source);
        this.allowSealedTypes = Feature.SEALED_CLASSES.allowedInSource(source);
    }

    /** Construct a parser from an existing parser, with minimal overhead.
     */
    @SuppressWarnings("this-escape")
    protected JavacParser(JavacParser parser,
                          Lexer S) {
        this.S = S;
        this.token = parser.token;
        this.F = parser.F;
        this.log = parser.log;
        this.names = parser.names;
        this.source = parser.source;
        this.preview = parser.preview;
        this.deferredLintHandler = parser.deferredLintHandler;
        this.allowStringFolding = parser.allowStringFolding;
        this.keepDocComments = parser.keepDocComments;
        this.parseModuleInfo = false;
        this.docComments = parser.docComments;
        this.errorTree = F.Erroneous();
        this.endPosTable = newEndPosTable(false);
        this.allowYieldStatement = Feature.SWITCH_EXPRESSION.allowedInSource(source);
        this.allowRecords = Feature.RECORDS.allowedInSource(source);
        this.allowSealedTypes = Feature.SEALED_CLASSES.allowedInSource(source);
    }

    protected AbstractEndPosTable newEndPosTable(boolean keepEndPositions) {
        return  keepEndPositions
                ? new SimpleEndPosTable(this)
                : new EmptyEndPosTable(this);
    }

    protected DocCommentTable newDocCommentTable(boolean keepDocComments, ParserFactory fac) {
        return keepDocComments ? new LazyDocCommentTable(fac) : null;
    }

    /** Switch: should we fold strings?
     */
    boolean allowStringFolding;

    /** Switch: should we keep docComments?
     */
    boolean keepDocComments;

    /** Switch: should we keep line table?
     */
    boolean keepLineMap;

    /** Switch: is "this" allowed as an identifier?
     * This is needed to parse receiver types.
     */
    boolean allowThisIdent;

    /** Switch: is yield statement allowed in this source level?
     */
    boolean allowYieldStatement;

    /** Switch: are records allowed in this source level?
     */
    boolean allowRecords;

    /** Switch: are sealed types allowed in this source level?
     */
    boolean allowSealedTypes;

    /** The type of the method receiver, as specified by a first "this" parameter.
     */
    JCVariableDecl receiverParam;

    /** When terms are parsed, the mode determines which is expected:
     *     mode = EXPR        : an expression
     *     mode = TYPE        : a type
     *     mode = NOPARAMS    : no parameters allowed for type
     *     mode = TYPEARG     : type argument
     *     mode |= NOLAMBDA   : lambdas are not allowed
     */
    protected static final int EXPR          = 1 << 0;
    protected static final int TYPE          = 1 << 1;
    protected static final int NOPARAMS      = 1 << 2;
    protected static final int TYPEARG       = 1 << 3;
    protected static final int DIAMOND       = 1 << 4;
    protected static final int NOLAMBDA      = 1 << 5;

    protected void setMode(int mode) {
        this.mode = mode;
    }

    protected void setLastMode(int mode) {
        lastmode = mode;
    }

    protected boolean isMode(int mode) {
        return (this.mode & mode) != 0;
    }

    protected boolean wasTypeMode() {
        return (lastmode & TYPE) != 0;
    }

    protected void selectExprMode() {
        setMode((mode & NOLAMBDA) | EXPR);
    }

    protected void selectTypeMode() {
        setMode((mode & NOLAMBDA) | TYPE);
    }

    /** The current mode.
     */
    protected int mode = 0;

    /** The mode of the term that was parsed last.
     */
    protected int lastmode = 0;

    /* ---------- token management -------------- */

    protected Token token;

    public Token token() {
        return token;
    }

    public void nextToken() {
        S.nextToken();
        token = S.token();
    }

    protected boolean peekToken(Predicate<TokenKind> tk) {
        return peekToken(0, tk);
    }

    protected boolean peekToken(int lookahead, Predicate<TokenKind> tk) {
        return tk.test(S.token(lookahead + 1).kind);
    }

    protected boolean peekToken(Predicate<TokenKind> tk1, Predicate<TokenKind> tk2) {
        return peekToken(0, tk1, tk2);
    }

    protected boolean peekToken(int lookahead, Predicate<TokenKind> tk1, Predicate<TokenKind> tk2) {
        return tk1.test(S.token(lookahead + 1).kind) &&
                tk2.test(S.token(lookahead + 2).kind);
    }

    protected boolean peekToken(Predicate<TokenKind> tk1, Predicate<TokenKind> tk2, Predicate<TokenKind> tk3) {
        return peekToken(0, tk1, tk2, tk3);
    }

    protected boolean peekToken(int lookahead, Predicate<TokenKind> tk1, Predicate<TokenKind> tk2, Predicate<TokenKind> tk3) {
        return tk1.test(S.token(lookahead + 1).kind) &&
                tk2.test(S.token(lookahead + 2).kind) &&
                tk3.test(S.token(lookahead + 3).kind);
    }

    @SuppressWarnings("unchecked")
    protected boolean peekToken(Predicate<TokenKind>... kinds) {
        return peekToken(0, kinds);
    }

    @SuppressWarnings("unchecked")
    protected boolean peekToken(int lookahead, Predicate<TokenKind>... kinds) {
        for (Predicate<TokenKind> kind : kinds) {
            if (!kind.test(S.token(++lookahead).kind)) {
                return false;
            }
        }
        return true;
    }

    /* ---------- error recovery -------------- */

    private JCErroneous errorTree;

    /** Skip forward until a suitable stop token is found.
     */
    protected void skip(boolean stopAtImport, boolean stopAtMemberDecl, boolean stopAtIdentifier, boolean stopAtStatement) {
         while (true) {
             switch (token.kind) {
                case SEMI:
                    nextToken();
                    return;
                case PUBLIC:
                case FINAL:
                case ABSTRACT:
                case MONKEYS_AT:
                case EOF:
                case CLASS:
                case INTERFACE:
                case ENUM:
                    return;
                case IMPORT:
                    if (stopAtImport)
                        return;
                    break;
                case LBRACE:
                case RBRACE:
                case PRIVATE:
                case PROTECTED:
                case STATIC:
                case TRANSIENT:
                case NATIVE:
                case VOLATILE:
                case SYNCHRONIZED:
                case STRICTFP:
                case LT:
                case BYTE:
                case SHORT:
                case CHAR:
                case INT:
                case LONG:
                case FLOAT:
                case DOUBLE:
                case BOOLEAN:
                case VOID:
                    if (stopAtMemberDecl)
                        return;
                    break;
                case UNDERSCORE:
                case IDENTIFIER:
                   if (stopAtIdentifier)
                        return;
                    break;
                case CASE:
                case DEFAULT:
                case IF:
                case FOR:
                case WHILE:
                case DO:
                case TRY:
                case SWITCH:
                case RETURN:
                case THROW:
                case BREAK:
                case CONTINUE:
                case ELSE:
                case FINALLY:
                case CATCH:
                case THIS:
                case SUPER:
                case NEW:
                    if (stopAtStatement)
                        return;
                    break;
                case ASSERT:
                    if (stopAtStatement)
                        return;
                    break;
            }
            nextToken();
        }
    }

    protected JCErroneous syntaxError(int pos, Error errorKey) {
        return syntaxError(pos, List.nil(), errorKey);
    }

    protected JCErroneous syntaxError(int pos, List<? extends JCTree> errs, Error errorKey) {
        return syntaxError(pos, errs, errorKey, false);
    }

    private JCErroneous syntaxError(int pos, List<? extends JCTree> errs, Error errorKey, boolean noEofError) {
        setErrorEndPos(pos);
        JCErroneous err = F.at(pos).Erroneous(errs);
        reportSyntaxError(err, errorKey, noEofError);
        if (errs != null) {
            JCTree last = errs.last();
            if (last != null)
                storeEnd(last, pos);
        }
        return toP(err);
    }

    private static final int RECOVERY_THRESHOLD = 50;
    private int errorPos = Position.NOPOS;
    private int count = 0;

    /**
     * Report a syntax using the given the position parameter and arguments,
     * unless one was already reported at the same position.
     */
    protected void reportSyntaxError(int pos, Error errorKey) {
        JCDiagnostic.DiagnosticPosition diag = new JCDiagnostic.SimpleDiagnosticPosition(pos);
        reportSyntaxError(diag, errorKey);
    }

    /**
     * Report a syntax error using the given DiagnosticPosition object and
     * arguments, unless one was already reported at the same position.
     */
    protected void reportSyntaxError(JCDiagnostic.DiagnosticPosition diagPos, Error errorKey) {
        reportSyntaxError(diagPos, errorKey, false);
    }

    private void reportSyntaxError(JCDiagnostic.DiagnosticPosition diagPos, Error errorKey, boolean noEofError) {
        int pos = diagPos.getPreferredPosition();
        if (pos > S.errPos() || pos == Position.NOPOS) {
            if (token.kind == EOF && !noEofError) {
                log.error(DiagnosticFlag.SYNTAX, diagPos, Errors.PrematureEof);
            } else {
                log.error(DiagnosticFlag.SYNTAX, diagPos, errorKey);
            }
        }
        S.errPos(pos);
        if (token.pos == errorPos && token.kind != EOF) {
            //check for a possible infinite loop in parsing:
            Assert.check(count++ < RECOVERY_THRESHOLD);
        } else {
            count = 0;
            errorPos = token.pos;
        }
    }

    /** If next input token matches given token, skip it, otherwise report
     *  an error.
     */
    public void accept(TokenKind tk) {
        accept(tk, Errors::Expected);
    }

    /** If next input token matches given token, skip it, otherwise report
     *  an error.
     */
    public void accept(TokenKind tk, Function<TokenKind, Error> errorProvider) {
        if (token.kind == tk) {
            nextToken();
        } else {
            setErrorEndPos(token.pos);
            reportSyntaxError(S.prevToken().endPos, errorProvider.apply(tk));
        }
    }

    /** Report an illegal start of expression/type error at given position.
     */
    JCExpression illegal(int pos) {
        setErrorEndPos(pos);
        if (isMode(EXPR))
            return syntaxError(pos, Errors.IllegalStartOfExpr);
        else
            return syntaxError(pos, Errors.IllegalStartOfType);

    }

    /** Report an illegal start of expression/type error at current position.
     */
    JCExpression illegal() {
        return illegal(token.pos);
    }

    /** Diagnose a modifier flag from the set, if any. */
    protected void checkNoMods(long mods) {
        checkNoMods(token.pos, mods);
    }

    protected void checkNoMods(int pos, long mods) {
        if (mods != 0) {
            long lowestMod = mods & -mods;
            log.error(DiagnosticFlag.SYNTAX, pos, Errors.ModNotAllowedHere(Flags.asFlagSet(lowestMod)));
        }
    }

/* ---------- doc comments --------- */

    /** A table to store all documentation comments
     *  indexed by the tree nodes they refer to.
     *  defined only if option flag keepDocComment is set.
     */
    private final DocCommentTable docComments;

    /** Record nearby documentation comments against the
     *  primary documentation comment for a declaration.
     *
     *  Dangling documentation comments are handled as follows.
     *  1. {@code Scanner} adds all doc comments to a queue of
     *     recent doc comments. The queue is flushed whenever
     *     it is known that the recent doc comments should be
     *     ignored and should not cause any warnings.
     *  2. The primary documentation comment is the one obtained
     *     from the first token of any declaration.
     *     (using {@code token.getDocComment()}.
     *  3. At the end of the "signature" of the declaration
     *     (that is, before any initialization or body for the
     *     declaration) any other "recent" comments are
     *     reported to the {@link #deferredLintHandler}.
     *
     *  @param dc the primary documentation comment
     */
    private void saveDanglingDocComments(Comment dc) {
        var recentComments = S.getDocComments();

        switch (recentComments.size()) {
            case 0:
                // no recent comments
                return;

            case 1:
                if (recentComments.peek() == dc) {
                    // no other recent comments
                    recentComments.remove();
                    return;
                }
        }

        while (!recentComments.isEmpty()) {
            var c = recentComments.remove();
            if (c != dc) {
                reportDanglingDocComment(c);
            }
        }
    }

    /** Make an entry into docComments hashtable,
     *  provided flag keepDocComments is set and given doc comment is non-null.
     *
     *  @param tree   The tree to be used as index in the hashtable
     *  @param dc     The doc comment to associate with the tree, or null.
     */
    protected void attach(JCTree tree, Comment dc) {
        if (keepDocComments && dc != null) {
            docComments.putComment(tree, dc);
        }
    }

    /**
     * Reports an individual dangling comment using the {@link #deferredLintHandler}.
     * The comment may or not may generate an actual diagnostic, depending on
     * the settings for {@code -Xlint} and/or {@code @SuppressWarnings}.
     *
     * @param c the comment
     */
    void reportDanglingDocComment(Comment c) {
        var pos = c.getPos();
        if (pos != null) {
            deferredLintHandler.push(pos.getPreferredPosition());
            try {
                deferredLintHandler.report(lint -> {
                    if (lint.isEnabled(Lint.LintCategory.DANGLING_DOC_COMMENTS) && !shebang(c, pos)) {
                        log.warning(pos, LintWarnings.DanglingDocComment);
                    }
                });
            } finally {
                deferredLintHandler.pop();
            }
        }
    }

    /** Returns true for a comment that acts similarly to shebang in UNIX */
    private boolean shebang(Comment c, JCDiagnostic.DiagnosticPosition pos) {
        var src = log.currentSource();
        return c.getStyle() == Comment.CommentStyle.JAVADOC_LINE &&
                c.getPos().getStartPosition() == 0 &&
                src.getLineNumber(pos.getEndPosition(src.getEndPosTable())) == 1;
    }

    /**
     * Ignores any recent documentation comments found by the scanner,
     * such as those that cannot be associated with a nearby declaration.
     */
    private void ignoreDanglingComments() {
        S.getDocComments().clear();
    }

/* -------- source positions ------- */

    protected void setErrorEndPos(int errPos) {
        endPosTable.setErrorEndPos(errPos);
    }

    protected void storeEnd(JCTree tree, int endpos) {
        endPosTable.storeEnd(tree, endpos);

        // Module, package, class, method, and variable declarations remember their end positions
        switch (tree.getTag()) {
        case MODULEDEF:
            ((JCModuleDecl)tree).endPos = endpos;
            break;
        case PACKAGEDEF:
            ((JCPackageDecl)tree).endPos = endpos;
            break;
        case CLASSDEF:
            ((JCClassDecl)tree).endPos = endpos;
            break;
        case METHODDEF:
            ((JCMethodDecl)tree).endPos = endpos;
            break;
        case VARDEF:
            ((JCVariableDecl)tree).endPos = endpos;
            break;
        default:
            break;
        }
    }

    protected <T extends JCTree> T to(T t) {
        return endPosTable.to(t);
    }

    protected <T extends JCTree> T toP(T t) {
        return endPosTable.toP(t);
    }

    /** Get the start position for a tree node.  The start position is
     * defined to be the position of the first character of the first
     * token of the node's source text.
     * @param tree  The tree node
     */
    public int getStartPos(JCTree tree) {
        return TreeInfo.getStartPos(tree);
    }

    /**
     * Get the end position for a tree node.  The end position is
     * defined to be the position of the last character of the last
     * token of the node's source text.  Returns Position.NOPOS if end
     * positions are not generated or the position is otherwise not
     * found.
     * @param tree  The tree node
     */
    public int getEndPos(JCTree tree) {
        return endPosTable.getEndPos(tree);
    }



/* ---------- parsing -------------- */

    /**
     * Ident = IDENTIFIER
     */
    public Name ident() {
        return ident(false);
    }

    protected Name ident(boolean allowClass) {
        return ident(allowClass, false);
    }

    public Name identOrUnderscore() {
        return ident(false, true);
    }

    protected Name ident(boolean allowClass, boolean asVariable) {
        if (token.kind == IDENTIFIER) {
            Name name = token.name();
            nextToken();
            return name;
        } else if (token.kind == ASSERT) {
            log.error(DiagnosticFlag.SYNTAX, token.pos, Errors.AssertAsIdentifier);
            nextToken();
            return names.error;
        } else if (token.kind == ENUM) {
            log.error(DiagnosticFlag.SYNTAX, token.pos, Errors.EnumAsIdentifier);
            nextToken();
            return names.error;
        } else if (token.kind == THIS) {
            if (allowThisIdent) {
                Name name = token.name();
                nextToken();
                return name;
            } else {
                log.error(DiagnosticFlag.SYNTAX, token.pos, Errors.ThisAsIdentifier);
                nextToken();
                return names.error;
            }
        } else if (token.kind == UNDERSCORE) {
            if (Feature.UNDERSCORE_IDENTIFIER.allowedInSource(source)) {
                log.warning(token.pos, Warnings.UnderscoreAsIdentifier);
            } else if (asVariable) {
                checkSourceLevel(Feature.UNNAMED_VARIABLES);
                if (peekToken(LBRACKET)) {
                    log.error(DiagnosticFlag.SYNTAX, token.pos, Errors.UseOfUnderscoreNotAllowedWithBrackets);
                }
            } else {
                if (Feature.UNNAMED_VARIABLES.allowedInSource(source)) {
                    log.error(DiagnosticFlag.SYNTAX, token.pos, Errors.UseOfUnderscoreNotAllowedNonVariable);
                } else {
                    log.error(DiagnosticFlag.SYNTAX, token.pos, Errors.UnderscoreAsIdentifier);
                }
            }
            Name name = token.name();
            nextToken();
            return name;
        } else {
            accept(IDENTIFIER);
            if (allowClass && token.kind == CLASS) {
                nextToken();
                return names._class;
            }
            return names.error;
        }
    }

    /**
     * Qualident = Ident { DOT [Annotations] Ident }
     */
    public JCExpression qualident(boolean allowAnnos) {
        JCExpression t = toP(F.at(token.pos).Ident(ident()));
        while (token.kind == DOT) {
            int pos = token.pos;
            nextToken();
            List<JCAnnotation> tyannos = null;
            if (allowAnnos) {
                tyannos = typeAnnotationsOpt();
            }
            t = toP(F.at(pos).Select(t, ident()));
            if (tyannos != null && tyannos.nonEmpty()) {
                t = toP(F.at(tyannos.head.pos).AnnotatedType(tyannos, t));
            }
        }
        return t;
    }

    JCExpression literal(Name prefix) {
        return literal(prefix, token.pos);
    }

    /**
     * Literal =
     *     INTLITERAL
     *   | LONGLITERAL
     *   | FLOATLITERAL
     *   | DOUBLELITERAL
     *   | CHARLITERAL
     *   | STRINGLITERAL
     *   | TRUE
     *   | FALSE
     *   | NULL
     */
    JCExpression literal(Name prefix, int pos) {
        JCExpression t = errorTree;
        switch (token.kind) {
        case INTLITERAL:
            try {
                t = F.at(pos).Literal(
                    TypeTag.INT,
                    Convert.string2int(strval(prefix), token.radix()));
            } catch (NumberFormatException ex) {
                reportIntegralLiteralError(prefix, pos);
            }
            break;
        case LONGLITERAL:
            try {
                t = F.at(pos).Literal(
                    TypeTag.LONG,
                    Long.valueOf(Convert.string2long(strval(prefix), token.radix())));
            } catch (NumberFormatException ex) {
                reportIntegralLiteralError(prefix, pos);
            }
            break;
        case FLOATLITERAL: {
            String proper = token.radix() == 16 ?
                    ("0x"+ token.stringVal()) :
                    token.stringVal();
            Float n;
            try {
                n = Float.valueOf(proper);
            } catch (NumberFormatException ex) {
                // error already reported in scanner
                n = Float.NaN;
            }
            if (n.floatValue() == 0.0f && !isZero(proper))
                log.error(DiagnosticFlag.SYNTAX, token.pos, Errors.FpNumberTooSmall);
            else if (n.floatValue() == Float.POSITIVE_INFINITY)
                log.error(DiagnosticFlag.SYNTAX, token.pos, Errors.FpNumberTooLarge);
            else
                t = F.at(pos).Literal(TypeTag.FLOAT, n);
            break;
        }
        case DOUBLELITERAL: {
            String proper = token.radix() == 16 ?
                    ("0x"+ token.stringVal()) :
                    token.stringVal();
            Double n;
            try {
                n = Double.valueOf(proper);
            } catch (NumberFormatException ex) {
                // error already reported in scanner
                n = Double.NaN;
            }
            if (n.doubleValue() == 0.0d && !isZero(proper))
                log.error(DiagnosticFlag.SYNTAX, token.pos, Errors.FpNumberTooSmall);
            else if (n.doubleValue() == Double.POSITIVE_INFINITY)
                log.error(DiagnosticFlag.SYNTAX, token.pos, Errors.FpNumberTooLarge);
            else
                t = F.at(pos).Literal(TypeTag.DOUBLE, n);
            break;
        }
        case CHARLITERAL:
            t = F.at(pos).Literal(
                TypeTag.CHAR,
                token.stringVal().charAt(0) + 0);
            break;
        case STRINGLITERAL:
            t = F.at(pos).Literal(
                TypeTag.CLASS,
                token.stringVal());
            break;
        case TRUE: case FALSE:
            t = F.at(pos).Literal(
                TypeTag.BOOLEAN,
                (token.kind == TRUE ? 1 : 0));
            break;
        case NULL:
            t = F.at(pos).Literal(
                TypeTag.BOT,
                null);
            break;
        default:
            Assert.error();
        }
        if (t == errorTree)
            t = F.at(pos).Erroneous();
        storeEnd(t, token.endPos);
        nextToken();
        return t;
    }
    //where
        boolean isZero(String s) {
            char[] cs = s.toCharArray();
            int base = ((cs.length > 1 && Character.toLowerCase(cs[1]) == 'x') ? 16 : 10);
            int i = ((base==16) ? 2 : 0);
            while (i < cs.length && (cs[i] == '0' || cs[i] == '.')) i++;
            return !(i < cs.length && (Character.digit(cs[i], base) > 0));
        }

        String strval(Name prefix) {
            String s = token.stringVal();
            return prefix.isEmpty() ? s : prefix + s;
        }
        void reportIntegralLiteralError(Name prefix, int pos) {
            int radix = token.radix();
            if (radix == 2 || radix == 8) {
                //attempt to produce more user-friendly error message for
                //binary and octal literals with wrong digits:
                String value = strval(prefix);
                char[] cs = value.toCharArray();
                for (int i = 0; i < cs.length; i++) {
                    char c = cs[i];
                    int d = Character.digit(c, radix);
                    if (d == (-1)) {
                        Error err = radix == 2 ? Errors.IllegalDigitInBinaryLiteral
                                               : Errors.IllegalDigitInOctalLiteral;
                        log.error(DiagnosticFlag.SYNTAX,
                                  token.pos + i,
                                  err);
                        return ;
                    }
                }
            }
            log.error(DiagnosticFlag.SYNTAX, token.pos, Errors.IntNumberTooLarge(strval(prefix)));
        }

    /** terms can be either expressions or types.
     */
    public JCExpression parseExpression() {
        return term(EXPR);
    }

    /** parses patterns.
     */
    public JCPattern parsePattern(int pos, JCModifiers mods, JCExpression parsedType,
                                  boolean allowVar, boolean checkGuard) {
        JCPattern pattern;
        mods = mods != null ? mods : optFinal(0);
        JCExpression e;
        if (token.kind == UNDERSCORE && parsedType == null) {
            nextToken();
            checkSourceLevel(Feature.UNNAMED_VARIABLES);
            pattern = toP(F.at(token.pos).AnyPattern());
        }
        else {
            if (parsedType == null) {
                boolean var = token.kind == IDENTIFIER && token.name() == names.var;
                e = unannotatedType(allowVar, TYPE | NOLAMBDA);
                if (var) {
                    e = null;
                }
            } else {
                e = parsedType;
            }
            if (token.kind == LPAREN) {
                //deconstruction pattern:
                checkSourceLevel(Feature.RECORD_PATTERNS);
                ListBuffer<JCPattern> nested = new ListBuffer<>();
                if (!peekToken(RPAREN)) {
                    do {
                        nextToken();
                        JCPattern nestedPattern = parsePattern(token.pos, null, null, true, false);
                        nested.append(nestedPattern);
                    } while (token.kind == COMMA);
                } else {
                    nextToken();
                }
                accept(RPAREN);
                pattern = toP(F.at(pos).RecordPattern(e, nested.toList()));
                if (mods.annotations.nonEmpty()) {
                    log.error(mods.annotations.head.pos(), Errors.RecordPatternsAnnotationsNotAllowed);
                }
                checkNoMods(pos, mods.flags & Flags.FINAL);
                new TreeScanner() {
                    @Override
                    public void visitAnnotatedType(JCAnnotatedType tree) {
                        log.error(tree.pos(), Errors.RecordPatternsAnnotationsNotAllowed);
                    }
                }.scan(e);
            } else {
                //type test pattern:
                int varPos = token.pos;
                Name name = identOrUnderscore();
                if (Feature.UNNAMED_VARIABLES.allowedInSource(source) && name == names.underscore) {
                    name = names.empty;
                }
                JCVariableDecl var = toP(F.at(varPos).VarDef(mods, name, e, null));
                if (e == null) {
                    var.startPos = pos;
                    if (var.name == names.underscore && !allowVar) {
                        log.error(DiagnosticFlag.SYNTAX, varPos, Errors.UseOfUnderscoreNotAllowed);
                    }
                }
                var.endPos = S.prevToken().endPos;
                pattern = toP(F.at(pos).BindingPattern(var));
            }
        }
        return pattern;
    }

    /**
     * parses (optional) type annotations followed by a type. If the
     * annotations are present before the type and are not consumed during array
     * parsing, this method returns a {@link JCAnnotatedType} consisting of
     * these annotations and the underlying type. Otherwise, it returns the
     * underlying type.
     *
     * <p>
     *
     * Note that this method sets {@code mode} to {@code TYPE} first, before
     * parsing annotations.
     */
    public JCExpression parseType() {
        return parseType(false);
    }

    public JCExpression parseType(boolean allowVar) {
        List<JCAnnotation> annotations = typeAnnotationsOpt();
        return parseType(allowVar, annotations);
    }

    public JCExpression parseType(boolean allowVar, List<JCAnnotation> annotations) {
        JCExpression result = unannotatedType(allowVar);

        if (annotations.nonEmpty()) {
            result = insertAnnotationsToMostInner(result, annotations, false);
        }

        return result;
    }

    protected JCExpression parseIntersectionType(int pos, JCExpression firstType) {
        JCExpression t = firstType;
        int pos1 = pos;
        List<JCExpression> targets = List.of(t);
        while (token.kind == AMP) {
            accept(AMP);
            targets = targets.prepend(parseType());
        }
        if (targets.length() > 1) {
            t = toP(F.at(pos1).TypeIntersection(targets.reverse()));
        }
        return t;
    }

    public JCExpression unannotatedType(boolean allowVar) {
        return unannotatedType(allowVar, TYPE);
    }

    public JCExpression unannotatedType(boolean allowVar, int newmode) {
        JCExpression result = term(newmode);
        Name restrictedTypeName = restrictedTypeName(result, !allowVar);

        if (restrictedTypeName != null && (!allowVar || restrictedTypeName != names.var)) {
            syntaxError(result.pos, Errors.RestrictedTypeNotAllowedHere(restrictedTypeName));
        }

        return result;
    }



    protected JCExpression term(int newmode) {
        int prevmode = mode;
        setMode(newmode);
        JCExpression t = term();
        setLastMode(mode);
        setMode(prevmode);
        return t;
    }

    /**
     *  {@literal
     *  Expression = Expression1 [ExpressionRest]
     *  ExpressionRest = [AssignmentOperator Expression1]
     *  AssignmentOperator = "=" | "+=" | "-=" | "*=" | "/=" |
     *                       "&=" | "|=" | "^=" |
     *                       "%=" | "<<=" | ">>=" | ">>>="
     *  Type = Type1
     *  TypeNoParams = TypeNoParams1
     *  StatementExpression = Expression
     *  ConstantExpression = Expression
     *  }
     */
    JCExpression term() {
        JCExpression t = term1();
        if (isMode(EXPR) &&
            (token.kind == EQ || PLUSEQ.compareTo(token.kind) <= 0 && token.kind.compareTo(GTGTGTEQ) <= 0))
            return termRest(t);
        else
            return t;
    }

    JCExpression termRest(JCExpression t) {
        switch (token.kind) {
        case EQ: {
            int pos = token.pos;
            nextToken();
            selectExprMode();
            JCExpression t1 = term();
            return toP(F.at(pos).Assign(t, t1));
        }
        case PLUSEQ:
        case SUBEQ:
        case STAREQ:
        case SLASHEQ:
        case PERCENTEQ:
        case AMPEQ:
        case BAREQ:
        case CARETEQ:
        case LTLTEQ:
        case GTGTEQ:
        case GTGTGTEQ:
            int pos = token.pos;
            TokenKind tk = token.kind;
            nextToken();
            selectExprMode();
            JCExpression t1 = term();
            return F.at(pos).Assignop(optag(tk), t, t1);
        default:
            return t;
        }
    }

    /** Expression1   = Expression2 [Expression1Rest]
     *  Type1         = Type2
     *  TypeNoParams1 = TypeNoParams2
     */
    JCExpression term1() {
        JCExpression t = term2();
        if (isMode(EXPR) && token.kind == QUES) {
            selectExprMode();
            return term1Rest(t);
        } else {
            return t;
        }
    }

    /** Expression1Rest = ["?" Expression ":" Expression1]
     */
    JCExpression term1Rest(JCExpression t) {
        if (token.kind == QUES) {
            int pos = token.pos;
            nextToken();
            JCExpression t1 = term();
            accept(COLON);
            JCExpression t2 = term1();
            return F.at(pos).Conditional(t, t1, t2);
        } else {
            return t;
        }
    }

    /** Expression2   = Expression3 [Expression2Rest]
     *  Type2         = Type3
     *  TypeNoParams2 = TypeNoParams3
     */
    JCExpression term2() {
        JCExpression t = term3();
        if (isMode(EXPR) && prec(token.kind) >= TreeInfo.orPrec) {
            selectExprMode();
            return term2Rest(t, TreeInfo.orPrec);
        } else {
            return t;
        }
    }

    /*  Expression2Rest = {infixop Expression3}
     *                  | Expression3 instanceof Type
     *                  | Expression3 instanceof Pattern
     *  infixop         = "||"
     *                  | "&&"
     *                  | "|"
     *                  | "^"
     *                  | "&"
     *                  | "==" | "!="
     *                  | "<" | ">" | "<=" | ">="
     *                  | "<<" | ">>" | ">>>"
     *                  | "+" | "-"
     *                  | "*" | "/" | "%"
     */
    JCExpression term2Rest(JCExpression t, int minprec) {
        JCExpression[] odStack = newOdStack();
        Token[] opStack = newOpStack();

        // optimization, was odStack = new Tree[...]; opStack = new Tree[...];
        int top = 0;
        odStack[0] = t;
        int startPos = token.pos;
        Token topOp = Tokens.DUMMY;
        while (prec(token.kind) >= minprec) {
            opStack[top] = topOp;

            if (token.kind == INSTANCEOF) {
                int pos = token.pos;
                nextToken();
                JCTree pattern;
                if (token.kind == LPAREN) {
                    checkSourceLevel(token.pos, Feature.PATTERN_SWITCH);
                    pattern = parsePattern(token.pos, null, null, false, false);
                } else {
                    int patternPos = token.pos;
                    JCModifiers mods = optFinal(0);
                    int typePos = token.pos;
                    JCExpression type = unannotatedType(false);
                    if (token.kind == IDENTIFIER) {
                        checkSourceLevel(token.pos, Feature.PATTERN_MATCHING_IN_INSTANCEOF);
                        pattern = parsePattern(patternPos, mods, type, false, false);
                    } else if (token.kind == LPAREN) {
                        pattern = parsePattern(patternPos, mods, type, false, false);
                    } else if (token.kind == UNDERSCORE) {
                        checkSourceLevel(token.pos, Feature.UNNAMED_VARIABLES);
                        pattern = parsePattern(patternPos, mods, type, false, false);
                    } else {
                        checkNoMods(typePos, mods.flags & ~Flags.DEPRECATED);
                        if (mods.annotations.nonEmpty()) {
                            List<JCAnnotation> typeAnnos =
                                    mods.annotations
                                        .map(decl -> {
                                            JCAnnotation typeAnno = F.at(decl.pos)
                                                                     .TypeAnnotation(decl.annotationType,
                                                                                      decl.args);
                                            endPosTable.replaceTree(decl, typeAnno);
                                            return typeAnno;
                                        });
                            type = insertAnnotationsToMostInner(type, typeAnnos, false);
                        }
                        pattern = type;
                    }
                }
                odStack[top] = F.at(pos).TypeTest(odStack[top], pattern);
            } else {
                topOp = token;
                nextToken();
                top++;
                odStack[top] = term3();
            }
            while (top > 0 && prec(topOp.kind) >= prec(token.kind)) {
                odStack[top - 1] = F.at(topOp.pos).Binary(optag(topOp.kind), odStack[top - 1], odStack[top]);
                top--;
                topOp = opStack[top];
            }
        }
        Assert.check(top == 0);
        t = odStack[0];

        if (t.hasTag(JCTree.Tag.PLUS)) {
            t = foldStrings(t);
        }

        odStackSupply.add(odStack);
        opStackSupply.add(opStack);
        return t;
    }
    //where
        /** If tree is a concatenation of string literals, replace it
         *  by a single literal representing the concatenated string.
         */
        protected JCExpression foldStrings(JCExpression tree) {
            if (!allowStringFolding)
                return tree;
            ListBuffer<JCExpression> opStack = new ListBuffer<>();
            ListBuffer<JCLiteral> litBuf = new ListBuffer<>();
            boolean needsFolding = false;
            JCExpression curr = tree;
            while (true) {
                if (curr.hasTag(JCTree.Tag.PLUS)) {
                    JCBinary op = (JCBinary)curr;
                    needsFolding |= foldIfNeeded(op.rhs, litBuf, opStack, false);
                    curr = op.lhs;
                } else {
                    needsFolding |= foldIfNeeded(curr, litBuf, opStack, true);
                    break; //last one!
                }
            }
            if (needsFolding) {
                List<JCExpression> ops = opStack.toList();
                JCExpression res = ops.head;
                for (JCExpression op : ops.tail) {
                    res = F.at(op.getStartPosition()).Binary(optag(TokenKind.PLUS), res, op);
                    storeEnd(res, getEndPos(op));
                }
                return res;
            } else {
                return tree;
            }
        }

        private boolean foldIfNeeded(JCExpression tree, ListBuffer<JCLiteral> litBuf,
                                                ListBuffer<JCExpression> opStack, boolean last) {
            JCLiteral str = stringLiteral(tree);
            if (str != null) {
                litBuf.prepend(str);
                return last && merge(litBuf, opStack);
            } else {
                boolean res = merge(litBuf, opStack);
                litBuf.clear();
                opStack.prepend(tree);
                return res;
            }
        }

        boolean merge(ListBuffer<JCLiteral> litBuf, ListBuffer<JCExpression> opStack) {
            if (litBuf.isEmpty()) {
                return false;
            } else if (litBuf.size() == 1) {
                opStack.prepend(litBuf.first());
                return false;
            } else {
                JCExpression t = F.at(litBuf.first().getStartPosition()).Literal(TypeTag.CLASS,
                        litBuf.stream().map(lit -> (String)lit.getValue()).collect(Collectors.joining()));
                storeEnd(t, litBuf.last().getEndPosition(endPosTable));
                opStack.prepend(t);
                return true;
            }
        }

        private JCLiteral stringLiteral(JCTree tree) {
            if (tree.hasTag(LITERAL)) {
                JCLiteral lit = (JCLiteral)tree;
                if (lit.typetag == TypeTag.CLASS) {
                    return lit;
                }
            }
            return null;
        }


        /** optimization: To save allocating a new operand/operator stack
         *  for every binary operation, we use supplys.
         */
        ArrayList<JCExpression[]> odStackSupply = new ArrayList<>();
        ArrayList<Token[]> opStackSupply = new ArrayList<>();

        private JCExpression[] newOdStack() {
            if (odStackSupply.isEmpty())
                return new JCExpression[infixPrecedenceLevels + 1];
            return odStackSupply.remove(odStackSupply.size() - 1);
        }

        private Token[] newOpStack() {
            if (opStackSupply.isEmpty())
                return new Token[infixPrecedenceLevels + 1];
            return opStackSupply.remove(opStackSupply.size() - 1);
        }

    /**
     *  Expression3    = PrefixOp Expression3
     *                 | "(" Expr | TypeNoParams ")" Expression3
     *                 | Primary {Selector} {PostfixOp}
     *
     *  {@literal
     *  Primary        = "(" Expression ")"
     *                 | Literal
     *                 | [TypeArguments] THIS [Arguments]
     *                 | [TypeArguments] SUPER SuperSuffix
     *                 | NEW [TypeArguments] Creator
     *                 | "(" Arguments ")" "->" ( Expression | Block )
     *                 | Ident "->" ( Expression | Block )
     *                 | [Annotations] Ident { "." [Annotations] Ident }
     *                 | Expression3 MemberReferenceSuffix
     *                   [ [Annotations] "[" ( "]" BracketsOpt "." CLASS | Expression "]" )
     *                   | Arguments
     *                   | "." ( CLASS | THIS | [TypeArguments] SUPER Arguments | NEW [TypeArguments] InnerCreator )
     *                   ]
     *                 | BasicType BracketsOpt "." CLASS
     *  }
     *
     *  PrefixOp       = "++" | "--" | "!" | "~" | "+" | "-"
     *  PostfixOp      = "++" | "--"
     *  Type3          = Ident { "." Ident } [TypeArguments] {TypeSelector} BracketsOpt
     *                 | BasicType
     *  TypeNoParams3  = Ident { "." Ident } BracketsOpt
     *  Selector       = "." [TypeArguments] Ident [Arguments]
     *                 | "." THIS
     *                 | "." [TypeArguments] SUPER SuperSuffix
     *                 | "." NEW [TypeArguments] InnerCreator
     *                 | "[" Expression "]"
     *  TypeSelector   = "." Ident [TypeArguments]
     *  SuperSuffix    = Arguments | "." Ident [Arguments]
     */
    protected JCExpression term3() {
        int pos = token.pos;
        JCExpression t;
        List<JCExpression> typeArgs = typeArgumentsOpt(EXPR);
        switch (token.kind) {
        case QUES:
            if (isMode(TYPE) && isMode(TYPEARG) && !isMode(NOPARAMS)) {
                selectTypeMode();
                return typeArgument();
            } else
                return illegal();
        case PLUSPLUS: case SUBSUB: case BANG: case TILDE: case PLUS: case SUB:
            if (typeArgs == null && isMode(EXPR)) {
                TokenKind tk = token.kind;
                nextToken();
                selectExprMode();
                if (tk == SUB &&
                    (token.kind == INTLITERAL || token.kind == LONGLITERAL) &&
                    token.radix() == 10) {
                    selectExprMode();
                    t = literal(names.hyphen, pos);
                } else {
                    t = term3();
                    return F.at(pos).Unary(unoptag(tk), t);
                }
            } else return illegal();
            break;
        case LPAREN:
            if (typeArgs == null && isMode(EXPR)) {
                ParensResult pres = analyzeParens();
                switch (pres) {
                    case CAST:
                       accept(LPAREN);
                       selectTypeMode();
                       t = parseIntersectionType(pos, parseType());
                       accept(RPAREN);
                       selectExprMode();
                       JCExpression t1 = term3();
                       return F.at(pos).TypeCast(t, t1);
                    case IMPLICIT_LAMBDA:
                    case EXPLICIT_LAMBDA:
                        t = lambdaExpressionOrStatement(true, pres == ParensResult.EXPLICIT_LAMBDA, pos);
                        break;
                    default: //PARENS
                        accept(LPAREN);
                        selectExprMode();
                        t = termRest(term1Rest(term2Rest(term3(), TreeInfo.orPrec)));
                        accept(RPAREN);
                        t = toP(F.at(pos).Parens(t));
                        break;
                }
            } else {
                return illegal();
            }
            break;
        case THIS:
            if (isMode(EXPR)) {
                selectExprMode();
                t = to(F.at(pos).Ident(names._this));
                nextToken();
                if (typeArgs == null)
                    t = argumentsOpt(null, t);
                else
                    t = arguments(typeArgs, t);
                typeArgs = null;
            } else return illegal();
            break;
        case SUPER:
            if (isMode(EXPR)) {
                selectExprMode();
                t = to(F.at(pos).Ident(names._super));
                t = superSuffix(typeArgs, t);
                typeArgs = null;
            } else return illegal();
            break;
        case INTLITERAL: case LONGLITERAL: case FLOATLITERAL: case DOUBLELITERAL:
        case CHARLITERAL: case STRINGLITERAL:
        case TRUE: case FALSE: case NULL:
            if (typeArgs == null && isMode(EXPR)) {
                selectExprMode();
                t = literal(names.empty);
            } else return illegal();
            break;
        case NEW:
            if (typeArgs != null) return illegal();
            if (isMode(EXPR)) {
                selectExprMode();
                nextToken();
                if (token.kind == LT) typeArgs = typeArguments(false);
                t = creator(pos, typeArgs);
                typeArgs = null;
            } else return illegal();
            break;
        case MONKEYS_AT:
            // Only annotated cast types and method references are valid
            List<JCAnnotation> typeAnnos = typeAnnotationsOpt();
            if (typeAnnos.isEmpty()) {
                // else there would be no '@'
                throw new AssertionError("Expected type annotations, but found none!");
            }

            JCExpression expr = term3();

            if (!isMode(TYPE)) {
                // Type annotations on class literals no longer legal
                switch (expr.getTag()) {
                case REFERENCE: {
                    JCMemberReference mref = (JCMemberReference) expr;
                    mref.expr = toP(F.at(pos).AnnotatedType(typeAnnos, mref.expr));
                    t = mref;
                    break;
                }
                case SELECT: {
                    JCFieldAccess sel = (JCFieldAccess) expr;

                    if (sel.name != names._class) {
                        return illegal();
                    } else {
                        log.error(token.pos, Errors.NoAnnotationsOnDotClass);
                        return expr;
                    }
                }
                default:
                    return illegal(typeAnnos.head.pos);
                }

            } else {
                // Type annotations targeting a cast
                t = insertAnnotationsToMostInner(expr, typeAnnos, false);
            }
            break;
        case UNDERSCORE: case IDENTIFIER: case ASSERT: case ENUM:
            if (typeArgs != null) return illegal();
            if (isMode(EXPR) && !isMode(NOLAMBDA) && peekToken(ARROW)) {
                t = lambdaExpressionOrStatement(false, false, pos);
            } else {
                t = toP(F.at(token.pos).Ident(ident()));
                loop: while (true) {
                    pos = token.pos;
                    final List<JCAnnotation> annos = typeAnnotationsOpt();

                    // need to report an error later if LBRACKET is for array
                    // index access rather than array creation level
                    if (!annos.isEmpty() && token.kind != LBRACKET && token.kind != ELLIPSIS)
                        return illegal(annos.head.pos);

                    switch (token.kind) {
                    case LBRACKET:
                        nextToken();
                        if (token.kind == RBRACKET) {
                            nextToken();
                            t = bracketsOpt(t);
                            t = toP(F.at(pos).TypeArray(t));
                            if (annos.nonEmpty()) {
                                t = toP(F.at(pos).AnnotatedType(annos, t));
                            }
                            t = bracketsSuffix(t);
                        } else {
                            if (isMode(EXPR)) {
                                selectExprMode();
                                JCExpression t1 = term();
                                if (!annos.isEmpty()) t = illegal(annos.head.pos);
                                t = to(F.at(pos).Indexed(t, t1));
                            }
                            accept(RBRACKET);
                        }
                        break loop;
                    case LPAREN:
                        if (isMode(EXPR)) {
                            selectExprMode();
                            t = arguments(typeArgs, t);
                            if (!annos.isEmpty()) t = illegal(annos.head.pos);
                            typeArgs = null;
                        }
                        break loop;
                    case DOT:
                        nextToken();
                        if (token.kind == TokenKind.IDENTIFIER && typeArgs != null) {
                            return illegal();
                        }
                        int prevmode = mode;
                        setMode(mode & ~NOPARAMS);
                        typeArgs = typeArgumentsOpt(EXPR);
                        setMode(prevmode);
                        if (isMode(EXPR)) {
                            switch (token.kind) {
                            case CLASS:
                                if (typeArgs != null) return illegal();
                                selectExprMode();
                                t = to(F.at(pos).Select(t, names._class));
                                nextToken();
                                break loop;
                            case THIS:
                                if (typeArgs != null) return illegal();
                                selectExprMode();
                                t = to(F.at(pos).Select(t, names._this));
                                nextToken();
                                break loop;
                            case SUPER:
                                selectExprMode();
                                t = to(F.at(pos).Select(t, names._super));
                                t = superSuffix(typeArgs, t);
                                typeArgs = null;
                                break loop;
                            case NEW:
                                if (typeArgs != null) return illegal();
                                selectExprMode();
                                int pos1 = token.pos;
                                nextToken();
                                if (token.kind == LT) typeArgs = typeArguments(false);
                                t = innerCreator(pos1, typeArgs, t);
                                typeArgs = null;
                                break loop;
                            }
                        }

                        List<JCAnnotation> tyannos = null;
                        if (isMode(TYPE) && token.kind == MONKEYS_AT) {
                            tyannos = typeAnnotationsOpt();
                        }
                        // typeArgs saved for next loop iteration.
                        t = toP(F.at(pos).Select(t, ident()));
                        if (token.pos <= endPosTable.errorEndPos &&
                            token.kind == MONKEYS_AT) {
                            //error recovery, case like:
                            //int i = expr.<missing-ident>
                            //@Deprecated
                            if (typeArgs != null) illegal();
                            return toP(t);
                        }
                        if (tyannos != null && tyannos.nonEmpty()) {
                            t = toP(F.at(tyannos.head.pos).AnnotatedType(tyannos, t));
                        }
                        break;
                    case ELLIPSIS:
                        if (this.permitTypeAnnotationsPushBack) {
                            this.typeAnnotationsPushedBack = annos;
                        } else if (annos.nonEmpty()) {
                            // Don't return here -- error recovery attempt
                            illegal(annos.head.pos);
                        }
                        break loop;
                    case LT:
                        if (!isMode(TYPE) && isUnboundMemberRef()) {
                            //this is an unbound method reference whose qualifier
                            //is a generic type i.e. A<S>::m
                            int pos1 = token.pos;
                            accept(LT);
                            ListBuffer<JCExpression> args = new ListBuffer<>();
                            args.append(typeArgument());
                            while (token.kind == COMMA) {
                                nextToken();
                                args.append(typeArgument());
                            }
                            accept(GT);
                            t = toP(F.at(pos1).TypeApply(t, args.toList()));
                            while (token.kind == DOT) {
                                nextToken();
                                selectTypeMode();
                                t = toP(F.at(token.pos).Select(t, ident()));
                                t = typeArgumentsOpt(t);
                            }
                            t = bracketsOpt(t);
                            if (token.kind != COLCOL) {
                                //method reference expected here
                                t = illegal();
                            }
                            selectExprMode();
                            return term3Rest(t, typeArgs);
                        }
                        break loop;
                    default:
                        break loop;
                    }
                }
            }
            if (typeArgs != null) illegal();
            t = typeArgumentsOpt(t);
            break;
        case BYTE: case SHORT: case CHAR: case INT: case LONG: case FLOAT:
        case DOUBLE: case BOOLEAN:
            if (typeArgs != null) illegal();
            t = bracketsSuffix(bracketsOpt(basicType()));
            break;
        case VOID:
            if (typeArgs != null) illegal();
            if (isMode(EXPR)) {
                nextToken();
                if (token.kind == DOT) {
                    JCPrimitiveTypeTree ti = toP(F.at(pos).TypeIdent(TypeTag.VOID));
                    t = bracketsSuffix(ti);
                } else {
                    return illegal(pos);
                }
            } else {
                // Support the corner case of myMethodHandle.<void>invoke() by passing
                // a void type (like other primitive types) to the next phase.
                // The error will be reported in Attr.attribTypes or Attr.visitApply.
                JCPrimitiveTypeTree ti = to(F.at(pos).TypeIdent(TypeTag.VOID));
                nextToken();
                return ti;
                //return illegal();
            }
            break;
        case SWITCH:
            checkSourceLevel(Feature.SWITCH_EXPRESSION);
            allowYieldStatement = true;
            int switchPos = token.pos;
            nextToken();
            JCExpression selector = parExpression();
            accept(LBRACE);
            ListBuffer<JCCase> cases = new ListBuffer<>();
            while (true) {
                pos = token.pos;
                switch (token.kind) {
                case CASE:
                case DEFAULT:
                    cases.appendList(switchExpressionStatementGroup());
                    break;
                case RBRACE: case EOF:
                    JCSwitchExpression e = to(F.at(switchPos).SwitchExpression(selector,
                                                                               cases.toList()));
                    e.endpos = token.pos;
                    accept(RBRACE);
                    return e;
                default:
                    nextToken(); // to ensure progress
                    syntaxError(pos, Errors.Expected3(CASE, DEFAULT, RBRACE));
                }
            }
            // Not reachable.
        default:
            return illegal();
        }
        return term3Rest(t, typeArgs);
    }

    private List<JCCase> switchExpressionStatementGroup() {
        ListBuffer<JCCase> caseExprs = new ListBuffer<>();
        int casePos = token.pos;
        ListBuffer<JCCaseLabel> pats = new ListBuffer<>();

        if (token.kind == DEFAULT) {
            nextToken();
            pats.append(toP(F.at(casePos).DefaultCaseLabel()));
        } else {
            accept(CASE);
            boolean allowDefault = false;
            while (true) {
                JCCaseLabel label = parseCaseLabel(allowDefault);
                pats.append(label);
                if (token.kind != COMMA) break;
                checkSourceLevel(Feature.SWITCH_MULTIPLE_CASE_LABELS);
                nextToken();
                allowDefault = TreeInfo.isNullCaseLabel(label);
            };
        }
        JCExpression guard = parseGuard(pats.last());
        List<JCStatement> stats = null;
        JCTree body = null;
        CaseTree.CaseKind kind;
        switch (token.kind) {
            case ARROW:
                checkSourceLevel(Feature.SWITCH_RULE);
                nextToken();
                if (token.kind == TokenKind.THROW || token.kind == TokenKind.LBRACE) {
                    stats = List.of(parseStatement());
                    body = stats.head;
                    kind = JCCase.RULE;
                } else {
                    JCExpression value = parseExpression();
                    stats = List.of(to(F.at(value).Yield(value)));
                    body = value;
                    kind = JCCase.RULE;
                    accept(SEMI);
                }
                break;
            default:
                accept(COLON, tk -> Errors.Expected2(COLON, ARROW));
                stats = blockStatements();
                kind = JCCase.STATEMENT;
                break;
        }
        caseExprs.append(toP(F.at(casePos).Case(kind, pats.toList(), guard, stats, body)));
        return caseExprs.toList();
    }

    JCExpression term3Rest(JCExpression t, List<JCExpression> typeArgs) {
        if (typeArgs != null) illegal();
        while (true) {
            int pos1 = token.pos;
            final List<JCAnnotation> annos = typeAnnotationsOpt();

            if (token.kind == LBRACKET) {
                nextToken();
                if (isMode(TYPE)) {
                    int prevmode = mode;
                    selectTypeMode();
                    if (token.kind == RBRACKET) {
                        nextToken();
                        t = bracketsOpt(t);
                        t = toP(F.at(pos1).TypeArray(t));
                        if (token.kind == COLCOL) {
                            selectExprMode();
                            continue;
                        }
                        if (annos.nonEmpty()) {
                            t = toP(F.at(pos1).AnnotatedType(annos, t));
                        }
                        return t;
                    }
                    setMode(prevmode);
                }
                if (isMode(EXPR)) {
                    selectExprMode();
                    JCExpression t1 = term();
                    t = to(F.at(pos1).Indexed(t, t1));
                }
                accept(RBRACKET);
            } else if (token.kind == DOT) {
                nextToken();
                typeArgs = typeArgumentsOpt(EXPR);
                if (token.kind == SUPER && isMode(EXPR)) {
                    selectExprMode();
                    t = to(F.at(pos1).Select(t, names._super));
                    nextToken();
                    t = arguments(typeArgs, t);
                    typeArgs = null;
                } else if (token.kind == NEW && isMode(EXPR)) {
                    if (typeArgs != null) return illegal();
                    selectExprMode();
                    int pos2 = token.pos;
                    nextToken();
                    if (token.kind == LT) typeArgs = typeArguments(false);
                    t = innerCreator(pos2, typeArgs, t);
                    typeArgs = null;
                } else {
                    List<JCAnnotation> tyannos = null;
                    if (isMode(TYPE) && token.kind == MONKEYS_AT) {
                        // is the mode check needed?
                        tyannos = typeAnnotationsOpt();
                    }
                    t = toP(F.at(pos1).Select(t, ident(true)));
                    if (token.pos <= endPosTable.errorEndPos &&
                        token.kind == MONKEYS_AT) {
                        //error recovery, case like:
                        //int i = expr.<missing-ident>
                        //@Deprecated
                        break;
                    }
                    if (tyannos != null && tyannos.nonEmpty()) {
                        t = toP(F.at(tyannos.head.pos).AnnotatedType(tyannos, t));
                    }
                    t = argumentsOpt(typeArgs, typeArgumentsOpt(t));
                    typeArgs = null;
                }
            } else if (isMode(EXPR) && token.kind == COLCOL) {
                selectExprMode();
                if (typeArgs != null) return illegal();
                accept(COLCOL);
                t = memberReferenceSuffix(pos1, t);
            } else {
                if (!annos.isEmpty()) {
                    if (permitTypeAnnotationsPushBack)
                        typeAnnotationsPushedBack = annos;
                    else
                        return illegal(annos.head.pos);
                }
                break;
            }
        }
        while ((token.kind == PLUSPLUS || token.kind == SUBSUB) && isMode(EXPR)) {
            selectExprMode();
            t = to(F.at(token.pos).Unary(
                  token.kind == PLUSPLUS ? POSTINC : POSTDEC, t));
            nextToken();
        }
        return toP(t);
    }

    /**
     * If we see an identifier followed by a '&lt;' it could be an unbound
     * method reference or a binary expression. To disambiguate, look for a
     * matching '&gt;' and see if the subsequent terminal is either '.' or '::'.
     */
    @SuppressWarnings("fallthrough")
    boolean isUnboundMemberRef() {
        int pos = 0, depth = 0;
        outer: for (Token t = S.token(pos) ; ; t = S.token(++pos)) {
            switch (t.kind) {
                case IDENTIFIER: case UNDERSCORE: case QUES: case EXTENDS: case SUPER:
                case DOT: case RBRACKET: case LBRACKET: case COMMA:
                case BYTE: case SHORT: case INT: case LONG: case FLOAT:
                case DOUBLE: case BOOLEAN: case CHAR:
                case MONKEYS_AT:
                    break;

                case LPAREN:
                    // skip annotation values
                    int nesting = 0;
                    for (; ; pos++) {
                        TokenKind tk2 = S.token(pos).kind;
                        switch (tk2) {
                            case EOF:
                                return false;
                            case LPAREN:
                                nesting++;
                                break;
                            case RPAREN:
                                nesting--;
                                if (nesting == 0) {
                                    continue outer;
                                }
                                break;
                        }
                    }

                case LT:
                    depth++; break;
                case GTGTGT:
                    depth--;
                case GTGT:
                    depth--;
                case GT:
                    depth--;
                    if (depth == 0) {
                        TokenKind nextKind = S.token(pos + 1).kind;
                        return
                            nextKind == TokenKind.DOT ||
                            nextKind == TokenKind.LBRACKET ||
                            nextKind == TokenKind.COLCOL;
                    }
                    break;
                default:
                    return false;
            }
        }
    }

    /**
     * If we see an identifier followed by a '&lt;' it could be an unbound
     * method reference or a binary expression. To disambiguate, look for a
     * matching '&gt;' and see if the subsequent terminal is either '.' or '::'.
     */
    @SuppressWarnings("fallthrough")
    ParensResult analyzeParens() {
        int depth = 0;
        boolean type = false;
        ParensResult defaultResult = ParensResult.PARENS;
        outer: for (int lookahead = 0; ; lookahead++) {
            TokenKind tk = S.token(lookahead).kind;
            switch (tk) {
                case COMMA:
                    type = true;
                case EXTENDS: case SUPER: case DOT: case AMP:
                    //skip
                    break;
                case QUES:
                    if (peekToken(lookahead, EXTENDS) ||
                            peekToken(lookahead, SUPER)) {
                        //wildcards
                        type = true;
                    }
                    break;
                case BYTE: case SHORT: case INT: case LONG: case FLOAT:
                case DOUBLE: case BOOLEAN: case CHAR: case VOID:
                    if (peekToken(lookahead, RPAREN)) {
                        //Type, ')' -> cast
                        return ParensResult.CAST;
                    } else if (peekToken(lookahead, LAX_IDENTIFIER)) {
                        //Type, Identifier/'_'/'assert'/'enum' -> explicit lambda
                        return ParensResult.EXPLICIT_LAMBDA;
                    }
                    break;
                case LPAREN:
                    if (lookahead != 0) {
                        // '(' in a non-starting position -> parens
                        return ParensResult.PARENS;
                    } else if (peekToken(lookahead, RPAREN)) {
                        // '(', ')' -> explicit lambda
                        return ParensResult.EXPLICIT_LAMBDA;
                    }
                    break;
                case RPAREN:
                    // if we have seen something that looks like a type,
                    // then it's a cast expression
                    if (type) return ParensResult.CAST;
                    // otherwise, disambiguate cast vs. parenthesized expression
                    // based on subsequent token.
                    switch (S.token(lookahead + 1).kind) {
                        /*case PLUSPLUS: case SUBSUB: */
                        case BANG: case TILDE:
                        case LPAREN: case THIS: case SUPER:
                        case INTLITERAL: case LONGLITERAL: case FLOATLITERAL:
                        case DOUBLELITERAL: case CHARLITERAL: case STRINGLITERAL:
                        case STRINGFRAGMENT:
                        case TRUE: case FALSE: case NULL:
                        case NEW: case IDENTIFIER: case ASSERT: case ENUM: case UNDERSCORE:
                        case SWITCH:
                        case BYTE: case SHORT: case CHAR: case INT:
                        case LONG: case FLOAT: case DOUBLE: case BOOLEAN: case VOID:
                            return ParensResult.CAST;
                        default:
                            return defaultResult;
                    }
                case UNDERSCORE:
                case ASSERT:
                case ENUM:
                case IDENTIFIER:
                    if (peekToken(lookahead, LAX_IDENTIFIER)) {
                        // Identifier, Identifier/'_'/'assert'/'enum' -> explicit lambda
                        return ParensResult.EXPLICIT_LAMBDA;
                    } else if (peekToken(lookahead, RPAREN, ARROW)) {
                        // Identifier, ')' '->' -> implicit lambda
                        return !isMode(NOLAMBDA) ? ParensResult.IMPLICIT_LAMBDA
                                                 : ParensResult.PARENS;
                    } else if (depth == 0 && peekToken(lookahead, COMMA)) {
                        defaultResult = ParensResult.IMPLICIT_LAMBDA;
                    }
                    type = false;
                    break;
                case FINAL:
                case ELLIPSIS:
                    //those can only appear in explicit lambdas
                    return ParensResult.EXPLICIT_LAMBDA;
                case MONKEYS_AT:
                    type = true;
                    lookahead = skipAnnotation(lookahead);
                    break;
                case LBRACKET:
                    if (peekToken(lookahead, RBRACKET, LAX_IDENTIFIER)) {
                        // '[', ']', Identifier/'_'/'assert'/'enum' -> explicit lambda
                        return ParensResult.EXPLICIT_LAMBDA;
                    } else if (peekToken(lookahead, RBRACKET, RPAREN) ||
                            peekToken(lookahead, RBRACKET, AMP)) {
                        // '[', ']', ')' -> cast
                        // '[', ']', '&' -> cast (intersection type)
                        return ParensResult.CAST;
                    } else if (peekToken(lookahead, RBRACKET)) {
                        //consume the ']' and skip
                        type = true;
                        lookahead++;
                        break;
                    } else {
                        return ParensResult.PARENS;
                    }
                case LT:
                    depth++; break;
                case GTGTGT:
                    depth--;
                case GTGT:
                    depth--;
                case GT:
                    depth--;
                    if (depth == 0) {
                        if (peekToken(lookahead, RPAREN) ||
                                peekToken(lookahead, AMP)) {
                            // '>', ')' -> cast
                            // '>', '&' -> cast
                            return ParensResult.CAST;
                        } else if (peekToken(lookahead, LAX_IDENTIFIER, COMMA) ||
                                peekToken(lookahead, LAX_IDENTIFIER, RPAREN, ARROW) ||
                                peekToken(lookahead, ELLIPSIS)) {
                            // '>', Identifier/'_'/'assert'/'enum', ',' -> explicit lambda
                            // '>', Identifier/'_'/'assert'/'enum', ')', '->' -> explicit lambda
                            // '>', '...' -> explicit lambda
                            return ParensResult.EXPLICIT_LAMBDA;
                        }
                        //it looks a type, but could still be (i) a cast to generic type,
                        //(ii) an unbound method reference or (iii) an explicit lambda
                        type = true;
                        break;
                    } else if (depth < 0) {
                        //unbalanced '<', '>' - not a generic type
                        return ParensResult.PARENS;
                    }
                    break;
                default:
                    //this includes EOF
                    return defaultResult;
            }
        }
    }

    private int skipAnnotation(int lookahead) {
        lookahead += 1; //skip '@'
        while (peekToken(lookahead, DOT)) {
            lookahead += 2;
        }
        if (peekToken(lookahead, LPAREN)) {
            lookahead++;
            //skip annotation values
            int nesting = 0;
            for (; ; lookahead++) {
                TokenKind tk2 = S.token(lookahead).kind;
                switch (tk2) {
                    case EOF:
                        return lookahead;
                    case LPAREN:
                        nesting++;
                        break;
                    case RPAREN:
                        nesting--;
                        if (nesting == 0) {
                            return lookahead;
                        }
                    break;
                }
            }
        }
        return lookahead;
    }

    /** Accepts all identifier-like tokens */
    protected Predicate<TokenKind> LAX_IDENTIFIER = t -> t == IDENTIFIER || t == UNDERSCORE || t == ASSERT || t == ENUM;

    enum ParensResult {
        CAST,
        EXPLICIT_LAMBDA,
        IMPLICIT_LAMBDA,
        PARENS
    }

    JCExpression lambdaExpressionOrStatement(boolean hasParens, boolean explicitParams, int pos) {
        List<JCVariableDecl> params = explicitParams ?
                formalParameters(true, false) :
                implicitParameters(hasParens);
        if (explicitParams) {
            LambdaClassifier lambdaClassifier = new LambdaClassifier();
            for (JCVariableDecl param: params) {
                Name restrictedTypeName;
                if (param.vartype != null &&
                        (restrictedTypeName = restrictedTypeName(param.vartype, false)) != null &&
                        param.vartype.hasTag(TYPEARRAY)) {
                    log.error(DiagnosticFlag.SYNTAX, param.pos,
                        Feature.VAR_SYNTAX_IMPLICIT_LAMBDAS.allowedInSource(source)
                            ? Errors.RestrictedTypeNotAllowedArray(restrictedTypeName) : Errors.RestrictedTypeNotAllowedHere(restrictedTypeName));
                }
                lambdaClassifier.addParameter(param);
                if (lambdaClassifier.result() == LambdaParameterKind.ERROR) {
                    break;
                }
            }
            if (lambdaClassifier.diagFragment != null) {
                log.error(DiagnosticFlag.SYNTAX, pos, Errors.InvalidLambdaParameterDeclaration(lambdaClassifier.diagFragment));
            }
            for (JCVariableDecl param: params) {
                if (param.vartype != null
                        && restrictedTypeName(param.vartype, true) != null) {
                    checkSourceLevel(param.pos, Feature.VAR_SYNTAX_IMPLICIT_LAMBDAS);
                    param.startPos = TreeInfo.getStartPos(param.vartype);
                    param.vartype = null;
                }
            }
        }
        return lambdaExpressionOrStatementRest(params, pos);
    }

    enum LambdaParameterKind {
        VAR(0),
        EXPLICIT(1),
        IMPLICIT(2),
        ERROR(-1);

        private final int index;

        LambdaParameterKind(int index) {
            this.index = index;
        }
    }

    private static final Fragment[][] decisionTable = new Fragment[][] {
        /*              VAR                              EXPLICIT                         IMPLICIT  */
        /* VAR      */ {null,                            VarAndExplicitNotAllowed,        VarAndImplicitNotAllowed},
        /* EXPLICIT */ {VarAndExplicitNotAllowed,        null,                            ImplicitAndExplicitNotAllowed},
        /* IMPLICIT */ {VarAndImplicitNotAllowed,        ImplicitAndExplicitNotAllowed,   null},
    };

    class LambdaClassifier {
        LambdaParameterKind kind;
        Fragment diagFragment;

        /**
         * analyzeParens() has already classified the lambda as EXPLICIT_LAMBDA, due to
         * two consecutive identifiers. Because of that {@code (<explicit lambda>)}, the
         * parser will always attempt to parse a type, followed by a name. If the lambda
         * contains an illegal mix of implicit and explicit parameters, it is possible
         * for the parser to see a {@code ,} when expecting a name, in which case the
         * variable is created with an erroneous name. The logic below makes sure that
         * the lambda parameters are all declared with either an explicit type (e.g.
         * {@code String x}), or with an inferred type (using {@code var x}). Any other
         * combination is rejected.
         * */
        void addParameter(JCVariableDecl param) {
            Assert.check(param.vartype != null);

            if (param.name == names.error) {
                reduce(LambdaParameterKind.IMPLICIT);
            }
            else if (restrictedTypeName(param.vartype, false) != null) {
                reduce(LambdaParameterKind.VAR);
            } else {
                reduce(LambdaParameterKind.EXPLICIT);
            }
        }

        private void reduce(LambdaParameterKind newKind) {
            if (kind == null) {
                kind = newKind;
            } else if (kind != newKind && kind != LambdaParameterKind.ERROR) {
                LambdaParameterKind currentKind = kind;
                kind = LambdaParameterKind.ERROR;
                boolean varIndex = currentKind.index == LambdaParameterKind.VAR.index ||
                        newKind.index == LambdaParameterKind.VAR.index;
                diagFragment = Feature.VAR_SYNTAX_IMPLICIT_LAMBDAS.allowedInSource(source) || !varIndex ?
                        decisionTable[currentKind.index][newKind.index] : null;
            }
        }

        LambdaParameterKind result() {
            return kind;
        }
    }

    JCExpression lambdaExpressionOrStatementRest(List<JCVariableDecl> args, int pos) {
        accept(ARROW);

        return token.kind == LBRACE ?
            lambdaStatement(args, pos, token.pos) :
            lambdaExpression(args, pos);
    }

    JCExpression lambdaStatement(List<JCVariableDecl> args, int pos, int pos2) {
        JCBlock block = block(pos2, 0);
        return toP(F.at(pos).Lambda(args, block));
    }

    JCExpression lambdaExpression(List<JCVariableDecl> args, int pos) {
        JCTree expr = parseExpression();
        return toP(F.at(pos).Lambda(args, expr));
    }

    /** SuperSuffix = Arguments | "." [TypeArguments] Ident [Arguments]
     */
    JCExpression superSuffix(List<JCExpression> typeArgs, JCExpression t) {
        nextToken();
        if (token.kind == LPAREN || typeArgs != null) {
            t = arguments(typeArgs, t);
        } else if (token.kind == COLCOL) {
            if (typeArgs != null) return illegal();
            t = memberReferenceSuffix(t);
        } else {
            int pos = token.pos;
            accept(DOT);
            typeArgs = (token.kind == LT) ? typeArguments(false) : null;
            t = toP(F.at(pos).Select(t, ident()));
            t = argumentsOpt(typeArgs, t);
        }
        return t;
    }

    /** BasicType = BYTE | SHORT | CHAR | INT | LONG | FLOAT | DOUBLE | BOOLEAN
     */
    JCPrimitiveTypeTree basicType() {
        JCPrimitiveTypeTree t = to(F.at(token.pos).TypeIdent(typetag(token.kind)));
        nextToken();
        return t;
    }

    /** ArgumentsOpt = [ Arguments ]
     */
    JCExpression argumentsOpt(List<JCExpression> typeArgs, JCExpression t) {
        if (isMode(EXPR) && token.kind == LPAREN || typeArgs != null) {
            selectExprMode();
            return arguments(typeArgs, t);
        } else {
            return t;
        }
    }

    /** Arguments = "(" [Expression { COMMA Expression }] ")"
     */
    List<JCExpression> arguments() {
        ListBuffer<JCExpression> args = new ListBuffer<>();
        if (token.kind == LPAREN) {
            nextToken();
            if (token.kind != RPAREN) {
                args.append(parseExpression());
                while (token.kind == COMMA) {
                    nextToken();
                    args.append(parseExpression());
                }
            }
            accept(RPAREN, tk -> Errors.Expected2(RPAREN, COMMA));
        } else {
            syntaxError(token.pos, Errors.Expected(LPAREN));
        }
        return args.toList();
    }

    JCExpression arguments(List<JCExpression> typeArgs, JCExpression t) {
        int pos = token.pos;
        List<JCExpression> args = arguments();
        JCExpression mi = F.at(pos).Apply(typeArgs, t, args);
        if (t.hasTag(IDENT) && isInvalidUnqualifiedMethodIdentifier(((JCIdent) t).pos,
                                                                    ((JCIdent) t).name)) {
            log.error(DiagnosticFlag.SYNTAX, t, Errors.InvalidYield);
            mi = F.Erroneous(List.of(mi));
        }
        return toP(mi);
    }

    boolean isInvalidUnqualifiedMethodIdentifier(int pos, Name name) {
        if (name == names.yield) {
            if (allowYieldStatement) {
                return true;
            } else {
                log.warning(pos, Warnings.InvalidYield);
            }
        }
        return false;
    }

    /**  TypeArgumentsOpt = [ TypeArguments ]
     */
    JCExpression typeArgumentsOpt(JCExpression t) {
        if (token.kind == LT &&
            isMode(TYPE) &&
            !isMode(NOPARAMS)) {
            selectTypeMode();
            return typeArguments(t, false);
        } else {
            return t;
        }
    }
    List<JCExpression> typeArgumentsOpt() {
        return typeArgumentsOpt(TYPE);
    }

    List<JCExpression> typeArgumentsOpt(int useMode) {
        if (token.kind == LT) {
            if (!isMode(useMode) ||
                isMode(NOPARAMS)) {
                illegal();
            }
            setMode(useMode);
            return typeArguments(false);
        }
        return null;
    }

    /**
     *  {@literal
     *  TypeArguments  = "<" TypeArgument {"," TypeArgument} ">"
     *  }
     */
    List<JCExpression> typeArguments(boolean diamondAllowed) {
        if (token.kind == LT) {
            nextToken();
            if (token.kind == GT && diamondAllowed) {
                setMode(mode | DIAMOND);
                nextToken();
                return List.nil();
            } else {
                ListBuffer<JCExpression> args = new ListBuffer<>();
                args.append(!isMode(EXPR) ? typeArgument() : parseType());
                while (token.kind == COMMA) {
                    nextToken();
                    args.append(!isMode(EXPR) ? typeArgument() : parseType());
                }
                switch (token.kind) {

                case GTGTGTEQ: case GTGTEQ: case GTEQ:
                case GTGTGT: case GTGT:
                    token = S.split();
                    break;
                case GT:
                    nextToken();
                    break;
                default:
                    args.append(syntaxError(token.pos, Errors.Expected2(GT, COMMA)));
                    break;
                }
                return args.toList();
            }
        } else {
            return List.of(syntaxError(token.pos, Errors.Expected(LT)));
        }
    }

    /**
     *  {@literal
     *  TypeArgument = Type
     *               | [Annotations] "?"
     *               | [Annotations] "?" EXTENDS Type {"&" Type}
     *               | [Annotations] "?" SUPER Type
     *  }
     */
    JCExpression typeArgument() {
        List<JCAnnotation> annotations = typeAnnotationsOpt();
        if (token.kind != QUES) return parseType(false, annotations);
        int pos = token.pos;
        nextToken();
        JCExpression result;
        if (token.kind == EXTENDS) {
            TypeBoundKind t = to(F.at(pos).TypeBoundKind(BoundKind.EXTENDS));
            nextToken();
            JCExpression bound = parseType();
            result = F.at(pos).Wildcard(t, bound);
        } else if (token.kind == SUPER) {
            TypeBoundKind t = to(F.at(pos).TypeBoundKind(BoundKind.SUPER));
            nextToken();
            JCExpression bound = parseType();
            result = F.at(pos).Wildcard(t, bound);
        } else if (LAX_IDENTIFIER.test(token.kind)) {
            //error recovery
            TypeBoundKind t = F.at(Position.NOPOS).TypeBoundKind(BoundKind.UNBOUND);
            JCExpression wc = toP(F.at(pos).Wildcard(t, null));
            JCIdent id = toP(F.at(token.pos).Ident(ident()));
            JCErroneous err = F.at(pos).Erroneous(List.<JCTree>of(wc, id));
            reportSyntaxError(err, Errors.Expected3(GT, EXTENDS, SUPER));
            result = err;
        } else {
            TypeBoundKind t = toP(F.at(pos).TypeBoundKind(BoundKind.UNBOUND));
            result = toP(F.at(pos).Wildcard(t, null));
        }
        if (!annotations.isEmpty()) {
            result = toP(F.at(annotations.head.pos).AnnotatedType(annotations,result));
        }
        return result;
    }

    JCTypeApply typeArguments(JCExpression t, boolean diamondAllowed) {
        int pos = token.pos;
        List<JCExpression> args = typeArguments(diamondAllowed);
        return toP(F.at(pos).TypeApply(t, args));
    }

    /**
     * BracketsOpt = { [Annotations] "[" "]" }*
     *
     * <p>
     *
     * <code>annotations</code> is the list of annotations targeting
     * the expression <code>t</code>.
     */
    private JCExpression bracketsOpt(JCExpression t,
            List<JCAnnotation> annotations) {
        List<JCAnnotation> nextLevelAnnotations = typeAnnotationsOpt();

        if (token.kind == LBRACKET) {
            int pos = token.pos;
            nextToken();
            t = bracketsOptCont(t, pos, nextLevelAnnotations);
        } else if (!nextLevelAnnotations.isEmpty()) {
            if (permitTypeAnnotationsPushBack) {
                this.typeAnnotationsPushedBack = nextLevelAnnotations;
            } else {
                return illegal(nextLevelAnnotations.head.pos);
            }
        }

        if (!annotations.isEmpty()) {
            t = toP(F.at(token.pos).AnnotatedType(annotations, t));
        }
        return t;
    }

    /** BracketsOpt = [ "[" "]" { [Annotations] "[" "]"} ]
     */
    private JCExpression bracketsOpt(JCExpression t) {
        return bracketsOpt(t, List.nil());
    }

    private JCExpression bracketsOptCont(JCExpression t, int pos,
            List<JCAnnotation> annotations) {
        accept(RBRACKET);
        t = bracketsOpt(t);
        t = toP(F.at(pos).TypeArray(t));
        if (annotations.nonEmpty()) {
            t = toP(F.at(pos).AnnotatedType(annotations, t));
        }
        return t;
    }

    /** BracketsSuffixExpr = "." CLASS
     *  BracketsSuffixType =
     */
    JCExpression bracketsSuffix(JCExpression t) {
        if (isMode(EXPR) && token.kind == DOT) {
            selectExprMode();
            int pos = token.pos;
            nextToken();
            accept(CLASS);
            if (token.pos == endPosTable.errorEndPos) {
                // error recovery
                Name name;
                if (LAX_IDENTIFIER.test(token.kind)) {
                    name = token.name();
                    nextToken();
                } else {
                    name = names.error;
                }
                t = F.at(pos).Erroneous(List.<JCTree>of(toP(F.at(pos).Select(t, name))));
            } else {
                Tag tag = t.getTag();
                // Type annotations are illegal on class literals. Annotated non array class literals
                // are complained about directly in term3(), Here check for type annotations on dimensions
                // taking care to handle some interior dimension(s) being annotated.
                if ((tag == TYPEARRAY && TreeInfo.containsTypeAnnotation(t)) || tag == ANNOTATED_TYPE)
                    syntaxError(token.pos, Errors.NoAnnotationsOnDotClass);
                t = toP(F.at(pos).Select(t, names._class));
            }
        } else if (isMode(TYPE)) {
            if (token.kind != COLCOL) {
                selectTypeMode();
            }
        } else if (token.kind != COLCOL) {
            syntaxError(token.pos, Errors.DotClassExpected);
        }
        return t;
    }

    /**
     * MemberReferenceSuffix = "::" [TypeArguments] Ident
     *                       | "::" [TypeArguments] "new"
     */
    JCExpression memberReferenceSuffix(JCExpression t) {
        int pos1 = token.pos;
        accept(COLCOL);
        return memberReferenceSuffix(pos1, t);
    }

    JCExpression memberReferenceSuffix(int pos1, JCExpression t) {
        selectExprMode();
        List<JCExpression> typeArgs = null;
        if (token.kind == LT) {
            typeArgs = typeArguments(false);
        }
        Name refName;
        ReferenceMode refMode;
        if (token.kind == NEW) {
            refMode = ReferenceMode.NEW;
            refName = names.init;
            nextToken();
        } else {
            refMode = ReferenceMode.INVOKE;
            refName = ident();
        }
        return toP(F.at(t.getStartPosition()).Reference(refMode, refName, t, typeArgs));
    }

    /** Creator = [Annotations] Qualident [TypeArguments] ( ArrayCreatorRest | ClassCreatorRest )
     */
    JCExpression creator(int newpos, List<JCExpression> typeArgs) {
        List<JCAnnotation> newAnnotations = typeAnnotationsOpt();

        switch (token.kind) {
        case BYTE: case SHORT: case CHAR: case INT: case LONG: case FLOAT:
        case DOUBLE: case BOOLEAN:
            if (typeArgs == null) {
                if (newAnnotations.isEmpty()) {
                    return arrayCreatorRest(newpos, basicType());
                } else {
                    return arrayCreatorRest(newpos, toP(F.at(newAnnotations.head.pos).AnnotatedType(newAnnotations, basicType())));
                }
            }
            break;
        default:
        }
        JCExpression t = qualident(true);

        int prevmode = mode;
        selectTypeMode();
        boolean diamondFound = false;
        int lastTypeargsPos = -1;
        if (token.kind == LT) {
            lastTypeargsPos = token.pos;
            t = typeArguments(t, true);
            diamondFound = isMode(DIAMOND);
        }
        while (token.kind == DOT) {
            if (diamondFound) {
                //cannot select after a diamond
                illegal();
            }
            int pos = token.pos;
            nextToken();
            List<JCAnnotation> tyannos = typeAnnotationsOpt();
            t = toP(F.at(pos).Select(t, ident()));

            if (tyannos != null && tyannos.nonEmpty()) {
                t = toP(F.at(tyannos.head.pos).AnnotatedType(tyannos, t));
            }

            if (token.kind == LT) {
                lastTypeargsPos = token.pos;
                t = typeArguments(t, true);
                diamondFound = isMode(DIAMOND);
            }
        }
        setMode(prevmode);
        if (token.kind == LBRACKET || token.kind == MONKEYS_AT) {
            // handle type annotations for non primitive arrays
            if (newAnnotations.nonEmpty()) {
                t = insertAnnotationsToMostInner(t, newAnnotations, false);
            }

            JCExpression e = arrayCreatorRest(newpos, t);
            if (diamondFound) {
                reportSyntaxError(lastTypeargsPos, Errors.CannotCreateArrayWithDiamond);
                return toP(F.at(newpos).Erroneous(List.of(e)));
            }
            else if (typeArgs != null) {
                int pos = newpos;
                if (!typeArgs.isEmpty() && typeArgs.head.pos != Position.NOPOS) {
                    // note: this should always happen but we should
                    // not rely on this as the parser is continuously
                    // modified to improve error recovery.
                    pos = typeArgs.head.pos;
                }
                setErrorEndPos(S.prevToken().endPos);
                JCErroneous err = F.at(pos).Erroneous(typeArgs.prepend(e));
                reportSyntaxError(err, Errors.CannotCreateArrayWithTypeArguments);
                return toP(err);
            }
            return e;
        } else if (token.kind == LPAREN) {
            // handle type annotations for instantiations and anonymous classes
            if (newAnnotations.nonEmpty()) {
                t = insertAnnotationsToMostInner(t, newAnnotations, false);
            }
            return classCreatorRest(newpos, null, typeArgs, t);
        } else {
            setErrorEndPos(token.pos);
            reportSyntaxError(token.pos, Errors.Expected2(LPAREN, LBRACKET));
            t = toP(F.at(newpos).NewClass(null, typeArgs, t, List.nil(), null));
            return toP(F.at(newpos).Erroneous(List.<JCTree>of(t)));
        }
    }

    /** InnerCreator = [Annotations] Ident [TypeArguments] ClassCreatorRest
     */
    JCExpression innerCreator(int newpos, List<JCExpression> typeArgs, JCExpression encl) {
        List<JCAnnotation> newAnnotations = typeAnnotationsOpt();

        JCExpression t = toP(F.at(token.pos).Ident(ident()));

        if (newAnnotations.nonEmpty()) {
            t = toP(F.at(newAnnotations.head.pos).AnnotatedType(newAnnotations, t));
        }

        if (token.kind == LT) {
            int prevmode = mode;
            t = typeArguments(t, true);
            setMode(prevmode);
        }
        return classCreatorRest(newpos, encl, typeArgs, t);
    }

    /** ArrayCreatorRest = [Annotations] "[" ( "]" BracketsOpt ArrayInitializer
     *                         | Expression "]" {[Annotations]  "[" Expression "]"} BracketsOpt )
     */
    JCExpression arrayCreatorRest(int newpos, JCExpression elemtype) {
        List<JCAnnotation> annos = typeAnnotationsOpt();

        accept(LBRACKET);
        if (token.kind == RBRACKET) {
            accept(RBRACKET);
            elemtype = bracketsOpt(elemtype, annos);
            if (token.kind == LBRACE) {
                JCNewArray na = (JCNewArray)arrayInitializer(newpos, elemtype);
                if (annos.nonEmpty()) {
                    // when an array initializer is present then
                    // the parsed annotations should target the
                    // new array tree
                    // bracketsOpt inserts the annotation in
                    // elemtype, and it needs to be corrected
                    //
                    JCAnnotatedType annotated = (JCAnnotatedType)elemtype;
                    assert annotated.annotations == annos;
                    na.annotations = annotated.annotations;
                    na.elemtype = annotated.underlyingType;
                }
                return na;
            } else {
                JCExpression t = toP(F.at(newpos).NewArray(elemtype, List.nil(), null));
                return syntaxError(token.pos, List.of(t), Errors.ArrayDimensionMissing);
            }
        } else {
            ListBuffer<JCExpression> dims = new ListBuffer<>();

            // maintain array dimension type annotations
            ListBuffer<List<JCAnnotation>> dimAnnotations = new ListBuffer<>();
            dimAnnotations.append(annos);

            dims.append(parseExpression());
            accept(RBRACKET);
            while (token.kind == LBRACKET
                    || token.kind == MONKEYS_AT) {
                List<JCAnnotation> maybeDimAnnos = typeAnnotationsOpt();
                int pos = token.pos;
                nextToken();
                if (token.kind == RBRACKET) { // no dimension
                    elemtype = bracketsOptCont(elemtype, pos, maybeDimAnnos);
                } else {
                    dimAnnotations.append(maybeDimAnnos);
                    dims.append(parseExpression());
                    accept(RBRACKET);
                }
            }

            List<JCExpression> elems = null;
            int errpos = token.pos;

            if (token.kind == LBRACE) {
                elems = arrayInitializerElements(newpos, elemtype);
            }

            JCNewArray na = toP(F.at(newpos).NewArray(elemtype, dims.toList(), elems));
            na.dimAnnotations = dimAnnotations.toList();

            if (elems != null) {
                return syntaxError(errpos, List.of(na), Errors.IllegalArrayCreationBothDimensionAndInitialization);
            }

            return na;
        }
    }

    /** ClassCreatorRest = Arguments [ClassBody]
     */
    JCNewClass classCreatorRest(int newpos,
                                  JCExpression encl,
                                  List<JCExpression> typeArgs,
                                  JCExpression t)
    {
        List<JCExpression> args = arguments();
        JCClassDecl body = null;
        if (token.kind == LBRACE) {
            ignoreDanglingComments(); // ignore any comments from before the '{'
            int pos = token.pos;
            List<JCTree> defs = classInterfaceOrRecordBody(names.empty, false, false);
            JCModifiers mods = F.at(Position.NOPOS).Modifiers(0);
            body = toP(F.at(pos).AnonymousClassDef(mods, defs));
<<<<<<< HEAD
            body.endPos = S.prevToken().endPos;
=======
            storeEnd(body, S.prevToken().endPos);
>>>>>>> e2352287
        }
        return toP(F.at(newpos).NewClass(encl, typeArgs, t, args, body));
    }

    /** ArrayInitializer = "{" [VariableInitializer {"," VariableInitializer}] [","] "}"
     */
    JCExpression arrayInitializer(int newpos, JCExpression t) {
        List<JCExpression> elems = arrayInitializerElements(newpos, t);
        return toP(F.at(newpos).NewArray(t, List.nil(), elems));
    }

    List<JCExpression> arrayInitializerElements(int newpos, JCExpression t) {
        accept(LBRACE);
        ListBuffer<JCExpression> elems = new ListBuffer<>();
        if (token.kind == COMMA) {
            nextToken();
        } else if (token.kind != RBRACE) {
            elems.append(variableInitializer());
            while (token.kind == COMMA) {
                nextToken();
                if (token.kind == RBRACE) break;
                elems.append(variableInitializer());
            }
        }
        accept(RBRACE);
        return elems.toList();
    }

    /** VariableInitializer = ArrayInitializer | Expression
     */
    public JCExpression variableInitializer() {
        return token.kind == LBRACE ? arrayInitializer(token.pos, null) : parseExpression();
    }

    /** ParExpression = "(" Expression ")"
     */
    JCExpression parExpression() {
        int pos = token.pos;
        accept(LPAREN);
        JCExpression t = parseExpression();
        accept(RPAREN);
        return toP(F.at(pos).Parens(t));
    }

    /** Block = "{" BlockStatements "}"
     */
    JCBlock block(int pos, long flags) {
        accept(LBRACE);
        ignoreDanglingComments();   // ignore any comments from before the '{'
        List<JCStatement> stats = blockStatements();
        JCBlock t = F.at(pos).Block(flags, stats);
        while (token.kind == CASE || token.kind == DEFAULT) {
            syntaxError(token.pos, Errors.Orphaned(token.kind));
            switchBlockStatementGroups();
        }
        // the Block node has a field "endpos" for first char of last token, which is
        // usually but not necessarily the last char of the last token.
        t.endpos = token.pos;
        accept(RBRACE);
        return toP(t);
    }

    public JCBlock block() {
        return block(token.pos, 0);
    }

    /** BlockStatements = { BlockStatement }
     *  BlockStatement  = LocalVariableDeclarationStatement
     *                  | ClassOrInterfaceOrEnumDeclaration
     *                  | [Ident ":"] Statement
     *  LocalVariableDeclarationStatement
     *                  = { FINAL | '@' Annotation } Type VariableDeclarators ";"
     */
    List<JCStatement> blockStatements() {
        //todo: skip to anchor on error(?)
        int lastErrPos = -1;
        ListBuffer<JCStatement> stats = new ListBuffer<>();
        while (true) {
            List<JCStatement> stat = blockStatement();
            ignoreDanglingComments();  // ignore comments not consumed by the statement
            if (stat.isEmpty()) {
                return stats.toList();
            } else {
                // error recovery
                if (token.pos == lastErrPos)
                    return stats.toList();
                if (token.pos <= endPosTable.errorEndPos) {
                    skip(false, true, true, true);
                    lastErrPos = token.pos;
                }
                stats.addAll(stat);
            }
        }
    }

    /*
     * Parse a Statement (JLS 14.5). As an enhancement to improve error recovery,
     * this method will also recognize variable and class declarations (which are
     * not legal for a Statement) by delegating the parsing to BlockStatement (JLS 14.2).
     * If any illegal declarations are found, they will be wrapped in an erroneous tree,
     * and an error will be produced by this method.
     */
    JCStatement parseStatementAsBlock() {
        int pos = token.pos;
        List<JCStatement> stats = blockStatement();
        if (stats.isEmpty()) {
            JCErroneous e = syntaxError(pos, Errors.IllegalStartOfStmt);
            return toP(F.at(pos).Exec(e));
        } else {
            JCStatement first = stats.head;
            Error error = null;
            switch (first.getTag()) {
            case CLASSDEF:
                error = Errors.ClassNotAllowed;
                break;
            case VARDEF:
                error = Errors.VariableNotAllowed;
                break;
            }
            if (error != null) {
                log.error(DiagnosticFlag.SYNTAX, first, error);
                List<JCBlock> blist = List.of(F.at(first.pos).Block(0, stats));
                return toP(F.at(pos).Exec(F.at(first.pos).Erroneous(blist)));
            }
            return first;
        }
    }

    /**This method parses a statement appearing inside a block.
     */
    List<JCStatement> blockStatement() {
        //todo: skip to anchor on error(?)
        Comment dc;
        int pos = token.pos;
        switch (token.kind) {
        case RBRACE: case CASE: case DEFAULT: case EOF:
            return List.nil();
        case LBRACE: case IF: case FOR: case WHILE: case DO: case TRY:
        case SWITCH: case SYNCHRONIZED: case RETURN: case THROW: case BREAK:
        case CONTINUE: case SEMI: case ELSE: case FINALLY: case CATCH:
        case ASSERT:
            return List.of(parseSimpleStatement());
        case MONKEYS_AT:
        case FINAL: {
            dc = token.docComment();
            JCModifiers mods = modifiersOpt();
            if (isDeclaration()) {
                return List.of(classOrRecordOrInterfaceOrEnumDeclaration(mods, dc));
            } else {
                JCExpression t = parseType(true);
                return localVariableDeclarations(mods, t, dc);
            }
        }
        case ABSTRACT: case STRICTFP: {
            dc = token.docComment();
            JCModifiers mods = modifiersOpt();
            return List.of(classOrRecordOrInterfaceOrEnumDeclaration(mods, dc));
        }
        case INTERFACE:
        case CLASS:
            dc = token.docComment();
            return List.of(classOrRecordOrInterfaceOrEnumDeclaration(modifiersOpt(), dc));
        case ENUM:
            if (!allowRecords) {
                log.error(DiagnosticFlag.SYNTAX, token.pos, Errors.LocalEnum);
            }
            dc = token.docComment();
            return List.of(classOrRecordOrInterfaceOrEnumDeclaration(modifiersOpt(), dc));
        case IDENTIFIER:
            if (token.name() == names.yield && allowYieldStatement) {
                Token next = S.token(1);
                boolean isYieldStatement;
                switch (next.kind) {
                    case PLUS: case SUB: case STRINGLITERAL: case CHARLITERAL:
                    case STRINGFRAGMENT:
                    case INTLITERAL: case LONGLITERAL: case FLOATLITERAL: case DOUBLELITERAL:
                    case NULL: case IDENTIFIER: case UNDERSCORE: case TRUE: case FALSE:
                    case NEW: case SWITCH: case THIS: case SUPER:
                    case BYTE, CHAR, SHORT, INT, LONG, FLOAT, DOUBLE, VOID, BOOLEAN:
                        isYieldStatement = true;
                        break;
                    case PLUSPLUS: case SUBSUB:
                        isYieldStatement = S.token(2).kind != SEMI;
                        break;
                    case BANG: case TILDE:
                        isYieldStatement = S.token(1).kind != SEMI;
                        break;
                    case LPAREN:
                        int lookahead = 2;
                        int balance = 1;
                        boolean hasComma = false;
                        boolean inTypeArgs = false;
                        Token l;
                        while ((l = S.token(lookahead)).kind != EOF && balance != 0) {
                            switch (l.kind) {
                                case LPAREN: balance++; break;
                                case RPAREN: balance--; break;
                                case COMMA: if (balance == 1 && !inTypeArgs) hasComma = true; break;
                                case LT: inTypeArgs = true; break;
                                case GT: inTypeArgs = false;
                            }
                            lookahead++;
                        }
                        isYieldStatement = (!hasComma && lookahead != 3) || l.kind == ARROW;
                        break;
                    case SEMI: //error recovery - this is not a valid statement:
                        isYieldStatement = true;
                        break;
                    default:
                        isYieldStatement = false;
                        break;
                }

                if (isYieldStatement) {
                    nextToken();
                    JCExpression t = term(EXPR);
                    accept(SEMI);
                    return List.of(toP(F.at(pos).Yield(t)));
                }

                //else intentional fall-through
            } else {
                if (isNonSealedClassStart(true)) {
                    log.error(token.pos, Errors.SealedOrNonSealedLocalClassesNotAllowed);
                    nextToken();
                    nextToken();
                    nextToken();
                    return List.of(classOrRecordOrInterfaceOrEnumDeclaration(modifiersOpt(), token.docComment()));
                } else if (isSealedClassStart(true)) {
                    checkSourceLevel(Feature.SEALED_CLASSES);
                    log.error(token.pos, Errors.SealedOrNonSealedLocalClassesNotAllowed);
                    nextToken();
                    return List.of(classOrRecordOrInterfaceOrEnumDeclaration(modifiersOpt(), token.docComment()));
                }
            }
        }
        dc = token.docComment();
        if (isRecordStart() && allowRecords) {
            return List.of(recordDeclaration(F.at(pos).Modifiers(0), dc));
        } else {
            Token prevToken = token;
            JCExpression t = term(EXPR | TYPE);
            if (token.kind == COLON && t.hasTag(IDENT)) {
                nextToken();
                JCStatement stat = parseStatementAsBlock();
                return List.of(F.at(pos).Labelled(prevToken.name(), stat));
            } else if (wasTypeMode() && LAX_IDENTIFIER.test(token.kind)) {
                pos = token.pos;
                JCModifiers mods = F.at(Position.NOPOS).Modifiers(0);
                F.at(pos);
                return localVariableDeclarations(mods, t, dc);
            } else {
                // This Exec is an "ExpressionStatement"; it subsumes the terminating semicolon
                t = checkExprStat(t);
                accept(SEMI);
                JCExpressionStatement expr = toP(F.at(pos).Exec(t));
                return List.of(expr);
            }
        }
    }
    //where
        private List<JCStatement> localVariableDeclarations(JCModifiers mods, JCExpression type, Comment dc) {
            if (dc != null) {
                // ignore a well-placed doc comment, but save any misplaced ones
                saveDanglingDocComments(dc);
            }
            ListBuffer<JCStatement> stats =
                    variableDeclarators(mods, type, new ListBuffer<>(), true);
            // A "LocalVariableDeclarationStatement" subsumes the terminating semicolon
            accept(SEMI);
            storeEnd(stats.last(), S.prevToken().endPos);
            return stats.toList();
        }

    /** Statement =
     *       Block
     *     | IF ParExpression Statement [ELSE Statement]
     *     | FOR "(" ForInitOpt ";" [Expression] ";" ForUpdateOpt ")" Statement
     *     | FOR "(" FormalParameter : Expression ")" Statement
     *     | WHILE ParExpression Statement
     *     | DO Statement WHILE ParExpression ";"
     *     | TRY Block ( Catches | [Catches] FinallyPart )
     *     | TRY "(" ResourceSpecification ";"opt ")" Block [Catches] [FinallyPart]
     *     | SWITCH ParExpression "{" SwitchBlockStatementGroups "}"
     *     | SYNCHRONIZED ParExpression Block
     *     | RETURN [Expression] ";"
     *     | THROW Expression ";"
     *     | BREAK [Ident] ";"
     *     | CONTINUE [Ident] ";"
     *     | ASSERT Expression [ ":" Expression ] ";"
     *     | ";"
     */
    public JCStatement parseSimpleStatement() {
        ignoreDanglingComments(); // ignore comments before statement
        int pos = token.pos;
        switch (token.kind) {
        case LBRACE:
            return block();
        case IF: {
            nextToken();
            JCExpression cond = parExpression();
            JCStatement thenpart = parseStatementAsBlock();
            JCStatement elsepart = null;
            if (token.kind == ELSE) {
                nextToken();
                elsepart = parseStatementAsBlock();
            }
            return F.at(pos).If(cond, thenpart, elsepart);
        }
        case FOR: {
            nextToken();
            accept(LPAREN);
            List<JCStatement> inits = token.kind == SEMI ? List.nil() : forInit();
            if (inits.length() == 1 &&
                inits.head.hasTag(VARDEF) &&
                ((JCVariableDecl) inits.head).init == null &&
                token.kind == COLON) {
                JCVariableDecl var = (JCVariableDecl)inits.head;
                accept(COLON);
                JCExpression expr = parseExpression();
                accept(RPAREN);
                JCStatement body = parseStatementAsBlock();
                return F.at(pos).ForeachLoop(var, expr, body);
            } else {
                accept(SEMI);
                JCExpression cond = token.kind == SEMI ? null : parseExpression();
                accept(SEMI);
                List<JCExpressionStatement> steps = token.kind == RPAREN ? List.nil() : forUpdate();
                accept(RPAREN);
                JCStatement body = parseStatementAsBlock();
                return F.at(pos).ForLoop(inits, cond, steps, body);
            }
        }
        case WHILE: {
            nextToken();
            JCExpression cond = parExpression();
            JCStatement body = parseStatementAsBlock();
            return F.at(pos).WhileLoop(cond, body);
        }
        case DO: {
            nextToken();
            JCStatement body = parseStatementAsBlock();
            accept(WHILE);
            JCExpression cond = parExpression();
            accept(SEMI);
            JCDoWhileLoop t = toP(F.at(pos).DoLoop(body, cond));
            return t;
        }
        case TRY: {
            nextToken();
            List<JCTree> resources = List.nil();
            if (token.kind == LPAREN) {
                nextToken();
                resources = resources();
                accept(RPAREN);
            }
            JCBlock body = block();
            ListBuffer<JCCatch> catchers = new ListBuffer<>();
            JCBlock finalizer = null;
            if (token.kind == CATCH || token.kind == FINALLY) {
                while (token.kind == CATCH) catchers.append(catchClause());
                if (token.kind == FINALLY) {
                    nextToken();
                    finalizer = block();
                }
            } else {
                if (resources.isEmpty()) {
                    log.error(DiagnosticFlag.SYNTAX, pos, Errors.TryWithoutCatchFinallyOrResourceDecls);
                }
            }
            return F.at(pos).Try(resources, body, catchers.toList(), finalizer);
        }
        case SWITCH: {
            nextToken();
            JCExpression selector = parExpression();
            accept(LBRACE);
            List<JCCase> cases = switchBlockStatementGroups();
            JCSwitch t = to(F.at(pos).Switch(selector, cases));
            t.endpos = token.endPos;
            accept(RBRACE);
            return t;
        }
        case SYNCHRONIZED: {
            nextToken();
            JCExpression lock = parExpression();
            JCBlock body = block();
            return F.at(pos).Synchronized(lock, body);
        }
        case RETURN: {
            nextToken();
            JCExpression result = token.kind == SEMI ? null : parseExpression();
            accept(SEMI);
            JCReturn t = toP(F.at(pos).Return(result));
            return t;
        }
        case THROW: {
            nextToken();
            JCExpression exc = parseExpression();
            accept(SEMI);
            JCThrow t = toP(F.at(pos).Throw(exc));
            return t;
        }
        case BREAK: {
            nextToken();
            Name label = LAX_IDENTIFIER.test(token.kind) ? ident() : null;
            accept(SEMI);
            JCBreak t = toP(F.at(pos).Break(label));
            return t;
        }
        case CONTINUE: {
            nextToken();
            Name label = LAX_IDENTIFIER.test(token.kind) ? ident() : null;
            accept(SEMI);
            JCContinue t =  toP(F.at(pos).Continue(label));
            return t;
        }
        case SEMI:
            nextToken();
            return toP(F.at(pos).Skip());
        case ELSE:
            int elsePos = token.pos;
            nextToken();
            return doRecover(elsePos, BasicErrorRecoveryAction.BLOCK_STMT, Errors.ElseWithoutIf);
        case FINALLY:
            int finallyPos = token.pos;
            nextToken();
            return doRecover(finallyPos, BasicErrorRecoveryAction.BLOCK_STMT, Errors.FinallyWithoutTry);
        case CATCH:
            return doRecover(token.pos, BasicErrorRecoveryAction.CATCH_CLAUSE, Errors.CatchWithoutTry);
        case ASSERT: {
            nextToken();
            JCExpression assertion = parseExpression();
            JCExpression message = null;
            if (token.kind == COLON) {
                nextToken();
                message = parseExpression();
            }
            accept(SEMI);
            JCAssert t = toP(F.at(pos).Assert(assertion, message));
            return t;
        }
        default:
            Assert.error();
            return null;
        }
    }

    @Override
    public JCStatement parseStatement() {
        return parseStatementAsBlock();
    }

    private JCStatement doRecover(int startPos, ErrorRecoveryAction action, Error errorKey) {
        int errPos = S.errPos();
        JCTree stm = action.doRecover(this);
        S.errPos(errPos);
        return toP(F.Exec(syntaxError(startPos, List.of(stm), errorKey)));
    }

    /** CatchClause     = CATCH "(" FormalParameter ")" Block
     * TODO: the "FormalParameter" is not correct, it uses the special "catchTypes" rule below.
     */
    protected JCCatch catchClause() {
        int pos = token.pos;
        accept(CATCH);
        accept(LPAREN);
        JCModifiers mods = optFinal(Flags.PARAMETER);
        List<JCExpression> catchTypes = catchTypes();
        JCExpression paramType = catchTypes.size() > 1 ?
                toP(F.at(catchTypes.head.getStartPosition()).TypeUnion(catchTypes)) :
                catchTypes.head;
        JCVariableDecl formal = variableDeclaratorId(mods, paramType, true, false, false);
        accept(RPAREN);
        JCBlock body = block();
        return F.at(pos).Catch(formal, body);
    }

    List<JCExpression> catchTypes() {
        ListBuffer<JCExpression> catchTypes = new ListBuffer<>();
        catchTypes.add(parseType());
        while (token.kind == BAR) {
            nextToken();
            // Instead of qualident this is now parseType.
            // But would that allow too much, e.g. arrays or generics?
            catchTypes.add(parseType());
        }
        return catchTypes.toList();
    }

    /** SwitchBlockStatementGroups = { SwitchBlockStatementGroup }
     *  SwitchBlockStatementGroup = SwitchLabel BlockStatements
     *  SwitchLabel = CASE ConstantExpression ":" | DEFAULT ":"
     */
    List<JCCase> switchBlockStatementGroups() {
        ListBuffer<JCCase> cases = new ListBuffer<>();
        while (true) {
            int pos = token.pos;
            switch (token.kind) {
            case CASE:
            case DEFAULT:
                cases.appendList(switchBlockStatementGroup());
                break;
            case RBRACE: case EOF:
                return cases.toList();
            default:
                nextToken(); // to ensure progress
                syntaxError(pos, Errors.Expected3(CASE, DEFAULT, RBRACE));
            }
        }
    }

    protected List<JCCase> switchBlockStatementGroup() {
        int pos = token.pos;
        List<JCStatement> stats;
        JCCase c;
        ListBuffer<JCCase> cases = new ListBuffer<JCCase>();
        switch (token.kind) {
        case CASE: {
            nextToken();
            ListBuffer<JCCaseLabel> pats = new ListBuffer<>();
            boolean allowDefault = false;
            while (true) {
                JCCaseLabel label = parseCaseLabel(allowDefault);
                pats.append(label);
                if (token.kind != COMMA) break;
                nextToken();
                checkSourceLevel(Feature.SWITCH_MULTIPLE_CASE_LABELS);
                allowDefault = TreeInfo.isNullCaseLabel(label);
            };
            JCExpression guard = parseGuard(pats.last());
            CaseTree.CaseKind caseKind;
            JCTree body = null;
            if (token.kind == ARROW) {
                checkSourceLevel(Feature.SWITCH_RULE);
                accept(ARROW);
                caseKind = JCCase.RULE;
                JCStatement statement = parseStatementAsBlock();
                if (!statement.hasTag(EXEC) && !statement.hasTag(BLOCK) && !statement.hasTag(Tag.THROW)) {
                    log.error(statement.pos(), Errors.SwitchCaseUnexpectedStatement);
                }
                stats = List.of(statement);
                body = stats.head;
            } else {
                accept(COLON, tk -> Errors.Expected2(COLON, ARROW));
                caseKind = JCCase.STATEMENT;
                stats = blockStatements();
            }
            c = F.at(pos).Case(caseKind, pats.toList(), guard, stats, body);
            if (stats.isEmpty())
                storeEnd(c, S.prevToken().endPos);
            return cases.append(c).toList();
        }
        case DEFAULT: {
            nextToken();
            JCCaseLabel defaultPattern = toP(F.at(pos).DefaultCaseLabel());
            JCExpression guard = parseGuard(defaultPattern);
            CaseTree.CaseKind caseKind;
            JCTree body = null;
            if (token.kind == ARROW) {
                checkSourceLevel(Feature.SWITCH_RULE);
                accept(ARROW);
                caseKind = JCCase.RULE;
                JCStatement statement = parseStatementAsBlock();
                if (!statement.hasTag(EXEC) && !statement.hasTag(BLOCK) && !statement.hasTag(Tag.THROW)) {
                    log.error(statement.pos(), Errors.SwitchCaseUnexpectedStatement);
                }
                stats = List.of(statement);
                body = stats.head;
            } else {
                accept(COLON, tk -> Errors.Expected2(COLON, ARROW));
                caseKind = JCCase.STATEMENT;
                stats = blockStatements();
            }
            c = F.at(pos).Case(caseKind, List.of(defaultPattern), guard, stats, body);
            if (stats.isEmpty())
                storeEnd(c, S.prevToken().endPos);
            return cases.append(c).toList();
        }
        }
        throw new AssertionError("should not reach here");
    }

    private JCCaseLabel parseCaseLabel(boolean allowDefault) {
        int patternPos = token.pos;
        JCCaseLabel label;

        if (token.kind == DEFAULT) {
            checkSourceLevel(token.pos, Feature.PATTERN_SWITCH);
            if (!allowDefault) {
                reportSyntaxError(new SimpleDiagnosticPosition(token.pos),
                                  Errors.DefaultLabelNotAllowed);
            }
            nextToken();
            label = toP(F.at(patternPos).DefaultCaseLabel());
        } else {
            JCModifiers mods = optFinal(0);
            boolean pattern = mods.flags != 0 || mods.annotations.nonEmpty() ||
                              analyzePattern(0) == PatternResult.PATTERN;
            if (pattern) {
                checkSourceLevel(token.pos, Feature.PATTERN_SWITCH);
                JCPattern p = parsePattern(patternPos, mods, null, false, true);
                return toP(F.at(patternPos).PatternCaseLabel(p));
            } else {
                JCExpression expr = term(EXPR | NOLAMBDA);
                return toP(F.at(patternPos).ConstantCaseLabel(expr));
            }
        }

        return label;
    }

    private JCExpression parseGuard(JCCaseLabel label) {
        JCExpression guard = null;

        if (token.kind == IDENTIFIER && token.name() == names.when) {
            int pos = token.pos;

            nextToken();
            guard = term(EXPR | NOLAMBDA);

            if (!(label instanceof JCPatternCaseLabel)) {
                guard = syntaxError(pos, List.of(guard), Errors.GuardNotAllowed);
            }
        }

        return guard;
    }
    @SuppressWarnings("fallthrough")
    PatternResult analyzePattern(int lookahead) {
        int typeDepth = 0;
        int parenDepth = 0;
        PatternResult pendingResult = PatternResult.EXPRESSION;
        while (true) {
            TokenKind token = S.token(lookahead).kind;
            switch (token) {
                case BYTE: case SHORT: case INT: case LONG: case FLOAT:
                case DOUBLE: case BOOLEAN: case CHAR: case VOID:
                case ASSERT, ENUM, IDENTIFIER:
                    if (typeDepth == 0 && peekToken(lookahead, LAX_IDENTIFIER)) {
                        if (parenDepth == 0) {
                            return PatternResult.PATTERN;
                        } else {
                            pendingResult = PatternResult.PATTERN;
                        }
                    } else if (typeDepth == 0 && parenDepth == 0 && (peekToken(lookahead, tk -> tk == ARROW || tk == COMMA))) {
                        return PatternResult.EXPRESSION;
                    }
                    break;
                case UNDERSCORE:
                    // TODO: REFACTOR to remove the code duplication
                    if (typeDepth == 0 && peekToken(lookahead, tk -> tk == RPAREN || tk == COMMA)) {
                        return PatternResult.PATTERN;
                    } else if (typeDepth == 0 && peekToken(lookahead, LAX_IDENTIFIER)) {
                        if (parenDepth == 0) {
                            return PatternResult.PATTERN;
                        } else {
                            pendingResult = PatternResult.PATTERN;
                        }
                    }
                    break;
                case DOT, QUES, EXTENDS, SUPER, COMMA: break;
                case LT: typeDepth++; break;
                case GTGTGT: typeDepth--;
                case GTGT: typeDepth--;
                case GT:
                    typeDepth--;
                    if (typeDepth == 0 && !peekToken(lookahead, DOT)) {
                         return peekToken(lookahead, LAX_IDENTIFIER) ||
                                peekToken(lookahead, tk -> tk == LPAREN) ? PatternResult.PATTERN
                                                                         : PatternResult.EXPRESSION;
                    } else if (typeDepth < 0) return PatternResult.EXPRESSION;
                    break;
                case MONKEYS_AT:
                    lookahead = skipAnnotation(lookahead);
                    break;
                case LBRACKET:
                    if (peekToken(lookahead, RBRACKET, LAX_IDENTIFIER)) {
                        return PatternResult.PATTERN;
                    } else if (peekToken(lookahead, RBRACKET)) {
                        lookahead++;
                        break;
                    } else {
                        // This is a potential guard, if we are already in a pattern
                        return pendingResult;
                    }
                case LPAREN:
                    if (S.token(lookahead + 1).kind == RPAREN) {
                        return parenDepth != 0 && S.token(lookahead + 2).kind == ARROW
                                ? PatternResult.EXPRESSION
                                : PatternResult.PATTERN;
                    }
                    parenDepth++; break;
                case RPAREN:
                    parenDepth--;
                    if (parenDepth == 0 &&
                        typeDepth == 0 &&
                        peekToken(lookahead, TokenKind.IDENTIFIER) &&
                        S.token(lookahead + 1).name() == names.when) {
                        return PatternResult.PATTERN;
                    }
                    break;
                case ARROW: return parenDepth > 0 ? PatternResult.EXPRESSION
                                                   : pendingResult;
                case FINAL:
                    if (parenDepth > 0) return PatternResult.PATTERN;
                default: return pendingResult;
            }
            lookahead++;
        }
    }

    private enum PatternResult {
        EXPRESSION,
        PATTERN;
    }

    /** MoreStatementExpressions = { COMMA StatementExpression }
     */
    <T extends ListBuffer<? super JCExpressionStatement>> T moreStatementExpressions(int pos,
                                                                    JCExpression first,
                                                                    T stats) {
        // This Exec is a "StatementExpression"; it subsumes no terminating token
        stats.append(toP(F.at(pos).Exec(checkExprStat(first))));
        while (token.kind == COMMA) {
            nextToken();
            pos = token.pos;
            JCExpression t = parseExpression();
            // This Exec is a "StatementExpression"; it subsumes no terminating token
            stats.append(toP(F.at(pos).Exec(checkExprStat(t))));
        }
        return stats;
    }

    /** ForInit = StatementExpression MoreStatementExpressions
     *           |  { FINAL | '@' Annotation } Type VariableDeclarators
     */
    List<JCStatement> forInit() {
        ListBuffer<JCStatement> stats = new ListBuffer<>();
        int pos = token.pos;
        if (token.kind == FINAL || token.kind == MONKEYS_AT) {
            return variableDeclarators(optFinal(0), parseType(true), stats, true).toList();
        } else {
            JCExpression t = term(EXPR | TYPE);
            if (wasTypeMode() && LAX_IDENTIFIER.test(token.kind)) {
                return variableDeclarators(modifiersOpt(), t, stats, true).toList();
            } else if (wasTypeMode() && token.kind == COLON) {
                log.error(DiagnosticFlag.SYNTAX, pos, Errors.BadInitializer("for-loop"));
                return List.of((JCStatement)F.at(pos).VarDef(modifiersOpt(), names.error, t, null));
            } else {
                return moreStatementExpressions(pos, t, stats).toList();
            }
        }
    }

    /** ForUpdate = StatementExpression MoreStatementExpressions
     */
    List<JCExpressionStatement> forUpdate() {
        return moreStatementExpressions(token.pos,
                                        parseExpression(),
                                        new ListBuffer<JCExpressionStatement>()).toList();
    }

    /** AnnotationsOpt = { '@' Annotation }
     *
     * @param kind Whether to parse an ANNOTATION or TYPE_ANNOTATION
     */
    protected List<JCAnnotation> annotationsOpt(Tag kind) {
        if (token.kind != MONKEYS_AT) return List.nil(); // optimization
        ListBuffer<JCAnnotation> buf = new ListBuffer<>();
        int prevmode = mode;
        while (token.kind == MONKEYS_AT) {
            int pos = token.pos;
            nextToken();
            buf.append(annotation(pos, kind));
        }
        setLastMode(mode);
        setMode(prevmode);
        List<JCAnnotation> annotations = buf.toList();

        return annotations;
    }

    List<JCAnnotation> typeAnnotationsOpt() {
        List<JCAnnotation> annotations = annotationsOpt(Tag.TYPE_ANNOTATION);
        return annotations;
    }

    /** ModifiersOpt = { Modifier }
     *  Modifier = PUBLIC | PROTECTED | PRIVATE | STATIC | ABSTRACT | FINAL
     *           | NATIVE | SYNCHRONIZED | TRANSIENT | VOLATILE | "@"
     *           | "@" Annotation
     */
    protected JCModifiers modifiersOpt() {
        return modifiersOpt(null);
    }
    protected JCModifiers modifiersOpt(JCModifiers partial) {
        long flags;
        ListBuffer<JCAnnotation> annotations = new ListBuffer<>();
        int pos;
        if (partial == null) {
            flags = 0;
            pos = token.pos;
        } else {
            flags = partial.flags;
            annotations.appendList(partial.annotations);
            pos = partial.pos;
        }
        if (token.deprecatedFlag()) {
            flags |= Flags.DEPRECATED;
        }
        int lastPos;
    loop:
        while (true) {
            long flag;
            switch (token.kind) {
            case PRIVATE     : flag = Flags.PRIVATE; break;
            case PROTECTED   : flag = Flags.PROTECTED; break;
            case PUBLIC      : flag = Flags.PUBLIC; break;
            case STATIC      : flag = Flags.STATIC; break;
            case TRANSIENT   : flag = Flags.TRANSIENT; break;
            case FINAL       : flag = Flags.FINAL; break;
            case ABSTRACT    : flag = Flags.ABSTRACT; break;
            case NATIVE      : flag = Flags.NATIVE; break;
            case VOLATILE    : flag = Flags.VOLATILE; break;
            case SYNCHRONIZED: flag = Flags.SYNCHRONIZED; break;
            case STRICTFP    : flag = Flags.STRICTFP; break;
            case MONKEYS_AT  : flag = Flags.ANNOTATION; break;
            case DEFAULT     : flag = Flags.DEFAULT; break;
            case ERROR       : flag = 0; nextToken(); break;
            case IDENTIFIER  : {
                if (isNonSealedClassStart(false)) {
                    flag = Flags.NON_SEALED;
                    nextToken();
                    nextToken();
                    break;
                }
                if (isSealedClassStart(false)) {
                    checkSourceLevel(Feature.SEALED_CLASSES);
                    flag = Flags.SEALED;
                    break;
                }
                break loop;
            }
            default: break loop;
            }
            if ((flags & flag) != 0) log.error(DiagnosticFlag.SYNTAX, token.pos, Errors.RepeatedModifier);
            lastPos = token.pos;
            nextToken();
            if (flag == Flags.ANNOTATION) {
                if (token.kind != INTERFACE) {
                    JCAnnotation ann = annotation(lastPos, Tag.ANNOTATION);
                    // if first modifier is an annotation, set pos to annotation's.
                    if (flags == 0 && annotations.isEmpty())
                        pos = ann.pos;
                    annotations.append(ann);
                    flag = 0;
                }
            }
            flags |= flag;
        }
        switch (token.kind) {
        case ENUM: flags |= Flags.ENUM; break;
        case INTERFACE: flags |= Flags.INTERFACE; break;
        default: break;
        }

        /* A modifiers tree with no modifier tokens or annotations
         * has no text position. */
        if ((flags & (Flags.ModifierFlags | Flags.ANNOTATION)) == 0 && annotations.isEmpty())
            pos = Position.NOPOS;

        JCModifiers mods = F.at(pos).Modifiers(flags, annotations.toList());
        if (pos != Position.NOPOS)
            storeEnd(mods, S.prevToken().endPos);
        return mods;
    }

    /** Annotation              = "@" Qualident [ "(" AnnotationFieldValues ")" ]
     *
     * @param pos position of "@" token
     * @param kind Whether to parse an ANNOTATION or TYPE_ANNOTATION
     */
    JCAnnotation annotation(int pos, Tag kind) {
        // accept(AT); // AT consumed by caller
        JCTree ident = qualident(false);
        List<JCExpression> fieldValues = annotationFieldValuesOpt();
        JCAnnotation ann;
        if (kind == Tag.ANNOTATION) {
            ann = F.at(pos).Annotation(ident, fieldValues);
        } else if (kind == Tag.TYPE_ANNOTATION) {
            ann = F.at(pos).TypeAnnotation(ident, fieldValues);
        } else {
            throw new AssertionError("Unhandled annotation kind: " + kind);
        }

        storeEnd(ann, S.prevToken().endPos);
        return ann;
    }

    List<JCExpression> annotationFieldValuesOpt() {
        return (token.kind == LPAREN) ? annotationFieldValues() : List.nil();
    }

    /** AnnotationFieldValues   = "(" [ AnnotationFieldValue { "," AnnotationFieldValue } ] ")" */
    List<JCExpression> annotationFieldValues() {
        accept(LPAREN);
        ListBuffer<JCExpression> buf = new ListBuffer<>();
        if (token.kind != RPAREN) {
            buf.append(annotationFieldValue());
            while (token.kind == COMMA) {
                nextToken();
                buf.append(annotationFieldValue());
            }
        }
        accept(RPAREN);
        return buf.toList();
    }

    /** AnnotationFieldValue    = AnnotationValue
     *                          | Identifier "=" AnnotationValue
     */
    JCExpression annotationFieldValue() {
        if (LAX_IDENTIFIER.test(token.kind)) {
            selectExprMode();
            JCExpression t1 = term1();
            if (t1.hasTag(IDENT) && token.kind == EQ) {
                int pos = token.pos;
                accept(EQ);
                JCExpression v = annotationValue();
                return toP(F.at(pos).Assign(t1, v));
            } else {
                return t1;
            }
        }
        return annotationValue();
    }

    /* AnnotationValue          = ConditionalExpression
     *                          | Annotation
     *                          | "{" [ AnnotationValue { "," AnnotationValue } ] [","] "}"
     */
    JCExpression annotationValue() {
        int pos;
        switch (token.kind) {
        case MONKEYS_AT:
            pos = token.pos;
            nextToken();
            return annotation(pos, Tag.ANNOTATION);
        case LBRACE:
            pos = token.pos;
            accept(LBRACE);
            ListBuffer<JCExpression> buf = new ListBuffer<>();
            if (token.kind == COMMA) {
                nextToken();
            } else if (token.kind != RBRACE) {
                buf.append(annotationValue());
                while (token.kind == COMMA) {
                    nextToken();
                    if (token.kind == RBRACE) break;
                    buf.append(annotationValue());
                }
            }
            accept(RBRACE, tk -> Errors.AnnotationMissingElementValue);
            return toP(F.at(pos).NewArray(null, List.nil(), buf.toList()));
        default:
            selectExprMode();
            return term1();
        }
    }

    /** VariableDeclarators = VariableDeclarator { "," VariableDeclarator }
     */
    public <T extends ListBuffer<? super JCVariableDecl>> T variableDeclarators(JCModifiers mods,
                                                                         JCExpression type,
                                                                         T vdefs,
                                                                         boolean localDecl)
    {
        return variableDeclaratorsRest(token.pos, mods, type, identOrUnderscore(), false, null, vdefs, localDecl);
    }

    /** VariableDeclaratorsRest = VariableDeclaratorRest { "," VariableDeclarator }
     *  ConstantDeclaratorsRest = ConstantDeclaratorRest { "," ConstantDeclarator }
     *
     *  @param reqInit  Is an initializer always required?
     *  @param dc       The documentation comment for the variable declarations, or null.
     */
    protected <T extends ListBuffer<? super JCVariableDecl>> T variableDeclaratorsRest(int pos,
                                                                     JCModifiers mods,
                                                                     JCExpression type,
                                                                     Name name,
                                                                     boolean reqInit,
                                                                     Comment dc,
                                                                     T vdefs,
                                                                     boolean localDecl)
    {
        JCVariableDecl head = variableDeclaratorRest(pos, mods, type, name, reqInit, dc, localDecl, false);
        vdefs.append(head);
        while (token.kind == COMMA) {
            // All but last of multiple declarators subsume a comma
            storeEnd((JCTree)vdefs.last(), token.endPos);
            nextToken();
            vdefs.append(variableDeclarator(mods, type, reqInit, dc, localDecl));
        }
        return vdefs;
    }

    /** VariableDeclarator = Ident VariableDeclaratorRest
     *  ConstantDeclarator = Ident ConstantDeclaratorRest
     */
    JCVariableDecl variableDeclarator(JCModifiers mods, JCExpression type, boolean reqInit, Comment dc, boolean localDecl) {
        return variableDeclaratorRest(token.pos, mods, type, identOrUnderscore(), reqInit, dc, localDecl, true);
    }

    /** VariableDeclaratorRest = BracketsOpt ["=" VariableInitializer]
     *  ConstantDeclaratorRest = BracketsOpt "=" VariableInitializer
     *
     *  @param reqInit  Is an initializer always required?
     *  @param dc       The documentation comment for the variable declarations, or null.
     */
    JCVariableDecl variableDeclaratorRest(int pos, JCModifiers mods, JCExpression type, Name name,
                                  boolean reqInit, Comment dc, boolean localDecl, boolean compound) {
        boolean declaredUsingVar = false;
        JCExpression init = null;
        type = bracketsOpt(type);

        if (Feature.UNNAMED_VARIABLES.allowedInSource(source) && name == names.underscore) {
            if (!localDecl) {
                log.error(DiagnosticFlag.SYNTAX, pos, Errors.UseOfUnderscoreNotAllowed);
            }
            name = names.empty;
        }

        saveDanglingDocComments(dc);

        if (token.kind == EQ) {
            nextToken();
            init = variableInitializer();
        }
        else if (reqInit) syntaxError(token.pos, Errors.Expected(EQ));

        if (Feature.UNNAMED_VARIABLES.allowedInSource(source) && name == names.empty
                && localDecl
                && init == null
                && token.kind != COLON) { // if its unnamed local variable, it needs to have an init unless in enhanced-for
            syntaxError(token.pos, Errors.Expected(EQ));
        }

        int startPos = Position.NOPOS;
        int endPos = S.prevToken().endPos;
        JCTree elemType = TreeInfo.innermostType(type, true);
        if (elemType.hasTag(IDENT)) {
            Name typeName = ((JCIdent) elemType).name;
            if (restrictedTypeNameStartingAtSource(typeName, pos, !compound && localDecl) != null) {
                if (typeName != names.var) {
                    reportSyntaxError(elemType.pos, Errors.RestrictedTypeNotAllowedHere(typeName));
                } else if (type.hasTag(TYPEARRAY) && !compound) {
                    //error - 'var' and arrays
                    reportSyntaxError(elemType.pos, Errors.RestrictedTypeNotAllowedArray(typeName));
                } else {
                    declaredUsingVar = true;
                    if (compound)
                        //error - 'var' in compound local var decl
                        reportSyntaxError(elemType.pos, Errors.RestrictedTypeNotAllowedCompound(typeName));
                    startPos = TreeInfo.getStartPos(mods);
                    if (startPos == Position.NOPOS)
                        startPos = TreeInfo.getStartPos(type);
                    //implicit type
                    type = null;
                }
            }
        }
        JCVariableDecl result = toP(F.at(pos).VarDef(mods, name, type, init, declaredUsingVar));
        attach(result, dc);
        result.startPos = startPos;
        result.endPos = endPos;
        return result;
    }

    Name restrictedTypeName(JCExpression e, boolean shouldWarn) {
        switch (e.getTag()) {
            case IDENT:
                return restrictedTypeNameStartingAtSource(((JCIdent)e).name, e.pos, shouldWarn) != null ? ((JCIdent)e).name : null;
            case TYPEARRAY:
                return restrictedTypeName(((JCArrayTypeTree)e).elemtype, shouldWarn);
            default:
                return null;
        }
    }

    Source restrictedTypeNameStartingAtSource(Name name, int pos, boolean shouldWarn) {
        if (name == names.var) {
            if (Feature.LOCAL_VARIABLE_TYPE_INFERENCE.allowedInSource(source)) {
                return Source.JDK10;
            } else if (shouldWarn) {
                log.warning(pos, Warnings.RestrictedTypeNotAllowed(name, Source.JDK10));
            }
        }
        if (name == names.yield) {
            if (allowYieldStatement) {
                return Source.JDK14;
            } else if (shouldWarn) {
                log.warning(pos, Warnings.RestrictedTypeNotAllowed(name, Source.JDK14));
            }
        }
        if (name == names.record) {
            if (allowRecords) {
                return Source.JDK14;
            } else if (shouldWarn) {
                log.warning(pos, Warnings.RestrictedTypeNotAllowedPreview(name, Source.JDK14));
            }
        }
        if (name == names.sealed) {
            if (allowSealedTypes) {
                return Source.JDK15;
            } else if (shouldWarn) {
                log.warning(pos, Warnings.RestrictedTypeNotAllowedPreview(name, Source.JDK15));
            }
        }
        if (name == names.permits) {
            if (allowSealedTypes) {
                return Source.JDK15;
            } else if (shouldWarn) {
                log.warning(pos, Warnings.RestrictedTypeNotAllowedPreview(name, Source.JDK15));
            }
        }
        return null;
    }

    /** VariableDeclaratorId = Ident BracketsOpt
     */
    JCVariableDecl variableDeclaratorId(JCModifiers mods, JCExpression type, boolean catchParameter, boolean lambdaParameter, boolean recordComponent) {
        int pos = token.pos;
        Name name;
        if (allowThisIdent ||
            !lambdaParameter ||
            LAX_IDENTIFIER.test(token.kind) ||
            mods.flags != Flags.PARAMETER ||
            mods.annotations.nonEmpty()) {
            JCExpression pn;
            if (token.kind == UNDERSCORE && (catchParameter || lambdaParameter)) {
                pn = toP(F.at(token.pos).Ident(identOrUnderscore()));
            } else {
                pn = qualident(false);
            }
            if (pn.hasTag(Tag.IDENT) && ((JCIdent)pn).name != names._this) {
                name = ((JCIdent)pn).name;
            } else if (lambdaParameter && type == null) {
                // we have a lambda parameter that is not an identifier this is a syntax error
                type = pn;
                name = names.empty;
                reportSyntaxError(pos, Errors.Expected(IDENTIFIER));
            } else {
                if (allowThisIdent) {
                    if ((mods.flags & Flags.VARARGS) != 0) {
                        log.error(token.pos, Errors.VarargsAndReceiver);
                    }
                    if (token.kind == LBRACKET) {
                        log.error(token.pos, Errors.ArrayAndReceiver);
                    }
                    if (pn.hasTag(Tag.SELECT) && ((JCFieldAccess)pn).name != names._this) {
                        log.error(token.pos, Errors.WrongReceiver);
                    }
                }
                JCVariableDecl result = toP(F.at(pos).ReceiverVarDef(mods, pn, type));
<<<<<<< HEAD
                result.endPos = S.prevToken().endPos;
=======
                storeEnd(result, S.prevToken().endPos);
>>>>>>> e2352287
                return result;
            }
        } else {
            /** if it is a lambda parameter and the token kind is not an identifier,
             *  and there are no modifiers or annotations, then this means that the compiler
             *  supposed the lambda to be explicit but it can contain a mix of implicit,
             *  var or explicit parameters. So we assign the error name to the parameter name
             *  instead of issuing an error and analyze the lambda parameters as a whole at
             *  a higher level.
             */
            name = names.error;
        }
        if ((mods.flags & Flags.VARARGS) != 0 &&
                token.kind == LBRACKET) {
            log.error(token.pos, Errors.VarargsAndOldArraySyntax);
        }
        if (recordComponent && token.kind == LBRACKET) {
            log.error(token.pos, Errors.RecordComponentAndOldArraySyntax);
        }
        type = bracketsOpt(type);

        if (Feature.UNNAMED_VARIABLES.allowedInSource(source) && name == names.underscore) {
            name = names.empty;
        }

        JCVariableDecl result = toP(F.at(pos).VarDef(mods, name, type, null,
                type != null && type.hasTag(IDENT) && ((JCIdent)type).name == names.var));
<<<<<<< HEAD
        result.endPos = S.prevToken().endPos;
=======
        storeEnd(result, S.prevToken().endPos);
>>>>>>> e2352287
        return result;
    }

    /** Resources = Resource { ";" Resources }
     */
    List<JCTree> resources() {
        ListBuffer<JCTree> defs = new ListBuffer<>();
        defs.append(resource());
        while (token.kind == SEMI) {
            // All but last of multiple declarators must subsume a semicolon
            storeEnd(defs.last(), token.endPos);
            int semiColonPos = token.pos;
            nextToken();
            if (token.kind == RPAREN) { // Optional trailing semicolon
                                       // after last resource
                break;
            }
            defs.append(resource());
        }
        return defs.toList();
    }

    /** Resource = VariableModifiersOpt Type VariableDeclaratorId "=" Expression
     *           | Expression
     */
    protected JCTree resource() {
        if (token.kind == FINAL || token.kind == MONKEYS_AT) {
            JCModifiers mods = optFinal(0);
            JCExpression t = parseType(true);
            return variableDeclaratorRest(token.pos, mods, t, identOrUnderscore(), true, null, true, false);
        }
        JCExpression t = term(EXPR | TYPE);
        if (wasTypeMode() && LAX_IDENTIFIER.test(token.kind)) {
            JCModifiers mods = F.Modifiers(0);
            return variableDeclaratorRest(token.pos, mods, t, identOrUnderscore(), true, null, true, false);
        } else {
            checkSourceLevel(Feature.EFFECTIVELY_FINAL_VARIABLES_IN_TRY_WITH_RESOURCES);
            if (!t.hasTag(IDENT) && !t.hasTag(SELECT)) {
                log.error(t.pos(), Errors.TryWithResourcesExprNeedsVar);
            }

            return t;
        }
    }

    /** CompilationUnit = [ { "@" Annotation } PACKAGE Qualident ";"] {ImportDeclaration} {TypeDeclaration}
     */
    public JCTree.JCCompilationUnit parseCompilationUnit() {
        Token firstToken = token;
        JCModifiers mods = null;
        boolean consumedToplevelDoc = false;
        boolean seenImport = false;
        boolean seenPackage = false;
        ListBuffer<JCTree> defs = new ListBuffer<>();
        if (token.kind == MONKEYS_AT)
            mods = modifiersOpt();

        if (token.kind == PACKAGE) {
            int packagePos = token.pos;
            List<JCAnnotation> annotations = List.nil();
            seenPackage = true;
            if (mods != null) {
                checkNoMods(mods.flags & ~Flags.DEPRECATED);
                annotations = mods.annotations;
                mods = null;
            }
            nextToken();
            JCExpression pid = qualident(false);
            accept(SEMI);
            JCPackageDecl pd = toP(F.at(packagePos).PackageDecl(annotations, pid));
<<<<<<< HEAD
            pd.endPos = S.prevToken().endPos;
=======
            storeEnd(pd, S.prevToken().endPos);
>>>>>>> e2352287
            attach(pd, firstToken.docComment());
            consumedToplevelDoc = true;
            defs.append(pd);
        }

        boolean firstTypeDecl = true;   // have we seen a class, enum, or interface declaration yet?
        boolean isImplicitClass = false;
        OUTER: while (token.kind != EOF) {
            if (token.pos <= endPosTable.errorEndPos) {
                // error recovery
                skip(firstTypeDecl, false, false, false);
                if (token.kind == EOF)
                    break;
            }
            // JLS 7.3 doesn't allow extra semicolons after package or import declarations,
            // but here we try to provide a more helpful error message if we encounter any.
            // Do that by slurping in as many semicolons as possible, and then seeing what
            // comes after before deciding how best to handle them.
            ListBuffer<JCTree> semiList = new ListBuffer<>();
            while (firstTypeDecl && mods == null && token.kind == SEMI) {
                int pos = token.pos;
                nextToken();
                semiList.append(toP(F.at(pos).Skip()));
                if (token.kind == EOF)
                    break OUTER;
            }
            if (firstTypeDecl && mods == null && token.kind == IMPORT) {
                if (!semiList.isEmpty()) {
                    if (source.compareTo(Source.JDK21) >= 0)
                        reportSyntaxError(semiList.first().pos, Errors.ExtraneousSemicolon);
                    else
                        log.warning(semiList.first().pos, Warnings.ExtraneousSemicolon);
                }
                seenImport = true;
                defs.append(importDeclaration());
            } else {
                Comment docComment = token.docComment();
                if (firstTypeDecl && !seenImport && !seenPackage) {
                    docComment = firstToken.docComment();
                    consumedToplevelDoc = true;
                }
                if (mods != null || token.kind != SEMI)
                    mods = modifiersOpt(mods);
                if (firstTypeDecl && token.kind == IDENTIFIER) {
                    if (!semiList.isEmpty()) {
                        if (source.compareTo(Source.JDK21) >= 0)
                            reportSyntaxError(semiList.first().pos, Errors.ExtraneousSemicolon);
                        else
                            log.warning(semiList.first().pos, Warnings.ExtraneousSemicolon);
                    }
                    ModuleKind kind = ModuleKind.STRONG;
                    if (token.name() == names.open) {
                        kind = ModuleKind.OPEN;
                        nextToken();
                    }
                    if (token.kind == IDENTIFIER && token.name() == names.module) {
                        if (mods != null) {
                            checkNoMods(mods.flags & ~Flags.DEPRECATED);
                        }
                        defs.append(moduleDecl(mods, kind, docComment));
                        consumedToplevelDoc = true;
                        break;
                    } else if (kind != ModuleKind.STRONG) {
                        reportSyntaxError(token.pos, Errors.ExpectedModule);
                    }
                }

                defs.appendList(semiList.toList());
                boolean isTopLevelMethodOrField = false;

                // Due to a significant number of existing negative tests
                // this code speculatively tests to see if a top level method
                // or field can parse. If the method or field can parse then
                // it is parsed. Otherwise, parsing continues as though
                // implicitly declared classes did not exist and error reporting
                // is the same as in the past.
                if (Feature.IMPLICIT_CLASSES.allowedInSource(source) && !isDeclaration()) {
                    final JCModifiers finalMods = mods;
                    JavacParser speculative = new VirtualParser(this);
                    List<JCTree> speculativeResult =
                            speculative.topLevelMethodOrFieldDeclaration(finalMods, null);
                    if (speculativeResult.head.hasTag(METHODDEF) ||
                        speculativeResult.head.hasTag(VARDEF)) {
                        isTopLevelMethodOrField = true;
                    }
                }

                if (isTopLevelMethodOrField) {
                    checkSourceLevel(token.pos, Feature.IMPLICIT_CLASSES);
                    defs.appendList(topLevelMethodOrFieldDeclaration(mods, docComment));
                    isImplicitClass = true;
                } else if (isDefiniteStatementStartToken()) {
                    int startPos = token.pos;
                    List<JCStatement> statements = blockStatement();
                    defs.append(syntaxError(startPos,
                                            statements,
                                            Errors.StatementNotExpected,
                                            true));
                } else {
                    JCTree def = typeDeclaration(mods, docComment);
                    if (def instanceof JCExpressionStatement statement)
                        def = statement.expr;
                    defs.append(def);
                }

                mods = null;
                firstTypeDecl = false;
            }
        }
        List<JCTree> topLevelDefs = isImplicitClass ? constructImplicitClass(defs.toList(), S.prevToken().endPos) : defs.toList();
        JCTree.JCCompilationUnit toplevel = F.at(firstToken.pos).TopLevel(topLevelDefs);
        if (!consumedToplevelDoc)
            attach(toplevel, firstToken.docComment());
        if (defs.isEmpty())
            storeEnd(toplevel, S.prevToken().endPos);
        if (keepDocComments)
            toplevel.docComments = docComments;
        if (keepLineMap)
            toplevel.lineMap = S.getLineMap();
        this.endPosTable.setParser(null); // remove reference to parser
        toplevel.endPositions = this.endPosTable;
        return toplevel;
    }

    // Restructure top level to be an implicitly declared class.
    private List<JCTree> constructImplicitClass(List<JCTree> origDefs, int endPos) {
        ListBuffer<JCTree> topDefs = new ListBuffer<>();
        ListBuffer<JCTree> defs = new ListBuffer<>();

        for (JCTree def : origDefs) {
            if (def.hasTag(Tag.PACKAGEDEF)) {
                log.error(def.pos(), Errors.ImplicitClassShouldNotHavePackageDeclaration);
            } else if (def.hasTag(Tag.IMPORT) || def.hasTag(Tag.MODULEIMPORT)) {
                topDefs.append(def);
            } else if (!def.hasTag(Tag.SKIP)) {
                defs.append(def);
            }
        }

        int primaryPos = getStartPos(defs.first());
        String simplename = PathFileObject.getSimpleName(log.currentSourceFile());

        if (simplename.endsWith(".java")) {
            simplename = simplename.substring(0, simplename.length() - ".java".length());
        }
        if (!SourceVersion.isIdentifier(simplename) || SourceVersion.isKeyword(simplename)) {
            log.error(primaryPos, Errors.BadFileName(simplename));
        }

        Name name = names.fromString(simplename);
        JCModifiers implicitMods = F.at(Position.NOPOS)
                .Modifiers(Flags.FINAL|Flags.IMPLICIT_CLASS, List.nil());
        JCClassDecl implicit = F.at(primaryPos).ClassDef(
                implicitMods, name, List.nil(), null, List.nil(), List.nil(),
                defs.toList());
<<<<<<< HEAD
        implicit.endPos = endPos;
=======
        storeEnd(implicit, endPos);
>>>>>>> e2352287
        topDefs.append(implicit);
        return topDefs.toList();
    }

    JCModuleDecl moduleDecl(JCModifiers mods, ModuleKind kind, Comment dc) {
        int pos = token.pos;
        checkSourceLevel(Feature.MODULES);

        nextToken();
        JCExpression name = qualident(false);
        List<JCDirective> directives = null;

        accept(LBRACE);
        directives = moduleDirectiveList();
        accept(RBRACE);
        int endPos = S.prevToken().endPos;
        accept(EOF);

        JCModuleDecl result = toP(F.at(pos).ModuleDef(mods, kind, name, directives));
<<<<<<< HEAD
        result.endPos = endPos;
=======
        storeEnd(result, endPos);
>>>>>>> e2352287
        attach(result, dc);
        return result;
    }

    List<JCDirective> moduleDirectiveList() {
        ListBuffer<JCDirective> defs = new ListBuffer<>();
        while (token.kind == IDENTIFIER) {
            int pos = token.pos;
            if (token.name() == names.requires) {
                nextToken();
                boolean isTransitive = false;
                boolean isStaticPhase = false;
            loop:
                while (true) {
                    switch (token.kind) {
                        case IDENTIFIER:
                            if (token.name() == names.transitive) {
                                Token t1 = S.token(1);
                                if (t1.kind == SEMI || t1.kind == DOT) {
                                    break loop;
                                }
                                if (isTransitive) {
                                    log.error(DiagnosticFlag.SYNTAX, token.pos, Errors.RepeatedModifier);
                                }
                                isTransitive = true;
                                break;
                            } else {
                                break loop;
                            }
                        case STATIC:
                            if (isStaticPhase) {
                                log.error(DiagnosticFlag.SYNTAX, token.pos, Errors.RepeatedModifier);
                            }
                            isStaticPhase = true;
                            break;
                        default:
                            break loop;
                    }
                    nextToken();
                }
                JCExpression moduleName = qualident(false);
                accept(SEMI);
                defs.append(toP(F.at(pos).Requires(isTransitive, isStaticPhase, moduleName)));
            } else if (token.name() == names.exports || token.name() == names.opens) {
                boolean exports = token.name() == names.exports;
                nextToken();
                JCExpression pkgName = qualident(false);
                List<JCExpression> moduleNames = null;
                if (token.kind == IDENTIFIER && token.name() == names.to) {
                    nextToken();
                    moduleNames = qualidentList(false);
                }
                accept(SEMI);
                JCDirective d;
                if (exports) {
                    d = F.at(pos).Exports(pkgName, moduleNames);
                } else {
                    d = F.at(pos).Opens(pkgName, moduleNames);
                }
                defs.append(toP(d));
            } else if (token.name() == names.provides) {
                nextToken();
                JCExpression serviceName = qualident(false);
                List<JCExpression> implNames;
                if (token.kind == IDENTIFIER && token.name() == names.with) {
                    nextToken();
                    implNames = qualidentList(false);
                } else {
                    log.error(DiagnosticFlag.SYNTAX, token.pos, Errors.ExpectedStr("'" + names.with + "'"));
                    implNames = List.nil();
                }
                accept(SEMI);
                defs.append(toP(F.at(pos).Provides(serviceName, implNames)));
            } else if (token.name() == names.uses) {
                nextToken();
                JCExpression service = qualident(false);
                accept(SEMI);
                defs.append(toP(F.at(pos).Uses(service)));
            } else {
                setErrorEndPos(pos);
                reportSyntaxError(pos, Errors.InvalidModuleDirective);
                break;
            }
        }
        return defs.toList();
    }

    /** ImportDeclaration = IMPORT [ STATIC ] Ident { "." Ident } [ "." "*" ] ";"
     */
    protected JCTree importDeclaration() {
        int pos = token.pos;
        nextToken();
        boolean importStatic = false;
        if (token.kind == STATIC) {
            importStatic = true;
            nextToken();
        } else if (token.kind == IDENTIFIER && token.name() == names.module &&
                   peekToken(TokenKind.IDENTIFIER)) {
            checkSourceLevel(Feature.MODULE_IMPORTS);
            nextToken();
            JCExpression moduleName = qualident(false);
            accept(SEMI);
            return toP(F.at(pos).ModuleImport(moduleName));
        }
        JCExpression pid = toP(F.at(token.pos).Ident(ident()));
        do {
            int pos1 = token.pos;
            accept(DOT);
            if (token.kind == STAR) {
                pid = to(F.at(pos1).Select(pid, names.asterisk));
                nextToken();
                break;
            } else {
                pid = toP(F.at(pos1).Select(pid, ident()));
            }
        } while (token.kind == DOT);
        accept(SEMI);
        return toP(F.at(pos).Import((JCFieldAccess)pid, importStatic));
    }

    /** TypeDeclaration = ClassOrInterfaceOrEnumDeclaration
     *                  | ";"
     */
    JCTree typeDeclaration(JCModifiers mods, Comment docComment) {
        int pos = token.pos;
        if (mods == null && token.kind == SEMI) {
            nextToken();
            return toP(F.at(pos).Skip());
        } else {
            return classOrRecordOrInterfaceOrEnumDeclaration(modifiersOpt(mods), docComment);
        }
    }

    /** ClassOrInterfaceOrEnumDeclaration = ModifiersOpt
     *           (ClassDeclaration | InterfaceDeclaration | EnumDeclaration)
     *  @param mods     Any modifiers starting the class or interface declaration
     *  @param dc       The documentation comment for the class, or null.
     */
    protected JCStatement classOrRecordOrInterfaceOrEnumDeclaration(JCModifiers mods, Comment dc) {
        if (token.kind == CLASS) {
            return classDeclaration(mods, dc);
        } if (isRecordStart()) {
            return recordDeclaration(mods, dc);
        } else if (token.kind == INTERFACE) {
            return interfaceDeclaration(mods, dc);
        } else if (token.kind == ENUM) {
            return enumDeclaration(mods, dc);
        } else {
            int pos = token.pos;
            List<JCTree> errs;
            if (LAX_IDENTIFIER.test(token.kind)) {
                errs = List.of(mods, toP(F.at(pos).Ident(ident())));
                setErrorEndPos(token.pos);
            } else {
                errs = List.of(mods);
            }

            JCDiagnostic.Error error;
            if (parseModuleInfo) {
                error = Errors.ExpectedModuleOrOpen;
            } else if (Feature.IMPLICIT_CLASSES.allowedInSource(source) &&
                       (!preview.isPreview(Feature.IMPLICIT_CLASSES) || preview.isEnabled())) {
                error = Errors.ClassMethodOrFieldExpected;
            } else if (allowRecords) {
                error = Errors.Expected4(CLASS, INTERFACE, ENUM, "record");
            } else {
                error = Errors.Expected3(CLASS, INTERFACE, ENUM);
            }
            return toP(F.Exec(syntaxError(pos, errs, error)));

        }
    }

    /** ClassDeclaration = CLASS Ident TypeParametersOpt [EXTENDS Type]
     *                     [IMPLEMENTS TypeList] ClassBody
     *  @param mods    The modifiers starting the class declaration
     *  @param dc       The documentation comment for the class, or null.
     */
    protected JCClassDecl classDeclaration(JCModifiers mods, Comment dc) {
        int pos = token.pos;
        accept(CLASS);
        Name name = typeName();

        List<JCTypeParameter> typarams = typeParametersOpt();

        JCExpression extending = null;
        if (token.kind == EXTENDS) {
            nextToken();
            extending = parseType();
        }
        List<JCExpression> implementing = List.nil();
        if (token.kind == IMPLEMENTS) {
            nextToken();
            implementing = typeList();
        }
        List<JCExpression> permitting = permitsClause(mods, "class");

        saveDanglingDocComments(dc);

        List<JCTree> defs = classInterfaceOrRecordBody(name, false, false);
        JCClassDecl result = toP(F.at(pos).ClassDef(
            mods, name, typarams, extending, implementing, permitting, defs));
<<<<<<< HEAD
        result.endPos = S.prevToken().endPos;
=======
        storeEnd(result, S.prevToken().endPos);
>>>>>>> e2352287
        attach(result, dc);
        return result;
    }

    protected JCClassDecl recordDeclaration(JCModifiers mods, Comment dc) {
        int pos = token.pos;
        nextToken();
        mods.flags |= Flags.RECORD;
        Name name = typeName();

        List<JCTypeParameter> typarams = typeParametersOpt();

        List<JCVariableDecl> headerFields = formalParameters(false, true);

        List<JCExpression> implementing = List.nil();
        if (token.kind == IMPLEMENTS) {
            nextToken();
            implementing = typeList();
        }

        saveDanglingDocComments(dc);

        List<JCTree> defs = classInterfaceOrRecordBody(name, false, true);
        int endPos = S.prevToken().endPos;
        java.util.List<JCVariableDecl> fields = new ArrayList<>();
        for (JCVariableDecl field : headerFields) {
            fields.add(field);
        }
        for (JCTree def : defs) {
            if (def.hasTag(METHODDEF)) {
                JCMethodDecl methDef = (JCMethodDecl) def;
                if (methDef.name == names.init && methDef.params.isEmpty() && (methDef.mods.flags & Flags.COMPACT_RECORD_CONSTRUCTOR) != 0) {
                    ListBuffer<JCVariableDecl> tmpParams = new ListBuffer<>();
                    for (JCVariableDecl param : headerFields) {
                        tmpParams.add(F.at(param)
                                // we will get flags plus annotations from the record component
                                .VarDef(F.Modifiers(Flags.PARAMETER | Flags.GENERATED_MEMBER | Flags.MANDATED | param.mods.flags & Flags.VARARGS,
                                        param.mods.annotations),
                                param.name, param.vartype, null));
                    }
                    methDef.params = tmpParams.toList();
                }
            }
        }
        for (int i = fields.size() - 1; i >= 0; i--) {
            JCVariableDecl field = fields.get(i);
            defs = defs.prepend(field);
        }
        JCClassDecl result = toP(F.at(pos).ClassDef(mods, name, typarams, null, implementing, defs));
<<<<<<< HEAD
        result.endPos = endPos;
=======
        storeEnd(result, endPos);
>>>>>>> e2352287
        attach(result, dc);
        return result;
    }

    Name typeName() {
        int pos = token.pos;
        Name name = ident();
        Source source = restrictedTypeNameStartingAtSource(name, pos, true);
        if (source != null) {
            reportSyntaxError(pos, Errors.RestrictedTypeNotAllowed(name, source));
        }
        return name;
    }

    /** InterfaceDeclaration = INTERFACE Ident TypeParametersOpt
     *                         [EXTENDS TypeList] InterfaceBody
     *  @param mods    The modifiers starting the interface declaration
     *  @param dc       The documentation comment for the interface, or null.
     */
    protected JCClassDecl interfaceDeclaration(JCModifiers mods, Comment dc) {
        int pos = token.pos;
        accept(INTERFACE);

        Name name = typeName();

        List<JCTypeParameter> typarams = typeParametersOpt();

        List<JCExpression> extending = List.nil();
        if (token.kind == EXTENDS) {
            nextToken();
            extending = typeList();
        }
        List<JCExpression> permitting = permitsClause(mods, "interface");

        saveDanglingDocComments(dc);

        List<JCTree> defs;
        defs = classInterfaceOrRecordBody(name, true, false);
        JCClassDecl result = toP(F.at(pos).ClassDef(
            mods, name, typarams, null, extending, permitting, defs));
<<<<<<< HEAD
        result.endPos = S.prevToken().endPos;
=======
        storeEnd(result, S.prevToken().endPos);
>>>>>>> e2352287
        attach(result, dc);
        return result;
    }

    List<JCExpression> permitsClause(JCModifiers mods, String classOrInterface) {
        if (allowSealedTypes && token.kind == IDENTIFIER && token.name() == names.permits) {
            checkSourceLevel(Feature.SEALED_CLASSES);
            if ((mods.flags & Flags.SEALED) == 0) {
                log.error(token.pos, Errors.InvalidPermitsClause(Fragments.ClassIsNotSealed(classOrInterface)));
            }
            nextToken();
            return qualidentList(false);
        }
        return List.nil();
    }

    /** EnumDeclaration = ENUM Ident [IMPLEMENTS TypeList] EnumBody
     *  @param mods    The modifiers starting the enum declaration
     *  @param dc       The documentation comment for the enum, or null.
     */
    protected JCClassDecl enumDeclaration(JCModifiers mods, Comment dc) {
        int pos = token.pos;
        accept(ENUM);

        Name name = typeName();

        int typeNamePos = token.pos;
        List<JCTypeParameter> typarams = typeParametersOpt(true);
        if (typarams == null || !typarams.isEmpty()) {
            int errorPosition = typarams == null
                    ? typeNamePos
                    : typarams.head.pos;
            log.error(DiagnosticFlag.SYNTAX, errorPosition, Errors.EnumCantBeGeneric);
        }

        List<JCExpression> implementing = List.nil();
        if (token.kind == IMPLEMENTS) {
            nextToken();
            implementing = typeList();
        }

        saveDanglingDocComments(dc);

        List<JCTree> defs = enumBody(name);
        mods.flags |= Flags.ENUM;
        JCClassDecl result = toP(F.at(pos).
            ClassDef(mods, name, List.nil(),
                     null, implementing, defs));
<<<<<<< HEAD
        result.endPos = S.prevToken().endPos;
=======
        storeEnd(result, S.prevToken().endPos);
>>>>>>> e2352287
        attach(result, dc);
        return result;
    }

    /** EnumBody = "{" { EnumeratorDeclarationList } [","]
     *                  [ ";" {ClassBodyDeclaration} ] "}"
     */
    List<JCTree> enumBody(Name enumName) {
        accept(LBRACE);
        ListBuffer<JCTree> defs = new ListBuffer<>();
        boolean wasSemi = false;
        boolean hasStructuralErrors = false;
        boolean wasError = false;
        if (token.kind == COMMA) {
            nextToken();
            if (token.kind == SEMI) {
                wasSemi = true;
                nextToken();
            } else if (token.kind != RBRACE) {
                reportSyntaxError(S.prevToken().endPos,
                                  Errors.Expected2(RBRACE, SEMI));
                wasError = true;
            }
        }
        while (token.kind != RBRACE && token.kind != EOF) {
            if (token.kind == SEMI) {
                accept(SEMI);
                wasSemi = true;
                if (token.kind == RBRACE || token.kind == EOF) break;
            }
            EnumeratorEstimate memberType = estimateEnumeratorOrMember(enumName);
            if (memberType == EnumeratorEstimate.UNKNOWN) {
                memberType = wasSemi ? EnumeratorEstimate.MEMBER
                                     : EnumeratorEstimate.ENUMERATOR;
            }
            if (memberType == EnumeratorEstimate.ENUMERATOR) {
                wasError = false;
                if (wasSemi && !hasStructuralErrors) {
                    reportSyntaxError(token.pos, Errors.EnumConstantNotExpected);
                    hasStructuralErrors = true;
                }
                defs.append(enumeratorDeclaration(enumName));
                if (token.pos <= endPosTable.errorEndPos) {
                    // error recovery
                   skip(false, true, true, false);
                } else {
                    if (token.kind != RBRACE && token.kind != SEMI && token.kind != EOF) {
                        if (token.kind == COMMA) {
                            nextToken();
                        } else {
                            setErrorEndPos(token.pos);
                            reportSyntaxError(S.prevToken().endPos,
                                              Errors.Expected3(COMMA, RBRACE, SEMI));
                            wasError = true;
                        }
                    }
                }
            } else {
                if (!wasSemi && !hasStructuralErrors && !wasError) {
                    reportSyntaxError(token.pos, Errors.EnumConstantExpected);
                    hasStructuralErrors = true;
                }
                wasError = false;
                defs.appendList(classOrInterfaceOrRecordBodyDeclaration(null, enumName,
                                                                false, false));
                if (token.pos <= endPosTable.errorEndPos) {
                    // error recovery
                   skip(false, true, true, false);
                }
            }
        }
        accept(RBRACE);
        return defs.toList();
    }

    @SuppressWarnings("fallthrough")
    private EnumeratorEstimate estimateEnumeratorOrMember(Name enumName) {
        // if we are seeing a record declaration inside of an enum we want the same error message as expected for a
        // let's say an interface declaration inside an enum
        boolean ident = token.kind == TokenKind.IDENTIFIER ||
                        token.kind == TokenKind.UNDERSCORE;
        if (ident && token.name() != enumName &&
                (!allowRecords || !isRecordStart())) {
            Token next = S.token(1);
            switch (next.kind) {
                case LPAREN: case LBRACE: case COMMA: case SEMI:
                    return EnumeratorEstimate.ENUMERATOR;
            }
        }
        switch (token.kind) {
            case IDENTIFIER:
                if (allowRecords && isRecordStart()) {
                    return EnumeratorEstimate.MEMBER;
                }
            case MONKEYS_AT: case LT: case UNDERSCORE:
                return EnumeratorEstimate.UNKNOWN;
            default:
                return EnumeratorEstimate.MEMBER;
        }
    }

    private enum EnumeratorEstimate {
        ENUMERATOR,
        MEMBER,
        UNKNOWN;
    }

    /** EnumeratorDeclaration = AnnotationsOpt [TypeArguments] IDENTIFIER [ Arguments ] [ "{" ClassBody "}" ]
     */
    JCTree enumeratorDeclaration(Name enumName) {
        Comment dc = token.docComment();
        int flags = Flags.PUBLIC|Flags.STATIC|Flags.FINAL|Flags.ENUM;
        if (token.deprecatedFlag()) {
            flags |= Flags.DEPRECATED;
        }
        int pos = token.pos;
        List<JCAnnotation> annotations = annotationsOpt(Tag.ANNOTATION);
        JCModifiers mods = F.at(annotations.isEmpty() ? Position.NOPOS : pos).Modifiers(flags, annotations);
        List<JCExpression> typeArgs = typeArgumentsOpt();
        int identPos = token.pos;
        Name name = ident();
        int createPos = token.pos;

        saveDanglingDocComments(dc);

        List<JCExpression> args = (token.kind == LPAREN)
            ? arguments() : List.nil();

        JCClassDecl body = null;
        if (token.kind == LBRACE) {
            JCModifiers mods1 = F.at(Position.NOPOS).Modifiers(Flags.ENUM);
            List<JCTree> defs = classInterfaceOrRecordBody(names.empty, false, false);
            body = toP(F.at(identPos).AnonymousClassDef(mods1, defs));
        }
        if (args.isEmpty() && body == null)
            createPos = identPos;
        JCIdent ident = F.at(identPos).Ident(enumName);
        JCNewClass create = F.at(createPos).NewClass(null, typeArgs, ident, args, body);
        int endPos = S.prevToken().endPos;
        if (createPos != identPos)
            storeEnd(create, endPos);
        ident = F.at(identPos).Ident(enumName);
<<<<<<< HEAD
        JCVariableDecl result = toP(F.at(pos).VarDef(mods, name, ident, create));
        result.endPos = endPos;
=======
        JCTree result = toP(F.at(pos).VarDef(mods, name, ident, create));
        storeEnd(result, endPos);
>>>>>>> e2352287
        attach(result, dc);
        return result;
    }

    /** TypeList = Type {"," Type}
     */
    List<JCExpression> typeList() {
        ListBuffer<JCExpression> ts = new ListBuffer<>();
        ts.append(parseType());
        while (token.kind == COMMA) {
            nextToken();
            ts.append(parseType());
        }
        return ts.toList();
    }

    /** ClassBody     = "{" {ClassBodyDeclaration} "}"
     *  InterfaceBody = "{" {InterfaceBodyDeclaration} "}"
     */
    List<JCTree> classInterfaceOrRecordBody(Name className, boolean isInterface, boolean isRecord) {
        accept(LBRACE);
        if (token.pos <= endPosTable.errorEndPos) {
            // error recovery
            skip(false, true, false, false);
            if (token.kind == LBRACE)
                nextToken();
            else
                return List.nil();
        }
        ListBuffer<JCTree> defs = new ListBuffer<>();
        while (token.kind != RBRACE && token.kind != EOF) {
            defs.appendList(classOrInterfaceOrRecordBodyDeclaration(null, className, isInterface, isRecord));
            if (token.pos <= endPosTable.errorEndPos) {
               // error recovery
               skip(false, true, true, false);
            }
        }
        accept(RBRACE);
        return defs.toList();
    }

    /** ClassBodyDeclaration =
     *      ";"
     *    | [STATIC] Block
     *    | ModifiersOpt
     *      ( Type Ident
     *        ( VariableDeclaratorsRest ";" | MethodDeclaratorRest )
     *      | VOID Ident VoidMethodDeclaratorRest
     *      | TypeParameters [Annotations]
     *        ( Type Ident MethodDeclaratorRest
     *        | VOID Ident VoidMethodDeclaratorRest
     *        )
     *      | Ident ConstructorDeclaratorRest
     *      | TypeParameters Ident ConstructorDeclaratorRest
     *      | ClassOrInterfaceOrEnumDeclaration
     *      )
     *  InterfaceBodyDeclaration =
     *      ";"
     *    | ModifiersOpt
     *      ( Type Ident
     *        ( ConstantDeclaratorsRest ";" | MethodDeclaratorRest )
     *      | VOID Ident MethodDeclaratorRest
     *      | TypeParameters [Annotations]
     *        ( Type Ident MethodDeclaratorRest
     *        | VOID Ident VoidMethodDeclaratorRest
     *        )
     *      | ClassOrInterfaceOrEnumDeclaration
     *      )
     *
     */
    protected List<JCTree> classOrInterfaceOrRecordBodyDeclaration(JCModifiers mods, Name className,
                                                                   boolean isInterface,
                                                                   boolean isRecord) {
        if (token.kind == SEMI) {
            nextToken();
            return List.nil();
        } else {
            Comment dc = token.docComment();
            int pos = token.pos;
            mods = modifiersOpt(mods);
            if (isDeclaration()) {
                return List.of(classOrRecordOrInterfaceOrEnumDeclaration(mods, dc));
            } else if (token.kind == LBRACE &&
                       (mods.flags & Flags.StandardFlags & ~Flags.STATIC) == 0 &&
                       mods.annotations.isEmpty()) {
                if (isInterface) {
                    log.error(DiagnosticFlag.SYNTAX, token.pos, Errors.InitializerNotAllowed);
                } else if (isRecord && (mods.flags & Flags.STATIC) == 0) {
                    log.error(DiagnosticFlag.SYNTAX, token.pos, Errors.InstanceInitializerNotAllowedInRecords);
                }
                ignoreDanglingComments();   // no declaration with which dangling comments can be associated
                return List.of(block(pos, mods.flags));
            } else if (isDefiniteStatementStartToken()) {
                int startPos = token.pos;
                List<JCStatement> statements = blockStatement();
                return List.of(syntaxError(startPos,
                                           statements,
                                           Errors.StatementNotExpected));
            } else {
                return constructorOrMethodOrFieldDeclaration(mods, className, isInterface, isRecord, dc);
            }
        }
    }

    private List<JCTree> constructorOrMethodOrFieldDeclaration(JCModifiers mods, Name className,
                                                               boolean isInterface,
                                                               boolean isRecord, Comment dc) {
        int pos;
        pos = token.pos;
        List<JCTypeParameter> typarams = typeParametersOpt();
        // if there are type parameters but no modifiers, save the start
        // position of the method in the modifiers.
        if (typarams.nonEmpty() && mods.pos == Position.NOPOS) {
            mods.pos = pos;
            storeEnd(mods, pos);
        }
        List<JCAnnotation> annosAfterParams = annotationsOpt(Tag.ANNOTATION);

        if (annosAfterParams.nonEmpty()) {
            mods.annotations = mods.annotations.appendList(annosAfterParams);
            if (mods.pos == Position.NOPOS)
                mods.pos = mods.annotations.head.pos;
        }

        Token tk = token;
        pos = token.pos;
        JCExpression type;
        boolean isVoid = token.kind == VOID;

        if (isVoid) {
            type = to(F.at(pos).TypeIdent(TypeTag.VOID));
            nextToken();
        } else {
            // method returns types are un-annotated types
            type = unannotatedType(false);
        }

        // Constructor
        if ((token.kind == LPAREN && !isInterface ||
                isRecord && token.kind == LBRACE) && type.hasTag(IDENT)) {
            if (isInterface || tk.name() != className) {
                log.error(DiagnosticFlag.SYNTAX, pos, Errors.InvalidMethDeclRetTypeReq);
            } else if (annosAfterParams.nonEmpty()) {
                illegal(annosAfterParams.head.pos);
            }

            if (isRecord && token.kind == LBRACE) {
                mods.flags |= Flags.COMPACT_RECORD_CONSTRUCTOR;
            }

            return List.of(methodDeclaratorRest(
                    pos, mods, null, names.init, typarams,
                    isInterface, true, isRecord, dc));
        }

        // Record constructor
        if (isRecord && type.hasTag(IDENT) && token.kind == THROWS) {
            // trying to define a compact constructor with a throws clause
            log.error(DiagnosticFlag.SYNTAX, token.pos,
                    Errors.InvalidCanonicalConstructorInRecord(
                            Fragments.Compact,
                            className,
                            Fragments.ThrowsClauseNotAllowedForCanonicalConstructor(Fragments.Compact)));
            skip(false, true, false, false);
            return List.of(methodDeclaratorRest(
                    pos, mods, null, names.init, typarams,
                    isInterface, true, isRecord, dc));
        }

        pos = token.pos;
        Name name = ident();

        // Method
        if (token.kind == LPAREN) {
            return List.of(methodDeclaratorRest(
                    pos, mods, type, name, typarams,
                    isInterface, isVoid, false, dc));
        }

        // Field
        if (!isVoid && typarams.isEmpty()) {
            if (!isRecord || (isRecord && (mods.flags & Flags.STATIC) != 0)) {
                List<JCTree> defs =
                    variableDeclaratorsRest(pos, mods, type, name, isInterface, dc,
                                            new ListBuffer<JCTree>(), false).toList();
                accept(SEMI);
                storeEnd(defs.last(), S.prevToken().endPos);
                return defs;
            }

            int errPos = pos;
            variableDeclaratorsRest(pos, mods, type, name, isInterface, dc,
                    new ListBuffer<JCTree>(), false).toList();
            accept(SEMI);
            return List.of(syntaxError(errPos, null, Errors.RecordCannotDeclareInstanceFields));
         }

         pos = token.pos;
         List<JCTree> err;

         // Error recovery
         if (isVoid || typarams.nonEmpty()) {
             JCMethodDecl m =
                     toP(F.at(pos).MethodDef(mods, name, type, typarams,
                                             List.nil(), List.nil(), null, null));
             attach(m, dc);
             err = List.of(m);
         } else {
             err = List.nil();
         }

         return List.of(syntaxError(token.pos, err, Errors.Expected(LPAREN)));
    }

    private List<JCTree> topLevelMethodOrFieldDeclaration(JCModifiers mods, Comment dc) throws AssertionError {
        int pos = token.pos;
        dc = dc == null ? token.docComment() : dc;
        List<JCTypeParameter> typarams = typeParametersOpt();

        // if there are type parameters but no modifiers, save the start
        // position of the method in the modifiers.
        if (typarams.nonEmpty() && mods.pos == Position.NOPOS) {
            mods.pos = pos;
            storeEnd(mods, pos);
        }

        List<JCAnnotation> annosAfterParams = annotationsOpt(Tag.ANNOTATION);

        if (annosAfterParams.nonEmpty()) {
            mods.annotations = mods.annotations.appendList(annosAfterParams);
            if (mods.pos == Position.NOPOS)
                mods.pos = mods.annotations.head.pos;
        }

        pos = token.pos;
        JCExpression type;
        boolean isVoid = token.kind == VOID;

        if (isVoid) {
            type = to(F.at(pos).TypeIdent(TypeTag.VOID));
            nextToken();
        } else {
            type = unannotatedType(false);
        }

        if (token.kind == IDENTIFIER) {
            pos = token.pos;
            Name name = ident();

            // Method
            if (token.kind == LPAREN) {
                return List.of(methodDeclaratorRest(pos, mods, type, name, typarams,
                        false, isVoid, false, dc));
            }

            // Field
            if (!isVoid && typarams.isEmpty() && (token.kind == EQ || token.kind == SEMI)) {
                List<JCTree> defs =
                        variableDeclaratorsRest(pos, mods, type, name, false, dc,
                                new ListBuffer<JCTree>(), false).toList();
                accept(SEMI);
                storeEnd(defs.last(), S.prevToken().endPos);

                return defs;
            }
        } else if (token.kind == LPAREN && type.hasTag(IDENT)) {
            log.error(DiagnosticFlag.SYNTAX, pos, Errors.InvalidMethDeclRetTypeReq);

            return List.of(methodDeclaratorRest(
                    pos, mods, null, names.init, typarams,
                    false, true, false, dc));
        }

        return List.of(F.Erroneous());
    }

    protected boolean isDeclaration() {
        return token.kind == CLASS ||
               token.kind == INTERFACE ||
               token.kind == ENUM ||
               isRecordStart() && allowRecords;
    }

    /**
     * {@return true if and only if the current token is definitelly a token that
     *  starts a statement.}
     */
    private boolean isDefiniteStatementStartToken() {
        return switch (token.kind) {
            case IF, WHILE, DO, SWITCH, RETURN, TRY, FOR, ASSERT, BREAK,
                 CONTINUE, THROW -> true;
            default -> false;
        };
    }

    protected boolean isRecordStart() {
        if (token.kind == IDENTIFIER && token.name() == names.record && peekToken(TokenKind.IDENTIFIER)) {
            checkSourceLevel(Feature.RECORDS);
            return true;
        } else {
            return false;
        }
    }

    protected boolean isNonSealedClassStart(boolean local) {
        if (isNonSealedIdentifier(token, 0)) {
            Token next = S.token(3);
            return allowedAfterSealedOrNonSealed(next, local, true);
        }
        return false;
    }

    protected boolean isNonSealedIdentifier(Token someToken, int lookAheadOffset) {
        if (someToken.name() == names.non && peekToken(lookAheadOffset, TokenKind.SUB, TokenKind.IDENTIFIER)) {
            Token tokenSub = S.token(lookAheadOffset + 1);
            Token tokenSealed = S.token(lookAheadOffset + 2);
            if (someToken.endPos == tokenSub.pos &&
                    tokenSub.endPos == tokenSealed.pos &&
                    tokenSealed.name() == names.sealed) {
                checkSourceLevel(Feature.SEALED_CLASSES);
                return true;
            }
        }
        return false;
    }

    protected boolean isSealedClassStart(boolean local) {
        if (token.name() == names.sealed) {
            Token next = S.token(1);
            if (allowedAfterSealedOrNonSealed(next, local, false)) {
                checkSourceLevel(Feature.SEALED_CLASSES);
                return true;
            }
        }
        return false;
    }

    private boolean allowedAfterSealedOrNonSealed(Token next, boolean local, boolean currentIsNonSealed) {
        return local ?
            switch (next.kind) {
                case MONKEYS_AT -> {
                    Token afterNext = S.token(2);
                    yield afterNext.kind != INTERFACE || currentIsNonSealed;
                }
                case ABSTRACT, FINAL, STRICTFP, CLASS, INTERFACE, ENUM -> true;
                default -> false;
            } :
            switch (next.kind) {
                case MONKEYS_AT -> {
                    Token afterNext = S.token(2);
                    yield afterNext.kind != INTERFACE || currentIsNonSealed;
                }
                case PUBLIC, PROTECTED, PRIVATE, ABSTRACT, STATIC, FINAL, STRICTFP, CLASS, INTERFACE, ENUM -> true;
                case IDENTIFIER -> isNonSealedIdentifier(next, currentIsNonSealed ? 3 : 1) || next.name() == names.sealed;
                default -> false;
            };
    }

    /** MethodDeclaratorRest =
     *      FormalParameters BracketsOpt [THROWS TypeList] ( MethodBody | [DEFAULT AnnotationValue] ";")
     *  VoidMethodDeclaratorRest =
     *      FormalParameters [THROWS TypeList] ( MethodBody | ";")
     *  ConstructorDeclaratorRest =
     *      "(" FormalParameterListOpt ")" [THROWS TypeList] MethodBody
     */
    protected JCTree methodDeclaratorRest(int pos,
                              JCModifiers mods,
                              JCExpression type,
                              Name name,
                              List<JCTypeParameter> typarams,
                              boolean isInterface, boolean isVoid,
                              boolean isRecord,
                              Comment dc) {
        if (isInterface) {
            if ((mods.flags & Flags.PRIVATE) != 0) {
                checkSourceLevel(Feature.PRIVATE_INTERFACE_METHODS);
            }
        }
        JCVariableDecl prevReceiverParam = this.receiverParam;
        try {
            this.receiverParam = null;
            // Parsing formalParameters sets the receiverParam, if present
            List<JCVariableDecl> params = List.nil();
            List<JCExpression> thrown = List.nil();
            boolean unclosedParameterList;
            if (!isRecord || name != names.init || token.kind == LPAREN) {
                params = formalParameters();
                unclosedParameterList = token.pos == endPosTable.errorEndPos;
                if (!isVoid) type = bracketsOpt(type);
                if (token.kind == THROWS) {
                    nextToken();
                    thrown = qualidentList(true);
                }
            } else {
                unclosedParameterList = false;
            }

            saveDanglingDocComments(dc);

            JCBlock body = null;
            JCExpression defaultValue;
            if (token.kind == LBRACE) {
                body = block();
                defaultValue = null;
            } else {
                if (token.kind == DEFAULT) {
                    accept(DEFAULT);
                    defaultValue = annotationValue();
                    accept(SEMI);
                } else {
                    defaultValue = null;
                    accept(SEMI, tk -> Errors.Expected2(LBRACE, SEMI));
                }
                if (token.pos <= endPosTable.errorEndPos) {
                    // error recovery
                    // look if there is a probable missing opening brace,
                    // and if yes, parse as a block
                    boolean parseAsBlock = openingBraceMissing(unclosedParameterList);

                    if (parseAsBlock) {
                        body = block();
                    }
                }
            }

            JCMethodDecl result =
                    toP(F.at(pos).MethodDef(mods, name, type, typarams,
                                            receiverParam, params, thrown,
                                            body, defaultValue));
<<<<<<< HEAD
            result.endPos = S.prevToken().endPos;
=======
            storeEnd(result, S.prevToken().endPos);
>>>>>>> e2352287
            attach(result, dc);
            return result;
        } finally {
            this.receiverParam = prevReceiverParam;
        }
    }

    /**
     * After seeing a method header, and not seeing an opening left brace,
     * attempt to estimate if acting as if the left brace was present and
     * parsing the upcoming code will get better results than not parsing
     * the code as a block.
     *
     * The estimate is as follows:
     * - tokens are skipped until member, statement or identifier is found,
     * - then, if there is a left brace, parse as a block,
     * - otherwise, if the head was broken, do not parse as a block,
     * - otherwise, look at the next token and:
     *   - if it definitelly starts a statement, parse as a block,
     *   - otherwise, if it is a closing/right brace, count opening and closing
     *     braces in the rest of the file, to see if imaginarily "adding" an opening
     *     brace would lead to a balanced count - if yes, parse as a block,
     *   - otherwise, speculatively parse the following code as a block, and if
     *     it contains statements that cannot be members, parse as a block,
     *   - otherwise, don't parse as a block.
     *
     * @param unclosedParameterList whether there was a serious problem in the
     *                              parameters list
     * @return true if and only if the following code should be parsed as a block.
     */
    private boolean openingBraceMissing(boolean unclosedParameterList) {
        skip(false, true, !unclosedParameterList, !unclosedParameterList);

        if (token.kind == LBRACE) {
            return true;
        } else if (unclosedParameterList) {
            return false;
        } else {
            return switch (token.kind) {
                //definitelly sees a statement:
                case CASE, DEFAULT, IF, FOR, WHILE, DO, TRY, SWITCH,
                    RETURN, THROW, BREAK, CONTINUE, ELSE, FINALLY,
                    CATCH, THIS, SUPER, NEW -> true;
                case RBRACE -> {
                    //check if adding an opening brace would balance out
                    //the opening and closing braces:
                    int braceBalance = 1;
                    VirtualScanner virtualScanner = new VirtualScanner(S);

                    virtualScanner.nextToken();

                    while (virtualScanner.token().kind != TokenKind.EOF) {
                        switch (virtualScanner.token().kind) {
                            case LBRACE -> braceBalance++;
                            case RBRACE -> braceBalance--;
                        }
                        virtualScanner.nextToken();
                    }

                    yield braceBalance == 0;
                }
                default -> {
                    //speculatively try to parse as a block, and check
                    //if the result would suggest there is a block
                    //e.g.: it contains a statement that is not
                    //a member declaration
                    JavacParser speculative = new VirtualParser(this);
                    JCBlock speculativeResult =
                            speculative.block();
                    if (!speculativeResult.stats.isEmpty()) {
                        JCStatement last = speculativeResult.stats.last();
                        yield !speculativeResult.stats.stream().allMatch(s -> s.hasTag(VARDEF) ||
                                s.hasTag(CLASSDEF) ||
                                s.hasTag(BLOCK) ||
                                s == last) ||
                            !(last instanceof JCExpressionStatement exprStatement &&
                            exprStatement.expr.hasTag(ERRONEOUS));
                    } else {
                        yield false;
                    }
                }
            };
        }
    }

    /** QualidentList = [Annotations] Qualident {"," [Annotations] Qualident}
     */
    List<JCExpression> qualidentList(boolean allowAnnos) {
        ListBuffer<JCExpression> ts = new ListBuffer<>();

        List<JCAnnotation> typeAnnos = allowAnnos ? typeAnnotationsOpt() : List.nil();
        JCExpression qi = qualident(allowAnnos);
        if (!typeAnnos.isEmpty()) {
            JCExpression at = insertAnnotationsToMostInner(qi, typeAnnos, false);
            ts.append(at);
        } else {
            ts.append(qi);
        }
        while (token.kind == COMMA) {
            nextToken();

            typeAnnos = allowAnnos ? typeAnnotationsOpt() : List.nil();
            qi = qualident(allowAnnos);
            if (!typeAnnos.isEmpty()) {
                JCExpression at = insertAnnotationsToMostInner(qi, typeAnnos, false);
                ts.append(at);
            } else {
                ts.append(qi);
            }
        }
        return ts.toList();
    }

    /**
     *  {@literal
     *  TypeParametersOpt = ["<" TypeParameter {"," TypeParameter} ">"]
     *  }
     */
    protected List<JCTypeParameter> typeParametersOpt() {
        return typeParametersOpt(false);
    }
    /** Parses a potentially empty type parameter list if needed with `allowEmpty`.
     *  The caller is free to choose the desirable error message in this (erroneous) case.
     */
    protected List<JCTypeParameter> typeParametersOpt(boolean parseEmpty) {
        if (token.kind == LT) {
            ListBuffer<JCTypeParameter> typarams = new ListBuffer<>();
            nextToken();

            if (parseEmpty && token.kind == GT) {
                accept(GT);
                return null;
            }

            typarams.append(typeParameter());
            while (token.kind == COMMA) {
                nextToken();
                typarams.append(typeParameter());
            }
            accept(GT);
            return typarams.toList();
        } else {
            return List.nil();
        }
    }

    /**
     *  {@literal
     *  TypeParameter = [Annotations] TypeVariable [TypeParameterBound]
     *  TypeParameterBound = EXTENDS Type {"&" Type}
     *  TypeVariable = Ident
     *  }
     */
    JCTypeParameter typeParameter() {
        int pos = token.pos;
        List<JCAnnotation> annos = typeAnnotationsOpt();
        Name name = typeName();
        ListBuffer<JCExpression> bounds = new ListBuffer<>();
        if (token.kind == EXTENDS) {
            nextToken();
            bounds.append(parseType());
            while (token.kind == AMP) {
                nextToken();
                bounds.append(parseType());
            }
        }
        return toP(F.at(pos).TypeParameter(name, bounds.toList(), annos));
    }

    /** FormalParameters = "(" [ FormalParameterList ] ")"
     *  FormalParameterList = [ FormalParameterListNovarargs , ] LastFormalParameter
     *  FormalParameterListNovarargs = [ FormalParameterListNovarargs , ] FormalParameter
     */
    List<JCVariableDecl> formalParameters() {
        return formalParameters(false, false);
    }
    List<JCVariableDecl> formalParameters(boolean lambdaParameters, boolean recordComponents) {
        ListBuffer<JCVariableDecl> params = new ListBuffer<>();
        JCVariableDecl lastParam;
        accept(LPAREN);
        if (token.kind != RPAREN) {
            this.allowThisIdent = !lambdaParameters && !recordComponents;
            lastParam = formalParameter(lambdaParameters, recordComponents);
            if (lastParam.nameexpr != null) {
                this.receiverParam = lastParam;
            } else {
                params.append(lastParam);
            }
            this.allowThisIdent = false;
            while (token.kind == COMMA) {
                if ((lastParam.mods.flags & Flags.VARARGS) != 0) {
                    log.error(DiagnosticFlag.SYNTAX, lastParam, Errors.VarargsMustBeLast);
                }
                nextToken();
                params.append(lastParam = formalParameter(lambdaParameters, recordComponents));
            }
        }
        if (token.kind == RPAREN) {
            nextToken();
        } else {
            setErrorEndPos(token.pos);
            reportSyntaxError(S.prevToken().endPos, Errors.Expected3(COMMA, RPAREN, LBRACKET));
        }
        return params.toList();
    }

    List<JCVariableDecl> implicitParameters(boolean hasParens) {
        if (hasParens) {
            accept(LPAREN);
        }
        ListBuffer<JCVariableDecl> params = new ListBuffer<>();
        if (token.kind != RPAREN && token.kind != ARROW) {
            params.append(implicitParameter());
            while (token.kind == COMMA) {
                nextToken();
                params.append(implicitParameter());
            }
        }
        if (hasParens) {
            accept(RPAREN);
        }
        return params.toList();
    }

    JCModifiers optFinal(long flags) {
        JCModifiers mods = modifiersOpt();
        checkNoMods(mods.flags & ~(Flags.FINAL | Flags.DEPRECATED));
        mods.flags |= flags;
        return mods;
    }

    /**
     * Inserts the annotations (and possibly a new array level)
     * to the left-most type in an array or nested type.
     *
     * When parsing a type like {@code @B Outer.Inner @A []}, the
     * {@code @A} annotation should target the array itself, while
     * {@code @B} targets the nested type {@code Outer}.
     *
     * Currently the parser parses the annotation first, then
     * the array, and then inserts the annotation to the left-most
     * nested type.
     *
     * When {@code createNewLevel} is true, then a new array
     * level is inserted as the most inner type, and have the
     * annotations target it.  This is useful in the case of
     * varargs, e.g. {@code String @A [] @B ...}, as the parser
     * first parses the type {@code String @A []} then inserts
     * a new array level with {@code @B} annotation.
     */
    private JCExpression insertAnnotationsToMostInner(
            JCExpression type, List<JCAnnotation> annos,
            boolean createNewLevel) {
        int origEndPos = getEndPos(type);
        JCExpression mostInnerType = type;
        JCArrayTypeTree mostInnerArrayType = null;
        while (TreeInfo.typeIn(mostInnerType).hasTag(TYPEARRAY)) {
            mostInnerArrayType = (JCArrayTypeTree) TreeInfo.typeIn(mostInnerType);
            mostInnerType = mostInnerArrayType.elemtype;
        }

        if (createNewLevel) {
            mostInnerType = to(F.at(token.pos).TypeArray(mostInnerType));
            origEndPos = getEndPos(mostInnerType);
        }

        JCExpression mostInnerTypeToReturn = mostInnerType;
        if (annos.nonEmpty()) {
            JCExpression lastToModify = mostInnerType;

            while (TreeInfo.typeIn(mostInnerType).hasTag(SELECT) ||
                    TreeInfo.typeIn(mostInnerType).hasTag(TYPEAPPLY)) {
                while (TreeInfo.typeIn(mostInnerType).hasTag(SELECT)) {
                    lastToModify = mostInnerType;
                    mostInnerType = ((JCFieldAccess) TreeInfo.typeIn(mostInnerType)).getExpression();
                }
                while (TreeInfo.typeIn(mostInnerType).hasTag(TYPEAPPLY)) {
                    lastToModify = mostInnerType;
                    mostInnerType = ((JCTypeApply) TreeInfo.typeIn(mostInnerType)).clazz;
                }
            }

            mostInnerType = F.at(annos.head.pos).AnnotatedType(annos, mostInnerType);

            if (TreeInfo.typeIn(lastToModify).hasTag(TYPEAPPLY)) {
                ((JCTypeApply) TreeInfo.typeIn(lastToModify)).clazz = mostInnerType;
            } else if (TreeInfo.typeIn(lastToModify).hasTag(SELECT)) {
                ((JCFieldAccess) TreeInfo.typeIn(lastToModify)).selected = mostInnerType;
            } else {
                // We never saw a SELECT or TYPEAPPLY, return the annotated type.
                mostInnerTypeToReturn = mostInnerType;
            }
        }

        if (mostInnerArrayType == null) {
            return mostInnerTypeToReturn;
        } else {
            mostInnerArrayType.elemtype = mostInnerTypeToReturn;
            storeEnd(type, origEndPos);
            return type;
        }
    }

    /** FormalParameter = { FINAL | '@' Annotation } Type VariableDeclaratorId
     *  LastFormalParameter = { FINAL | '@' Annotation } Type '...' Ident | FormalParameter
     */
    protected JCVariableDecl formalParameter(boolean lambdaParameter, boolean recordComponent) {
        JCModifiers mods = !recordComponent ? optFinal(Flags.PARAMETER) : modifiersOpt();
        if (recordComponent && mods.flags != 0) {
            log.error(mods.pos, Errors.RecordCantDeclareFieldModifiers);
        }
        if (recordComponent) {
            mods.flags |= Flags.RECORD | Flags.FINAL | Flags.PRIVATE | Flags.GENERATED_MEMBER;
        }
        // need to distinguish between vararg annos and array annos
        // look at typeAnnotationsPushedBack comment
        this.permitTypeAnnotationsPushBack = true;
        JCExpression type = parseType(lambdaParameter);
        this.permitTypeAnnotationsPushBack = false;

        if (token.kind == ELLIPSIS) {
            List<JCAnnotation> varargsAnnos = typeAnnotationsPushedBack;
            typeAnnotationsPushedBack = List.nil();
            mods.flags |= Flags.VARARGS;
            // insert var arg type annotations
            type = insertAnnotationsToMostInner(type, varargsAnnos, true);
            nextToken();
        } else {
            // if not a var arg, then typeAnnotationsPushedBack should be null
            if (typeAnnotationsPushedBack.nonEmpty()) {
                reportSyntaxError(typeAnnotationsPushedBack.head.pos, Errors.IllegalStartOfType);
            }
            typeAnnotationsPushedBack = List.nil();
        }
        return variableDeclaratorId(mods, type, false, lambdaParameter, recordComponent);
    }

    protected JCVariableDecl implicitParameter() {
        JCModifiers mods = F.at(token.pos).Modifiers(Flags.PARAMETER);
        return variableDeclaratorId(mods, null, false, true, false);
    }

/* ---------- auxiliary methods -------------- */
    /** Check that given tree is a legal expression statement.
     */
    protected JCExpression checkExprStat(JCExpression t) {
        if (!TreeInfo.isExpressionStatement(t)) {
            JCExpression ret = F.at(t.pos).Erroneous(List.<JCTree>of(t));
            log.error(DiagnosticFlag.SYNTAX, ret, Errors.NotStmt);
            return ret;
        } else {
            return t;
        }
    }

    /** Return precedence of operator represented by token,
     *  -1 if token is not a binary operator. @see TreeInfo.opPrec
     */
    static int prec(TokenKind token) {
        JCTree.Tag oc = optag(token);
        return (oc != NO_TAG) ? TreeInfo.opPrec(oc) : -1;
    }

    /**
     * Return the lesser of two positions, making allowance for either one
     * being unset.
     */
    static int earlier(int pos1, int pos2) {
        if (pos1 == Position.NOPOS)
            return pos2;
        if (pos2 == Position.NOPOS)
            return pos1;
        return (pos1 < pos2 ? pos1 : pos2);
    }

    /** Return operation tag of binary operator represented by token,
     *  No_TAG if token is not a binary operator.
     */
    static JCTree.Tag optag(TokenKind token) {
        switch (token) {
        case BARBAR:
            return OR;
        case AMPAMP:
            return AND;
        case BAR:
            return BITOR;
        case BAREQ:
            return BITOR_ASG;
        case CARET:
            return BITXOR;
        case CARETEQ:
            return BITXOR_ASG;
        case AMP:
            return BITAND;
        case AMPEQ:
            return BITAND_ASG;
        case EQEQ:
            return JCTree.Tag.EQ;
        case BANGEQ:
            return NE;
        case LT:
            return JCTree.Tag.LT;
        case GT:
            return JCTree.Tag.GT;
        case LTEQ:
            return LE;
        case GTEQ:
            return GE;
        case LTLT:
            return SL;
        case LTLTEQ:
            return SL_ASG;
        case GTGT:
            return SR;
        case GTGTEQ:
            return SR_ASG;
        case GTGTGT:
            return USR;
        case GTGTGTEQ:
            return USR_ASG;
        case PLUS:
            return JCTree.Tag.PLUS;
        case PLUSEQ:
            return PLUS_ASG;
        case SUB:
            return MINUS;
        case SUBEQ:
            return MINUS_ASG;
        case STAR:
            return MUL;
        case STAREQ:
            return MUL_ASG;
        case SLASH:
            return DIV;
        case SLASHEQ:
            return DIV_ASG;
        case PERCENT:
            return MOD;
        case PERCENTEQ:
            return MOD_ASG;
        case INSTANCEOF:
            return TYPETEST;
        default:
            return NO_TAG;
        }
    }

    /** Return operation tag of unary operator represented by token,
     *  No_TAG if token is not a binary operator.
     */
    static JCTree.Tag unoptag(TokenKind token) {
        switch (token) {
        case PLUS:
            return POS;
        case SUB:
            return NEG;
        case BANG:
            return NOT;
        case TILDE:
            return COMPL;
        case PLUSPLUS:
            return PREINC;
        case SUBSUB:
            return PREDEC;
        default:
            return NO_TAG;
        }
    }

    /** Return type tag of basic type represented by token,
     *  NONE if token is not a basic type identifier.
     */
    static TypeTag typetag(TokenKind token) {
        switch (token) {
        case BYTE:
            return TypeTag.BYTE;
        case CHAR:
            return TypeTag.CHAR;
        case SHORT:
            return TypeTag.SHORT;
        case INT:
            return TypeTag.INT;
        case LONG:
            return TypeTag.LONG;
        case FLOAT:
            return TypeTag.FLOAT;
        case DOUBLE:
            return TypeTag.DOUBLE;
        case BOOLEAN:
            return TypeTag.BOOLEAN;
        default:
            return TypeTag.NONE;
        }
    }

    void checkSourceLevel(Feature feature) {
        checkSourceLevel(token.pos, feature);
    }

    protected void checkSourceLevel(int pos, Feature feature) {
        if (preview.isPreview(feature) && !preview.isEnabled()) {
            //preview feature without --preview flag, error
            log.error(DiagnosticFlag.SOURCE_LEVEL, pos, preview.disabledError(feature));
        } else if (!feature.allowedInSource(source)) {
            //incompatible source level, error
            log.error(DiagnosticFlag.SOURCE_LEVEL, pos, feature.error(source.name));
        } else if (preview.isPreview(feature)) {
            //use of preview feature, warn
            preview.warnPreview(pos, feature);
        }
    }

    /*
     * a functional source tree and end position mappings
     */
    protected static class SimpleEndPosTable extends AbstractEndPosTable {

        private final IntHashTable endPosMap;

        SimpleEndPosTable(JavacParser parser) {
            super(parser);
            endPosMap = new IntHashTable();
        }

        public void storeEnd(JCTree tree, int endpos) {
            endPosMap.put(tree, errorEndPos > endpos ? errorEndPos : endpos);
        }

        protected <T extends JCTree> T to(T t) {
            storeEnd(t, parser.token.endPos);
            return t;
        }

        protected <T extends JCTree> T toP(T t) {
            storeEnd(t, parser.S.prevToken().endPos);
            return t;
        }

        public int getEndPos(JCTree tree) {
            int value = endPosMap.get(tree);
            // As long as Position.NOPOS==-1, this just returns value.
            return (value == -1) ? Position.NOPOS : value;
        }

        public int replaceTree(JCTree oldTree, JCTree newTree) {
            int pos = endPosMap.remove(oldTree);
            if (pos != -1) {
                storeEnd(newTree, pos);
                return pos;
            }
            return Position.NOPOS;
        }
    }

    /*
     * a default skeletal implementation without any mapping overhead.
     */
    protected static class EmptyEndPosTable extends AbstractEndPosTable {

        EmptyEndPosTable(JavacParser parser) {
            super(parser);
        }

        public void storeEnd(JCTree tree, int endpos) { /* empty */ }

        protected <T extends JCTree> T to(T t) {
            return t;
        }

        protected <T extends JCTree> T toP(T t) {
            return t;
        }

        public int getEndPos(JCTree tree) {
            return Position.NOPOS;
        }

        public int replaceTree(JCTree oldTree, JCTree newTree) {
            return Position.NOPOS;
        }

    }

    protected abstract static class AbstractEndPosTable implements EndPosTable {
        /**
         * The current parser.
         */
        protected JavacParser parser;

        /**
         * Store the last error position.
         */
        public int errorEndPos = Position.NOPOS;

        public AbstractEndPosTable(JavacParser parser) {
            this.parser = parser;
        }

        /**
         * Store current token's ending position for a tree, the value of which
         * will be the greater of last error position and the ending position of
         * the current token.
         * @param t The tree.
         */
        protected abstract <T extends JCTree> T to(T t);

        /**
         * Store current token's ending position for a tree, the value of which
         * will be the greater of last error position and the ending position of
         * the previous token.
         * @param t The tree.
         */
        protected abstract <T extends JCTree> T toP(T t);

        /**
         * Set the error position during the parsing phases, the value of which
         * will be set only if it is greater than the last stored error position.
         * @param errPos The error position
         */
        public void setErrorEndPos(int errPos) {
            if (errPos > errorEndPos) {
                errorEndPos = errPos;
            }
        }

        public void setParser(JavacParser parser) {
            this.parser = parser;
        }
    }
}<|MERGE_RESOLUTION|>--- conflicted
+++ resolved
@@ -2749,11 +2749,7 @@
             List<JCTree> defs = classInterfaceOrRecordBody(names.empty, false, false);
             JCModifiers mods = F.at(Position.NOPOS).Modifiers(0);
             body = toP(F.at(pos).AnonymousClassDef(mods, defs));
-<<<<<<< HEAD
-            body.endPos = S.prevToken().endPos;
-=======
             storeEnd(body, S.prevToken().endPos);
->>>>>>> e2352287
         }
         return toP(F.at(newpos).NewClass(encl, typeArgs, t, args, body));
     }
@@ -3918,11 +3914,7 @@
                     }
                 }
                 JCVariableDecl result = toP(F.at(pos).ReceiverVarDef(mods, pn, type));
-<<<<<<< HEAD
-                result.endPos = S.prevToken().endPos;
-=======
                 storeEnd(result, S.prevToken().endPos);
->>>>>>> e2352287
                 return result;
             }
         } else {
@@ -3950,11 +3942,7 @@
 
         JCVariableDecl result = toP(F.at(pos).VarDef(mods, name, type, null,
                 type != null && type.hasTag(IDENT) && ((JCIdent)type).name == names.var));
-<<<<<<< HEAD
-        result.endPos = S.prevToken().endPos;
-=======
         storeEnd(result, S.prevToken().endPos);
->>>>>>> e2352287
         return result;
     }
 
@@ -4025,11 +4013,7 @@
             JCExpression pid = qualident(false);
             accept(SEMI);
             JCPackageDecl pd = toP(F.at(packagePos).PackageDecl(annotations, pid));
-<<<<<<< HEAD
-            pd.endPos = S.prevToken().endPos;
-=======
             storeEnd(pd, S.prevToken().endPos);
->>>>>>> e2352287
             attach(pd, firstToken.docComment());
             consumedToplevelDoc = true;
             defs.append(pd);
@@ -4185,11 +4169,7 @@
         JCClassDecl implicit = F.at(primaryPos).ClassDef(
                 implicitMods, name, List.nil(), null, List.nil(), List.nil(),
                 defs.toList());
-<<<<<<< HEAD
-        implicit.endPos = endPos;
-=======
         storeEnd(implicit, endPos);
->>>>>>> e2352287
         topDefs.append(implicit);
         return topDefs.toList();
     }
@@ -4209,11 +4189,7 @@
         accept(EOF);
 
         JCModuleDecl result = toP(F.at(pos).ModuleDef(mods, kind, name, directives));
-<<<<<<< HEAD
-        result.endPos = endPos;
-=======
         storeEnd(result, endPos);
->>>>>>> e2352287
         attach(result, dc);
         return result;
     }
@@ -4416,11 +4392,7 @@
         List<JCTree> defs = classInterfaceOrRecordBody(name, false, false);
         JCClassDecl result = toP(F.at(pos).ClassDef(
             mods, name, typarams, extending, implementing, permitting, defs));
-<<<<<<< HEAD
-        result.endPos = S.prevToken().endPos;
-=======
         storeEnd(result, S.prevToken().endPos);
->>>>>>> e2352287
         attach(result, dc);
         return result;
     }
@@ -4470,11 +4442,7 @@
             defs = defs.prepend(field);
         }
         JCClassDecl result = toP(F.at(pos).ClassDef(mods, name, typarams, null, implementing, defs));
-<<<<<<< HEAD
-        result.endPos = endPos;
-=======
         storeEnd(result, endPos);
->>>>>>> e2352287
         attach(result, dc);
         return result;
     }
@@ -4515,11 +4483,7 @@
         defs = classInterfaceOrRecordBody(name, true, false);
         JCClassDecl result = toP(F.at(pos).ClassDef(
             mods, name, typarams, null, extending, permitting, defs));
-<<<<<<< HEAD
-        result.endPos = S.prevToken().endPos;
-=======
         storeEnd(result, S.prevToken().endPos);
->>>>>>> e2352287
         attach(result, dc);
         return result;
     }
@@ -4568,11 +4532,7 @@
         JCClassDecl result = toP(F.at(pos).
             ClassDef(mods, name, List.nil(),
                      null, implementing, defs));
-<<<<<<< HEAD
-        result.endPos = S.prevToken().endPos;
-=======
         storeEnd(result, S.prevToken().endPos);
->>>>>>> e2352287
         attach(result, dc);
         return result;
     }
@@ -4715,13 +4675,8 @@
         if (createPos != identPos)
             storeEnd(create, endPos);
         ident = F.at(identPos).Ident(enumName);
-<<<<<<< HEAD
-        JCVariableDecl result = toP(F.at(pos).VarDef(mods, name, ident, create));
-        result.endPos = endPos;
-=======
         JCTree result = toP(F.at(pos).VarDef(mods, name, ident, create));
         storeEnd(result, endPos);
->>>>>>> e2352287
         attach(result, dc);
         return result;
     }
@@ -5151,11 +5106,7 @@
                     toP(F.at(pos).MethodDef(mods, name, type, typarams,
                                             receiverParam, params, thrown,
                                             body, defaultValue));
-<<<<<<< HEAD
-            result.endPos = S.prevToken().endPos;
-=======
             storeEnd(result, S.prevToken().endPos);
->>>>>>> e2352287
             attach(result, dc);
             return result;
         } finally {
