/*
 * Copyright (c) 1999, 2024, Oracle and/or its affiliates. All rights reserved.
 * DO NOT ALTER OR REMOVE COPYRIGHT NOTICES OR THIS FILE HEADER.
 *
 * This code is free software; you can redistribute it and/or modify it
 * under the terms of the GNU General Public License version 2 only, as
 * published by the Free Software Foundation.  Oracle designates this
 * particular file as subject to the "Classpath" exception as provided
 * by Oracle in the LICENSE file that accompanied this code.
 *
 * This code is distributed in the hope that it will be useful, but WITHOUT
 * ANY WARRANTY; without even the implied warranty of MERCHANTABILITY or
 * FITNESS FOR A PARTICULAR PURPOSE.  See the GNU General Public License
 * version 2 for more details (a copy is included in the LICENSE file that
 * accompanied this code).
 *
 * You should have received a copy of the GNU General Public License version
 * 2 along with this work; if not, write to the Free Software Foundation,
 * Inc., 51 Franklin St, Fifth Floor, Boston, MA 02110-1301 USA.
 *
 * Please contact Oracle, 500 Oracle Parkway, Redwood Shores, CA 94065 USA
 * or visit www.oracle.com if you need additional information or have any
 * questions.
 */

package com.sun.tools.javac.parser;

import java.util.*;
import java.util.function.Function;
import java.util.function.Predicate;
import java.util.stream.Collectors;

import javax.lang.model.SourceVersion;

import com.sun.source.tree.CaseTree;
import com.sun.source.tree.MemberReferenceTree.ReferenceMode;
import com.sun.source.tree.ModuleTree.ModuleKind;

import com.sun.tools.javac.code.*;
import com.sun.tools.javac.code.Source.Feature;
import com.sun.tools.javac.file.PathFileObject;
import com.sun.tools.javac.parser.Tokens.*;
import com.sun.tools.javac.resources.CompilerProperties.Errors;
import com.sun.tools.javac.resources.CompilerProperties.Fragments;
import com.sun.tools.javac.resources.CompilerProperties.LintWarnings;
import com.sun.tools.javac.resources.CompilerProperties.Warnings;
import com.sun.tools.javac.tree.*;
import com.sun.tools.javac.tree.JCTree.*;
import com.sun.tools.javac.util.*;
import com.sun.tools.javac.util.JCDiagnostic.DiagnosticFlag;
import com.sun.tools.javac.util.JCDiagnostic.Error;
import com.sun.tools.javac.util.JCDiagnostic.Fragment;
import com.sun.tools.javac.util.List;

import static com.sun.tools.javac.parser.Tokens.TokenKind.*;
import static com.sun.tools.javac.parser.Tokens.TokenKind.ASSERT;
import static com.sun.tools.javac.parser.Tokens.TokenKind.CASE;
import static com.sun.tools.javac.parser.Tokens.TokenKind.CATCH;
import static com.sun.tools.javac.parser.Tokens.TokenKind.EQ;
import static com.sun.tools.javac.parser.Tokens.TokenKind.GT;
import static com.sun.tools.javac.parser.Tokens.TokenKind.IMPORT;
import static com.sun.tools.javac.parser.Tokens.TokenKind.LT;
import com.sun.tools.javac.parser.VirtualParser.VirtualScanner;
import static com.sun.tools.javac.tree.JCTree.Tag.*;
import static com.sun.tools.javac.resources.CompilerProperties.Fragments.ImplicitAndExplicitNotAllowed;
import static com.sun.tools.javac.resources.CompilerProperties.Fragments.VarAndExplicitNotAllowed;
import static com.sun.tools.javac.resources.CompilerProperties.Fragments.VarAndImplicitNotAllowed;
import com.sun.tools.javac.util.JCDiagnostic.SimpleDiagnosticPosition;

/**
 * The parser maps a token sequence into an abstract syntax tree.
 * The parser is a hand-written recursive-descent parser that
 * implements the grammar described in the Java Language Specification.
 * For efficiency reasons, an operator precedence scheme is used
 * for parsing binary operation expressions.
 *
 *  <p><b>This is NOT part of any supported API.
 *  If you write code that depends on this, you do so at your own risk.
 *  This code and its internal interfaces are subject to change or
 *  deletion without notice.</b>
 */
public class JavacParser implements Parser {

    /** The number of precedence levels of infix operators.
     */
    private static final int infixPrecedenceLevels = 10;

    /** Is the parser instantiated to parse a module-info file ?
     */
    private final boolean parseModuleInfo;

    /** The scanner used for lexical analysis.
     */
    protected Lexer S;

    /** The factory to be used for abstract syntax tree construction.
     */
    protected TreeMaker F;

    /** The log to be used for error diagnostics.
     */
    private Log log;

    /** The Source language setting. */
    private Source source;

    /** The Preview language setting. */
    private Preview preview;

    /** The name table. */
    private Names names;

    /** End position mappings container */
    protected final AbstractEndPosTable endPosTable;

    /** A map associating "other nearby documentation comments"
     *  with the preferred documentation comment for a declaration. */
    protected Map<Comment, List<Comment>> danglingComments = new HashMap<>();
    /** Handler for deferred diagnostics. */
    protected final DeferredLintHandler deferredLintHandler;

    // Because of javac's limited lookahead, some contexts are ambiguous in
    // the presence of type annotations even though they are not ambiguous
    // in the absence of type annotations.  Consider this code:
    //   void m(String [] m) { }
    //   void m(String ... m) { }
    // After parsing "String", javac calls bracketsOpt which immediately
    // returns if the next character is not '['.  Similarly, javac can see
    // if the next token is ... and in that case parse an ellipsis.  But in
    // the presence of type annotations:
    //   void m(String @A [] m) { }
    //   void m(String @A ... m) { }
    // no finite lookahead is enough to determine whether to read array
    // levels or an ellipsis.  Furthermore, if you call bracketsOpt, then
    // bracketsOpt first reads all the leading annotations and only then
    // discovers that it needs to fail.  bracketsOpt needs a way to push
    // back the extra annotations that it read.  (But, bracketsOpt should
    // not *always* be allowed to push back extra annotations that it finds
    // -- in most contexts, any such extra annotation is an error.
    //
    // The following two variables permit type annotations that have
    // already been read to be stored for later use.  Alternate
    // implementations are possible but would cause much larger changes to
    // the parser.

    /** Type annotations that have already been read but have not yet been used. **/
    private List<JCAnnotation> typeAnnotationsPushedBack = List.nil();

    /**
     * If the parser notices extra annotations, then it either immediately
     * issues an error (if this variable is false) or places the extra
     * annotations in variable typeAnnotationsPushedBack (if this variable
     * is true).
     */
    private boolean permitTypeAnnotationsPushBack = false;

    interface ErrorRecoveryAction {
        JCTree doRecover(JavacParser parser);
    }

    enum BasicErrorRecoveryAction implements ErrorRecoveryAction {
        BLOCK_STMT {public JCTree doRecover(JavacParser parser) { return parser.parseStatementAsBlock(); }},
        CATCH_CLAUSE {public JCTree doRecover(JavacParser parser) { return parser.catchClause(); }}
    }

    /** Construct a parser from a given scanner, tree factory and log.
     */
    protected JavacParser(ParserFactory fac,
                          Lexer S,
                          boolean keepDocComments,
                          boolean keepLineMap,
                          boolean keepEndPositions) {
        this(fac, S, keepDocComments, keepLineMap, keepEndPositions, false);

    }
    /** Construct a parser from a given scanner, tree factory and log.
     */
    @SuppressWarnings("this-escape")
    protected JavacParser(ParserFactory fac,
                     Lexer S,
                     boolean keepDocComments,
                     boolean keepLineMap,
                     boolean keepEndPositions,
                     boolean parseModuleInfo) {
        this.S = S;
        nextToken(); // prime the pump
        this.F = fac.F;
        this.log = fac.log;
        this.names = fac.names;
        this.source = fac.source;
        this.preview = fac.preview;
        this.deferredLintHandler = fac.deferredLintHandler;
        this.allowStringFolding = fac.options.getBoolean("allowStringFolding", true);
        this.keepDocComments = keepDocComments;
        this.parseModuleInfo = parseModuleInfo;
        this.docComments = newDocCommentTable(keepDocComments, fac);
        this.keepLineMap = keepLineMap;
        this.errorTree = F.Erroneous();
        this.endPosTable = newEndPosTable(keepEndPositions);
        this.allowYieldStatement = Feature.SWITCH_EXPRESSION.allowedInSource(source);
        this.allowRecords = Feature.RECORDS.allowedInSource(source);
        this.allowSealedTypes = Feature.SEALED_CLASSES.allowedInSource(source);
    }

    /** Construct a parser from an existing parser, with minimal overhead.
     */
    @SuppressWarnings("this-escape")
    protected JavacParser(JavacParser parser,
                          Lexer S) {
        this.S = S;
        this.token = parser.token;
        this.F = parser.F;
        this.log = parser.log;
        this.names = parser.names;
        this.source = parser.source;
        this.preview = parser.preview;
        this.deferredLintHandler = parser.deferredLintHandler;
        this.allowStringFolding = parser.allowStringFolding;
        this.keepDocComments = parser.keepDocComments;
        this.parseModuleInfo = false;
        this.docComments = parser.docComments;
        this.errorTree = F.Erroneous();
        this.endPosTable = newEndPosTable(false);
        this.allowYieldStatement = Feature.SWITCH_EXPRESSION.allowedInSource(source);
        this.allowRecords = Feature.RECORDS.allowedInSource(source);
        this.allowSealedTypes = Feature.SEALED_CLASSES.allowedInSource(source);
    }

    protected AbstractEndPosTable newEndPosTable(boolean keepEndPositions) {
        return  keepEndPositions
                ? new SimpleEndPosTable(this)
                : new EmptyEndPosTable(this);
    }

    protected DocCommentTable newDocCommentTable(boolean keepDocComments, ParserFactory fac) {
        return keepDocComments ? new LazyDocCommentTable(fac) : null;
    }

    /** Switch: should we fold strings?
     */
    boolean allowStringFolding;

    /** Switch: should we keep docComments?
     */
    boolean keepDocComments;

    /** Switch: should we keep line table?
     */
    boolean keepLineMap;

    /** Switch: is "this" allowed as an identifier?
     * This is needed to parse receiver types.
     */
    boolean allowThisIdent;

    /** Switch: is yield statement allowed in this source level?
     */
    boolean allowYieldStatement;

    /** Switch: are records allowed in this source level?
     */
    boolean allowRecords;

    /** Switch: are sealed types allowed in this source level?
     */
    boolean allowSealedTypes;

    /** The type of the method receiver, as specified by a first "this" parameter.
     */
    JCVariableDecl receiverParam;

    /** When terms are parsed, the mode determines which is expected:
     *     mode = EXPR        : an expression
     *     mode = TYPE        : a type
     *     mode = NOPARAMS    : no parameters allowed for type
     *     mode = TYPEARG     : type argument
     *     mode |= NOLAMBDA   : lambdas are not allowed
     */
    protected static final int EXPR          = 1 << 0;
    protected static final int TYPE          = 1 << 1;
    protected static final int NOPARAMS      = 1 << 2;
    protected static final int TYPEARG       = 1 << 3;
    protected static final int DIAMOND       = 1 << 4;
    protected static final int NOLAMBDA      = 1 << 5;

    protected void setMode(int mode) {
        this.mode = mode;
    }

    protected void setLastMode(int mode) {
        lastmode = mode;
    }

    protected boolean isMode(int mode) {
        return (this.mode & mode) != 0;
    }

    protected boolean wasTypeMode() {
        return (lastmode & TYPE) != 0;
    }

    protected void selectExprMode() {
        setMode((mode & NOLAMBDA) | EXPR);
    }

    protected void selectTypeMode() {
        setMode((mode & NOLAMBDA) | TYPE);
    }

    /** The current mode.
     */
    protected int mode = 0;

    /** The mode of the term that was parsed last.
     */
    protected int lastmode = 0;

    /* ---------- token management -------------- */

    protected Token token;

    public Token token() {
        return token;
    }

    public void nextToken() {
        S.nextToken();
        token = S.token();
    }

    protected boolean peekToken(Predicate<TokenKind> tk) {
        return peekToken(0, tk);
    }

    protected boolean peekToken(int lookahead, Predicate<TokenKind> tk) {
        return tk.test(S.token(lookahead + 1).kind);
    }

    protected boolean peekToken(Predicate<TokenKind> tk1, Predicate<TokenKind> tk2) {
        return peekToken(0, tk1, tk2);
    }

    protected boolean peekToken(int lookahead, Predicate<TokenKind> tk1, Predicate<TokenKind> tk2) {
        return tk1.test(S.token(lookahead + 1).kind) &&
                tk2.test(S.token(lookahead + 2).kind);
    }

    protected boolean peekToken(Predicate<TokenKind> tk1, Predicate<TokenKind> tk2, Predicate<TokenKind> tk3) {
        return peekToken(0, tk1, tk2, tk3);
    }

    protected boolean peekToken(int lookahead, Predicate<TokenKind> tk1, Predicate<TokenKind> tk2, Predicate<TokenKind> tk3) {
        return tk1.test(S.token(lookahead + 1).kind) &&
                tk2.test(S.token(lookahead + 2).kind) &&
                tk3.test(S.token(lookahead + 3).kind);
    }

    @SuppressWarnings("unchecked")
    protected boolean peekToken(Predicate<TokenKind>... kinds) {
        return peekToken(0, kinds);
    }

    @SuppressWarnings("unchecked")
    protected boolean peekToken(int lookahead, Predicate<TokenKind>... kinds) {
        for (Predicate<TokenKind> kind : kinds) {
            if (!kind.test(S.token(++lookahead).kind)) {
                return false;
            }
        }
        return true;
    }

    /* ---------- error recovery -------------- */

    private JCErroneous errorTree;

    /** Skip forward until a suitable stop token is found.
     */
    protected void skip(boolean stopAtImport, boolean stopAtMemberDecl, boolean stopAtIdentifier, boolean stopAtStatement) {
         while (true) {
             switch (token.kind) {
                case SEMI:
                    nextToken();
                    return;
                case PUBLIC:
                case FINAL:
                case ABSTRACT:
                case MONKEYS_AT:
                case EOF:
                case CLASS:
                case INTERFACE:
                case ENUM:
                    return;
                case IMPORT:
                    if (stopAtImport)
                        return;
                    break;
                case LBRACE:
                case RBRACE:
                case PRIVATE:
                case PROTECTED:
                case STATIC:
                case TRANSIENT:
                case NATIVE:
                case VOLATILE:
                case SYNCHRONIZED:
                case STRICTFP:
                case LT:
                case BYTE:
                case SHORT:
                case CHAR:
                case INT:
                case LONG:
                case FLOAT:
                case DOUBLE:
                case BOOLEAN:
                case VOID:
                    if (stopAtMemberDecl)
                        return;
                    break;
                case UNDERSCORE:
                case IDENTIFIER:
                   if (stopAtIdentifier)
                        return;
                    break;
                case CASE:
                case DEFAULT:
                case IF:
                case FOR:
                case WHILE:
                case DO:
                case TRY:
                case SWITCH:
                case RETURN:
                case THROW:
                case BREAK:
                case CONTINUE:
                case ELSE:
                case FINALLY:
                case CATCH:
                case THIS:
                case SUPER:
                case NEW:
                    if (stopAtStatement)
                        return;
                    break;
                case ASSERT:
                    if (stopAtStatement)
                        return;
                    break;
            }
            nextToken();
        }
    }

    protected JCErroneous syntaxError(int pos, Error errorKey) {
        return syntaxError(pos, List.nil(), errorKey);
    }

    protected JCErroneous syntaxError(int pos, List<? extends JCTree> errs, Error errorKey) {
        return syntaxError(pos, errs, errorKey, false);
    }

    private JCErroneous syntaxError(int pos, List<? extends JCTree> errs, Error errorKey, boolean noEofError) {
        setErrorEndPos(pos);
        JCErroneous err = F.at(pos).Erroneous(errs);
        reportSyntaxError(err, errorKey, noEofError);
        if (errs != null) {
            JCTree last = errs.last();
            if (last != null)
                storeEnd(last, pos);
        }
        return toP(err);
    }

    private static final int RECOVERY_THRESHOLD = 50;
    private int errorPos = Position.NOPOS;
    private int count = 0;

    /**
     * Report a syntax using the given the position parameter and arguments,
     * unless one was already reported at the same position.
     */
    protected void reportSyntaxError(int pos, Error errorKey) {
        JCDiagnostic.DiagnosticPosition diag = new JCDiagnostic.SimpleDiagnosticPosition(pos);
        reportSyntaxError(diag, errorKey);
    }

    /**
     * Report a syntax error using the given DiagnosticPosition object and
     * arguments, unless one was already reported at the same position.
     */
    protected void reportSyntaxError(JCDiagnostic.DiagnosticPosition diagPos, Error errorKey) {
        reportSyntaxError(diagPos, errorKey, false);
    }

    private void reportSyntaxError(JCDiagnostic.DiagnosticPosition diagPos, Error errorKey, boolean noEofError) {
        int pos = diagPos.getPreferredPosition();
        if (pos > S.errPos() || pos == Position.NOPOS) {
            if (token.kind == EOF && !noEofError) {
                log.error(DiagnosticFlag.SYNTAX, diagPos, Errors.PrematureEof);
            } else {
                log.error(DiagnosticFlag.SYNTAX, diagPos, errorKey);
            }
        }
        S.errPos(pos);
        if (token.pos == errorPos && token.kind != EOF) {
            //check for a possible infinite loop in parsing:
            Assert.check(count++ < RECOVERY_THRESHOLD);
        } else {
            count = 0;
            errorPos = token.pos;
        }
    }

    /** If next input token matches given token, skip it, otherwise report
     *  an error.
     */
    public void accept(TokenKind tk) {
        accept(tk, Errors::Expected);
    }

    /** If next input token matches given token, skip it, otherwise report
     *  an error.
     */
    public void accept(TokenKind tk, Function<TokenKind, Error> errorProvider) {
        if (token.kind == tk) {
            nextToken();
        } else {
            setErrorEndPos(token.pos);
            reportSyntaxError(S.prevToken().endPos, errorProvider.apply(tk));
        }
    }

    /** Report an illegal start of expression/type error at given position.
     */
    JCExpression illegal(int pos) {
        setErrorEndPos(pos);
        if (isMode(EXPR))
            return syntaxError(pos, Errors.IllegalStartOfExpr);
        else
            return syntaxError(pos, Errors.IllegalStartOfType);

    }

    /** Report an illegal start of expression/type error at current position.
     */
    JCExpression illegal() {
        return illegal(token.pos);
    }

    /** Diagnose a modifier flag from the set, if any. */
    protected void checkNoMods(long mods) {
        checkNoMods(token.pos, mods);
    }

    protected void checkNoMods(int pos, long mods) {
        if (mods != 0) {
            long lowestMod = mods & -mods;
            log.error(DiagnosticFlag.SYNTAX, pos, Errors.ModNotAllowedHere(Flags.asFlagSet(lowestMod)));
        }
    }

/* ---------- doc comments --------- */

    /** A table to store all documentation comments
     *  indexed by the tree nodes they refer to.
     *  defined only if option flag keepDocComment is set.
     */
    private final DocCommentTable docComments;

    /** Record nearby documentation comments against the
     *  primary documentation comment for a declaration.
     *
     *  Dangling documentation comments are handled as follows.
     *  1. {@code Scanner} adds all doc comments to a queue of
     *     recent doc comments. The queue is flushed whenever
     *     it is known that the recent doc comments should be
     *     ignored and should not cause any warnings.
     *  2. The primary documentation comment is the one obtained
     *     from the first token of any declaration.
     *     (using {@code token.getDocComment()}.
     *  3. At the end of the "signature" of the declaration
     *     (that is, before any initialization or body for the
     *     declaration) any other "recent" comments are saved
     *     in a map using the primary comment as a key,
     *     using this method, {@code saveDanglingComments}.
     *  4. When the tree node for the declaration is finally
     *     available, and the primary comment, if any,
     *     is "attached", (in {@link #attach}) any related
     *     dangling comments are also attached to the tree node
     *     by registering them using the {@link #deferredLintHandler}.
     *  5. (Later) Warnings may be generated for the dangling
     *     comments, subject to the {@code -Xlint} and
     *     {@code @SuppressWarnings}.
     *
     *  @param dc the primary documentation comment
     */
    private void saveDanglingDocComments(Comment dc) {
        var recentComments = S.getDocComments();

        switch (recentComments.size()) {
            case 0:
                // no recent comments
                return;

            case 1:
                if (recentComments.peek() == dc) {
                    // no other recent comments
                    recentComments.remove();
                    return;
                }
        }

        var lb = new ListBuffer<Comment>();
        while (!recentComments.isEmpty()) {
            var c = recentComments.remove();
            if (c != dc) {
                lb.add(c);
            }
        }
        danglingComments.put(dc, lb.toList());
    }

    /** Make an entry into docComments hashtable,
     *  provided flag keepDocComments is set and given doc comment is non-null.
     *  If there are any related "dangling comments", register
     *  diagnostics to be handled later, when @SuppressWarnings
     *  can be taken into account.
     *
     *  @param tree   The tree to be used as index in the hashtable
     *  @param dc     The doc comment to associate with the tree, or null.
     */
    protected void attach(JCTree tree, Comment dc) {
        if (keepDocComments && dc != null) {
            docComments.putComment(tree, dc);
        }
        reportDanglingComments(tree, dc);
    }

    /** Reports all dangling comments associated with the
     *  primary comment for a declaration against the position
     *  of the tree node for a declaration.
     *
     * @param tree the tree node for the declaration
     * @param dc the primary comment for the declaration
     */
    void reportDanglingComments(JCTree tree, Comment dc) {
        var list = danglingComments.remove(dc);
        if (list != null) {
            var prevPos = deferredLintHandler.setPos(tree);
            try {
                list.forEach(this::reportDanglingDocComment);
            } finally {
                deferredLintHandler.setPos(prevPos);
            }
        }
    }

    /**
     * Reports an individual dangling comment using the {@link #deferredLintHandler}.
     * The comment may or not may generate an actual diagnostic, depending on
     * the settings for {@code -Xlint} and/or {@code @SuppressWarnings}.
     *
     * @param c the comment
     */
    void reportDanglingDocComment(Comment c) {
        var pos = c.getPos();
        if (pos != null) {
            deferredLintHandler.report(lint -> {
<<<<<<< HEAD
                if (!shebang(c, pos)) {
                    lint.emit(log, Lint.LintCategory.DANGLING_DOC_COMMENTS,
                            pos, Warnings.DanglingDocComment);
=======
                if (lint.isEnabled(Lint.LintCategory.DANGLING_DOC_COMMENTS) &&
                        !shebang(c, pos)) {
                    log.warning(
                            pos, LintWarnings.DanglingDocComment);
>>>>>>> d7379789
                }
            });
        }
    }

    /** Returns true for a comment that acts similarly to shebang in UNIX */
    private boolean shebang(Comment c, JCDiagnostic.DiagnosticPosition pos) {
        var src = log.currentSource();
        return c.getStyle() == Comment.CommentStyle.JAVADOC_LINE &&
                c.getPos().getStartPosition() == 0 &&
                src.getLineNumber(pos.getEndPosition(src.getEndPosTable())) == 1;
    }

    /**
     * Ignores any recent documentation comments found by the scanner,
     * such as those that cannot be associated with a nearby declaration.
     */
    private void ignoreDanglingComments() {
        S.getDocComments().clear();
    }

/* -------- source positions ------- */

    protected void setErrorEndPos(int errPos) {
        endPosTable.setErrorEndPos(errPos);
    }

    protected void storeEnd(JCTree tree, int endpos) {
        endPosTable.storeEnd(tree, endpos);
    }

    protected <T extends JCTree> T to(T t) {
        return endPosTable.to(t);
    }

    protected <T extends JCTree> T toP(T t) {
        return endPosTable.toP(t);
    }

    /** Get the start position for a tree node.  The start position is
     * defined to be the position of the first character of the first
     * token of the node's source text.
     * @param tree  The tree node
     */
    public int getStartPos(JCTree tree) {
        return TreeInfo.getStartPos(tree);
    }

    /**
     * Get the end position for a tree node.  The end position is
     * defined to be the position of the last character of the last
     * token of the node's source text.  Returns Position.NOPOS if end
     * positions are not generated or the position is otherwise not
     * found.
     * @param tree  The tree node
     */
    public int getEndPos(JCTree tree) {
        return endPosTable.getEndPos(tree);
    }



/* ---------- parsing -------------- */

    /**
     * Ident = IDENTIFIER
     */
    public Name ident() {
        return ident(false);
    }

    protected Name ident(boolean allowClass) {
        return ident(allowClass, false);
    }

    public Name identOrUnderscore() {
        return ident(false, true);
    }

    protected Name ident(boolean allowClass, boolean asVariable) {
        if (token.kind == IDENTIFIER) {
            Name name = token.name();
            nextToken();
            return name;
        } else if (token.kind == ASSERT) {
            log.error(DiagnosticFlag.SYNTAX, token.pos, Errors.AssertAsIdentifier);
            nextToken();
            return names.error;
        } else if (token.kind == ENUM) {
            log.error(DiagnosticFlag.SYNTAX, token.pos, Errors.EnumAsIdentifier);
            nextToken();
            return names.error;
        } else if (token.kind == THIS) {
            if (allowThisIdent) {
                Name name = token.name();
                nextToken();
                return name;
            } else {
                log.error(DiagnosticFlag.SYNTAX, token.pos, Errors.ThisAsIdentifier);
                nextToken();
                return names.error;
            }
        } else if (token.kind == UNDERSCORE) {
            if (Feature.UNDERSCORE_IDENTIFIER.allowedInSource(source)) {
                log.warning(token.pos, Warnings.UnderscoreAsIdentifier);
            } else if (asVariable) {
                checkSourceLevel(Feature.UNNAMED_VARIABLES);
                if (peekToken(LBRACKET)) {
                    log.error(DiagnosticFlag.SYNTAX, token.pos, Errors.UseOfUnderscoreNotAllowedWithBrackets);
                }
            } else {
                if (Feature.UNNAMED_VARIABLES.allowedInSource(source)) {
                    log.error(DiagnosticFlag.SYNTAX, token.pos, Errors.UseOfUnderscoreNotAllowedNonVariable);
                } else {
                    log.error(DiagnosticFlag.SYNTAX, token.pos, Errors.UnderscoreAsIdentifier);
                }
            }
            Name name = token.name();
            nextToken();
            return name;
        } else {
            accept(IDENTIFIER);
            if (allowClass && token.kind == CLASS) {
                nextToken();
                return names._class;
            }
            return names.error;
        }
    }

    /**
     * Qualident = Ident { DOT [Annotations] Ident }
     */
    public JCExpression qualident(boolean allowAnnos) {
        JCExpression t = toP(F.at(token.pos).Ident(ident()));
        while (token.kind == DOT) {
            int pos = token.pos;
            nextToken();
            List<JCAnnotation> tyannos = null;
            if (allowAnnos) {
                tyannos = typeAnnotationsOpt();
            }
            t = toP(F.at(pos).Select(t, ident()));
            if (tyannos != null && tyannos.nonEmpty()) {
                t = toP(F.at(tyannos.head.pos).AnnotatedType(tyannos, t));
            }
        }
        return t;
    }

    JCExpression literal(Name prefix) {
        return literal(prefix, token.pos);
    }

    /**
     * Literal =
     *     INTLITERAL
     *   | LONGLITERAL
     *   | FLOATLITERAL
     *   | DOUBLELITERAL
     *   | CHARLITERAL
     *   | STRINGLITERAL
     *   | TRUE
     *   | FALSE
     *   | NULL
     */
    JCExpression literal(Name prefix, int pos) {
        JCExpression t = errorTree;
        switch (token.kind) {
        case INTLITERAL:
            try {
                t = F.at(pos).Literal(
                    TypeTag.INT,
                    Convert.string2int(strval(prefix), token.radix()));
            } catch (NumberFormatException ex) {
                reportIntegralLiteralError(prefix, pos);
            }
            break;
        case LONGLITERAL:
            try {
                t = F.at(pos).Literal(
                    TypeTag.LONG,
                    Long.valueOf(Convert.string2long(strval(prefix), token.radix())));
            } catch (NumberFormatException ex) {
                reportIntegralLiteralError(prefix, pos);
            }
            break;
        case FLOATLITERAL: {
            String proper = token.radix() == 16 ?
                    ("0x"+ token.stringVal()) :
                    token.stringVal();
            Float n;
            try {
                n = Float.valueOf(proper);
            } catch (NumberFormatException ex) {
                // error already reported in scanner
                n = Float.NaN;
            }
            if (n.floatValue() == 0.0f && !isZero(proper))
                log.error(DiagnosticFlag.SYNTAX, token.pos, Errors.FpNumberTooSmall);
            else if (n.floatValue() == Float.POSITIVE_INFINITY)
                log.error(DiagnosticFlag.SYNTAX, token.pos, Errors.FpNumberTooLarge);
            else
                t = F.at(pos).Literal(TypeTag.FLOAT, n);
            break;
        }
        case DOUBLELITERAL: {
            String proper = token.radix() == 16 ?
                    ("0x"+ token.stringVal()) :
                    token.stringVal();
            Double n;
            try {
                n = Double.valueOf(proper);
            } catch (NumberFormatException ex) {
                // error already reported in scanner
                n = Double.NaN;
            }
            if (n.doubleValue() == 0.0d && !isZero(proper))
                log.error(DiagnosticFlag.SYNTAX, token.pos, Errors.FpNumberTooSmall);
            else if (n.doubleValue() == Double.POSITIVE_INFINITY)
                log.error(DiagnosticFlag.SYNTAX, token.pos, Errors.FpNumberTooLarge);
            else
                t = F.at(pos).Literal(TypeTag.DOUBLE, n);
            break;
        }
        case CHARLITERAL:
            t = F.at(pos).Literal(
                TypeTag.CHAR,
                token.stringVal().charAt(0) + 0);
            break;
        case STRINGLITERAL:
            t = F.at(pos).Literal(
                TypeTag.CLASS,
                token.stringVal());
            break;
        case TRUE: case FALSE:
            t = F.at(pos).Literal(
                TypeTag.BOOLEAN,
                (token.kind == TRUE ? 1 : 0));
            break;
        case NULL:
            t = F.at(pos).Literal(
                TypeTag.BOT,
                null);
            break;
        default:
            Assert.error();
        }
        if (t == errorTree)
            t = F.at(pos).Erroneous();
        storeEnd(t, token.endPos);
        nextToken();
        return t;
    }
    //where
        boolean isZero(String s) {
            char[] cs = s.toCharArray();
            int base = ((cs.length > 1 && Character.toLowerCase(cs[1]) == 'x') ? 16 : 10);
            int i = ((base==16) ? 2 : 0);
            while (i < cs.length && (cs[i] == '0' || cs[i] == '.')) i++;
            return !(i < cs.length && (Character.digit(cs[i], base) > 0));
        }

        String strval(Name prefix) {
            String s = token.stringVal();
            return prefix.isEmpty() ? s : prefix + s;
        }
        void reportIntegralLiteralError(Name prefix, int pos) {
            int radix = token.radix();
            if (radix == 2 || radix == 8) {
                //attempt to produce more user-friendly error message for
                //binary and octal literals with wrong digits:
                String value = strval(prefix);
                char[] cs = value.toCharArray();
                for (int i = 0; i < cs.length; i++) {
                    char c = cs[i];
                    int d = Character.digit(c, radix);
                    if (d == (-1)) {
                        Error err = radix == 2 ? Errors.IllegalDigitInBinaryLiteral
                                               : Errors.IllegalDigitInOctalLiteral;
                        log.error(DiagnosticFlag.SYNTAX,
                                  token.pos + i,
                                  err);
                        return ;
                    }
                }
            }
            log.error(DiagnosticFlag.SYNTAX, token.pos, Errors.IntNumberTooLarge(strval(prefix)));
        }

    /** terms can be either expressions or types.
     */
    public JCExpression parseExpression() {
        return term(EXPR);
    }

    /** parses patterns.
     */
    public JCPattern parsePattern(int pos, JCModifiers mods, JCExpression parsedType,
                                  boolean allowVar, boolean checkGuard) {
        JCPattern pattern;
        mods = mods != null ? mods : optFinal(0);
        JCExpression e;
        if (token.kind == UNDERSCORE && parsedType == null) {
            nextToken();
            checkSourceLevel(Feature.UNNAMED_VARIABLES);
            pattern = toP(F.at(token.pos).AnyPattern());
        }
        else {
            if (parsedType == null) {
                boolean var = token.kind == IDENTIFIER && token.name() == names.var;
                e = unannotatedType(allowVar, TYPE | NOLAMBDA);
                if (var) {
                    e = null;
                }
            } else {
                e = parsedType;
            }
            if (token.kind == LPAREN) {
                //deconstruction pattern:
                checkSourceLevel(Feature.RECORD_PATTERNS);
                ListBuffer<JCPattern> nested = new ListBuffer<>();
                if (!peekToken(RPAREN)) {
                    do {
                        nextToken();
                        JCPattern nestedPattern = parsePattern(token.pos, null, null, true, false);
                        nested.append(nestedPattern);
                    } while (token.kind == COMMA);
                } else {
                    nextToken();
                }
                accept(RPAREN);
                pattern = toP(F.at(pos).RecordPattern(e, nested.toList()));
                if (mods.annotations.nonEmpty()) {
                    log.error(mods.annotations.head.pos(), Errors.RecordPatternsAnnotationsNotAllowed);
                }
                checkNoMods(pos, mods.flags & Flags.FINAL);
                new TreeScanner() {
                    @Override
                    public void visitAnnotatedType(JCAnnotatedType tree) {
                        log.error(tree.pos(), Errors.RecordPatternsAnnotationsNotAllowed);
                    }
                }.scan(e);
            } else {
                //type test pattern:
                int varPos = token.pos;
                Name name = identOrUnderscore();
                if (Feature.UNNAMED_VARIABLES.allowedInSource(source) && name == names.underscore) {
                    name = names.empty;
                }
                JCVariableDecl var = toP(F.at(varPos).VarDef(mods, name, e, null));
                if (e == null) {
                    var.startPos = pos;
                    if (var.name == names.underscore && !allowVar) {
                        log.error(DiagnosticFlag.SYNTAX, varPos, Errors.UseOfUnderscoreNotAllowed);
                    }
                }
                pattern = toP(F.at(pos).BindingPattern(var));
            }
        }
        return pattern;
    }

    /**
     * parses (optional) type annotations followed by a type. If the
     * annotations are present before the type and are not consumed during array
     * parsing, this method returns a {@link JCAnnotatedType} consisting of
     * these annotations and the underlying type. Otherwise, it returns the
     * underlying type.
     *
     * <p>
     *
     * Note that this method sets {@code mode} to {@code TYPE} first, before
     * parsing annotations.
     */
    public JCExpression parseType() {
        return parseType(false);
    }

    public JCExpression parseType(boolean allowVar) {
        List<JCAnnotation> annotations = typeAnnotationsOpt();
        return parseType(allowVar, annotations);
    }

    public JCExpression parseType(boolean allowVar, List<JCAnnotation> annotations) {
        JCExpression result = unannotatedType(allowVar);

        if (annotations.nonEmpty()) {
            result = insertAnnotationsToMostInner(result, annotations, false);
        }

        return result;
    }

    protected JCExpression parseIntersectionType(int pos, JCExpression firstType) {
        JCExpression t = firstType;
        int pos1 = pos;
        List<JCExpression> targets = List.of(t);
        while (token.kind == AMP) {
            accept(AMP);
            targets = targets.prepend(parseType());
        }
        if (targets.length() > 1) {
            t = toP(F.at(pos1).TypeIntersection(targets.reverse()));
        }
        return t;
    }

    public JCExpression unannotatedType(boolean allowVar) {
        return unannotatedType(allowVar, TYPE);
    }

    public JCExpression unannotatedType(boolean allowVar, int newmode) {
        JCExpression result = term(newmode);
        Name restrictedTypeName = restrictedTypeName(result, !allowVar);

        if (restrictedTypeName != null && (!allowVar || restrictedTypeName != names.var)) {
            syntaxError(result.pos, Errors.RestrictedTypeNotAllowedHere(restrictedTypeName));
        }

        return result;
    }



    protected JCExpression term(int newmode) {
        int prevmode = mode;
        setMode(newmode);
        JCExpression t = term();
        setLastMode(mode);
        setMode(prevmode);
        return t;
    }

    /**
     *  {@literal
     *  Expression = Expression1 [ExpressionRest]
     *  ExpressionRest = [AssignmentOperator Expression1]
     *  AssignmentOperator = "=" | "+=" | "-=" | "*=" | "/=" |
     *                       "&=" | "|=" | "^=" |
     *                       "%=" | "<<=" | ">>=" | ">>>="
     *  Type = Type1
     *  TypeNoParams = TypeNoParams1
     *  StatementExpression = Expression
     *  ConstantExpression = Expression
     *  }
     */
    JCExpression term() {
        JCExpression t = term1();
        if (isMode(EXPR) &&
            (token.kind == EQ || PLUSEQ.compareTo(token.kind) <= 0 && token.kind.compareTo(GTGTGTEQ) <= 0))
            return termRest(t);
        else
            return t;
    }

    JCExpression termRest(JCExpression t) {
        switch (token.kind) {
        case EQ: {
            int pos = token.pos;
            nextToken();
            selectExprMode();
            JCExpression t1 = term();
            return toP(F.at(pos).Assign(t, t1));
        }
        case PLUSEQ:
        case SUBEQ:
        case STAREQ:
        case SLASHEQ:
        case PERCENTEQ:
        case AMPEQ:
        case BAREQ:
        case CARETEQ:
        case LTLTEQ:
        case GTGTEQ:
        case GTGTGTEQ:
            int pos = token.pos;
            TokenKind tk = token.kind;
            nextToken();
            selectExprMode();
            JCExpression t1 = term();
            return F.at(pos).Assignop(optag(tk), t, t1);
        default:
            return t;
        }
    }

    /** Expression1   = Expression2 [Expression1Rest]
     *  Type1         = Type2
     *  TypeNoParams1 = TypeNoParams2
     */
    JCExpression term1() {
        JCExpression t = term2();
        if (isMode(EXPR) && token.kind == QUES) {
            selectExprMode();
            return term1Rest(t);
        } else {
            return t;
        }
    }

    /** Expression1Rest = ["?" Expression ":" Expression1]
     */
    JCExpression term1Rest(JCExpression t) {
        if (token.kind == QUES) {
            int pos = token.pos;
            nextToken();
            JCExpression t1 = term();
            accept(COLON);
            JCExpression t2 = term1();
            return F.at(pos).Conditional(t, t1, t2);
        } else {
            return t;
        }
    }

    /** Expression2   = Expression3 [Expression2Rest]
     *  Type2         = Type3
     *  TypeNoParams2 = TypeNoParams3
     */
    JCExpression term2() {
        JCExpression t = term3();
        if (isMode(EXPR) && prec(token.kind) >= TreeInfo.orPrec) {
            selectExprMode();
            return term2Rest(t, TreeInfo.orPrec);
        } else {
            return t;
        }
    }

    /*  Expression2Rest = {infixop Expression3}
     *                  | Expression3 instanceof Type
     *                  | Expression3 instanceof Pattern
     *  infixop         = "||"
     *                  | "&&"
     *                  | "|"
     *                  | "^"
     *                  | "&"
     *                  | "==" | "!="
     *                  | "<" | ">" | "<=" | ">="
     *                  | "<<" | ">>" | ">>>"
     *                  | "+" | "-"
     *                  | "*" | "/" | "%"
     */
    JCExpression term2Rest(JCExpression t, int minprec) {
        JCExpression[] odStack = newOdStack();
        Token[] opStack = newOpStack();

        // optimization, was odStack = new Tree[...]; opStack = new Tree[...];
        int top = 0;
        odStack[0] = t;
        int startPos = token.pos;
        Token topOp = Tokens.DUMMY;
        while (prec(token.kind) >= minprec) {
            opStack[top] = topOp;

            if (token.kind == INSTANCEOF) {
                int pos = token.pos;
                nextToken();
                JCTree pattern;
                if (token.kind == LPAREN) {
                    checkSourceLevel(token.pos, Feature.PATTERN_SWITCH);
                    pattern = parsePattern(token.pos, null, null, false, false);
                } else {
                    int patternPos = token.pos;
                    JCModifiers mods = optFinal(0);
                    int typePos = token.pos;
                    JCExpression type = unannotatedType(false);
                    if (token.kind == IDENTIFIER) {
                        checkSourceLevel(token.pos, Feature.PATTERN_MATCHING_IN_INSTANCEOF);
                        pattern = parsePattern(patternPos, mods, type, false, false);
                    } else if (token.kind == LPAREN) {
                        pattern = parsePattern(patternPos, mods, type, false, false);
                    } else if (token.kind == UNDERSCORE) {
                        checkSourceLevel(token.pos, Feature.UNNAMED_VARIABLES);
                        pattern = parsePattern(patternPos, mods, type, false, false);
                    } else {
                        checkNoMods(typePos, mods.flags & ~Flags.DEPRECATED);
                        if (mods.annotations.nonEmpty()) {
                            List<JCAnnotation> typeAnnos =
                                    mods.annotations
                                        .map(decl -> {
                                            JCAnnotation typeAnno = F.at(decl.pos)
                                                                     .TypeAnnotation(decl.annotationType,
                                                                                      decl.args);
                                            endPosTable.replaceTree(decl, typeAnno);
                                            return typeAnno;
                                        });
                            type = insertAnnotationsToMostInner(type, typeAnnos, false);
                        }
                        pattern = type;
                    }
                }
                odStack[top] = F.at(pos).TypeTest(odStack[top], pattern);
            } else {
                topOp = token;
                nextToken();
                top++;
                odStack[top] = term3();
            }
            while (top > 0 && prec(topOp.kind) >= prec(token.kind)) {
                odStack[top - 1] = F.at(topOp.pos).Binary(optag(topOp.kind), odStack[top - 1], odStack[top]);
                top--;
                topOp = opStack[top];
            }
        }
        Assert.check(top == 0);
        t = odStack[0];

        if (t.hasTag(JCTree.Tag.PLUS)) {
            t = foldStrings(t);
        }

        odStackSupply.add(odStack);
        opStackSupply.add(opStack);
        return t;
    }
    //where
        /** If tree is a concatenation of string literals, replace it
         *  by a single literal representing the concatenated string.
         */
        protected JCExpression foldStrings(JCExpression tree) {
            if (!allowStringFolding)
                return tree;
            ListBuffer<JCExpression> opStack = new ListBuffer<>();
            ListBuffer<JCLiteral> litBuf = new ListBuffer<>();
            boolean needsFolding = false;
            JCExpression curr = tree;
            while (true) {
                if (curr.hasTag(JCTree.Tag.PLUS)) {
                    JCBinary op = (JCBinary)curr;
                    needsFolding |= foldIfNeeded(op.rhs, litBuf, opStack, false);
                    curr = op.lhs;
                } else {
                    needsFolding |= foldIfNeeded(curr, litBuf, opStack, true);
                    break; //last one!
                }
            }
            if (needsFolding) {
                List<JCExpression> ops = opStack.toList();
                JCExpression res = ops.head;
                for (JCExpression op : ops.tail) {
                    res = F.at(op.getStartPosition()).Binary(optag(TokenKind.PLUS), res, op);
                    storeEnd(res, getEndPos(op));
                }
                return res;
            } else {
                return tree;
            }
        }

        private boolean foldIfNeeded(JCExpression tree, ListBuffer<JCLiteral> litBuf,
                                                ListBuffer<JCExpression> opStack, boolean last) {
            JCLiteral str = stringLiteral(tree);
            if (str != null) {
                litBuf.prepend(str);
                return last && merge(litBuf, opStack);
            } else {
                boolean res = merge(litBuf, opStack);
                litBuf.clear();
                opStack.prepend(tree);
                return res;
            }
        }

        boolean merge(ListBuffer<JCLiteral> litBuf, ListBuffer<JCExpression> opStack) {
            if (litBuf.isEmpty()) {
                return false;
            } else if (litBuf.size() == 1) {
                opStack.prepend(litBuf.first());
                return false;
            } else {
                JCExpression t = F.at(litBuf.first().getStartPosition()).Literal(TypeTag.CLASS,
                        litBuf.stream().map(lit -> (String)lit.getValue()).collect(Collectors.joining()));
                storeEnd(t, litBuf.last().getEndPosition(endPosTable));
                opStack.prepend(t);
                return true;
            }
        }

        private JCLiteral stringLiteral(JCTree tree) {
            if (tree.hasTag(LITERAL)) {
                JCLiteral lit = (JCLiteral)tree;
                if (lit.typetag == TypeTag.CLASS) {
                    return lit;
                }
            }
            return null;
        }


        /** optimization: To save allocating a new operand/operator stack
         *  for every binary operation, we use supplys.
         */
        ArrayList<JCExpression[]> odStackSupply = new ArrayList<>();
        ArrayList<Token[]> opStackSupply = new ArrayList<>();

        private JCExpression[] newOdStack() {
            if (odStackSupply.isEmpty())
                return new JCExpression[infixPrecedenceLevels + 1];
            return odStackSupply.remove(odStackSupply.size() - 1);
        }

        private Token[] newOpStack() {
            if (opStackSupply.isEmpty())
                return new Token[infixPrecedenceLevels + 1];
            return opStackSupply.remove(opStackSupply.size() - 1);
        }

    /**
     *  Expression3    = PrefixOp Expression3
     *                 | "(" Expr | TypeNoParams ")" Expression3
     *                 | Primary {Selector} {PostfixOp}
     *
     *  {@literal
     *  Primary        = "(" Expression ")"
     *                 | Literal
     *                 | [TypeArguments] THIS [Arguments]
     *                 | [TypeArguments] SUPER SuperSuffix
     *                 | NEW [TypeArguments] Creator
     *                 | "(" Arguments ")" "->" ( Expression | Block )
     *                 | Ident "->" ( Expression | Block )
     *                 | [Annotations] Ident { "." [Annotations] Ident }
     *                 | Expression3 MemberReferenceSuffix
     *                   [ [Annotations] "[" ( "]" BracketsOpt "." CLASS | Expression "]" )
     *                   | Arguments
     *                   | "." ( CLASS | THIS | [TypeArguments] SUPER Arguments | NEW [TypeArguments] InnerCreator )
     *                   ]
     *                 | BasicType BracketsOpt "." CLASS
     *  }
     *
     *  PrefixOp       = "++" | "--" | "!" | "~" | "+" | "-"
     *  PostfixOp      = "++" | "--"
     *  Type3          = Ident { "." Ident } [TypeArguments] {TypeSelector} BracketsOpt
     *                 | BasicType
     *  TypeNoParams3  = Ident { "." Ident } BracketsOpt
     *  Selector       = "." [TypeArguments] Ident [Arguments]
     *                 | "." THIS
     *                 | "." [TypeArguments] SUPER SuperSuffix
     *                 | "." NEW [TypeArguments] InnerCreator
     *                 | "[" Expression "]"
     *  TypeSelector   = "." Ident [TypeArguments]
     *  SuperSuffix    = Arguments | "." Ident [Arguments]
     */
    protected JCExpression term3() {
        int pos = token.pos;
        JCExpression t;
        List<JCExpression> typeArgs = typeArgumentsOpt(EXPR);
        switch (token.kind) {
        case QUES:
            if (isMode(TYPE) && isMode(TYPEARG) && !isMode(NOPARAMS)) {
                selectTypeMode();
                return typeArgument();
            } else
                return illegal();
        case PLUSPLUS: case SUBSUB: case BANG: case TILDE: case PLUS: case SUB:
            if (typeArgs == null && isMode(EXPR)) {
                TokenKind tk = token.kind;
                nextToken();
                selectExprMode();
                if (tk == SUB &&
                    (token.kind == INTLITERAL || token.kind == LONGLITERAL) &&
                    token.radix() == 10) {
                    selectExprMode();
                    t = literal(names.hyphen, pos);
                } else {
                    t = term3();
                    return F.at(pos).Unary(unoptag(tk), t);
                }
            } else return illegal();
            break;
        case LPAREN:
            if (typeArgs == null && isMode(EXPR)) {
                ParensResult pres = analyzeParens();
                switch (pres) {
                    case CAST:
                       accept(LPAREN);
                       selectTypeMode();
                       t = parseIntersectionType(pos, parseType());
                       accept(RPAREN);
                       selectExprMode();
                       JCExpression t1 = term3();
                       return F.at(pos).TypeCast(t, t1);
                    case IMPLICIT_LAMBDA:
                    case EXPLICIT_LAMBDA:
                        t = lambdaExpressionOrStatement(true, pres == ParensResult.EXPLICIT_LAMBDA, pos);
                        break;
                    default: //PARENS
                        accept(LPAREN);
                        selectExprMode();
                        t = termRest(term1Rest(term2Rest(term3(), TreeInfo.orPrec)));
                        accept(RPAREN);
                        t = toP(F.at(pos).Parens(t));
                        break;
                }
            } else {
                return illegal();
            }
            break;
        case THIS:
            if (isMode(EXPR)) {
                selectExprMode();
                t = to(F.at(pos).Ident(names._this));
                nextToken();
                if (typeArgs == null)
                    t = argumentsOpt(null, t);
                else
                    t = arguments(typeArgs, t);
                typeArgs = null;
            } else return illegal();
            break;
        case SUPER:
            if (isMode(EXPR)) {
                selectExprMode();
                t = to(F.at(pos).Ident(names._super));
                t = superSuffix(typeArgs, t);
                typeArgs = null;
            } else return illegal();
            break;
        case INTLITERAL: case LONGLITERAL: case FLOATLITERAL: case DOUBLELITERAL:
        case CHARLITERAL: case STRINGLITERAL:
        case TRUE: case FALSE: case NULL:
            if (typeArgs == null && isMode(EXPR)) {
                selectExprMode();
                t = literal(names.empty);
            } else return illegal();
            break;
        case NEW:
            if (typeArgs != null) return illegal();
            if (isMode(EXPR)) {
                selectExprMode();
                nextToken();
                if (token.kind == LT) typeArgs = typeArguments(false);
                t = creator(pos, typeArgs);
                typeArgs = null;
            } else return illegal();
            break;
        case MONKEYS_AT:
            // Only annotated cast types and method references are valid
            List<JCAnnotation> typeAnnos = typeAnnotationsOpt();
            if (typeAnnos.isEmpty()) {
                // else there would be no '@'
                throw new AssertionError("Expected type annotations, but found none!");
            }

            JCExpression expr = term3();

            if (!isMode(TYPE)) {
                // Type annotations on class literals no longer legal
                switch (expr.getTag()) {
                case REFERENCE: {
                    JCMemberReference mref = (JCMemberReference) expr;
                    mref.expr = toP(F.at(pos).AnnotatedType(typeAnnos, mref.expr));
                    t = mref;
                    break;
                }
                case SELECT: {
                    JCFieldAccess sel = (JCFieldAccess) expr;

                    if (sel.name != names._class) {
                        return illegal();
                    } else {
                        log.error(token.pos, Errors.NoAnnotationsOnDotClass);
                        return expr;
                    }
                }
                default:
                    return illegal(typeAnnos.head.pos);
                }

            } else {
                // Type annotations targeting a cast
                t = insertAnnotationsToMostInner(expr, typeAnnos, false);
            }
            break;
        case UNDERSCORE: case IDENTIFIER: case ASSERT: case ENUM:
            if (typeArgs != null) return illegal();
            if (isMode(EXPR) && !isMode(NOLAMBDA) && peekToken(ARROW)) {
                t = lambdaExpressionOrStatement(false, false, pos);
            } else {
                t = toP(F.at(token.pos).Ident(ident()));
                loop: while (true) {
                    pos = token.pos;
                    final List<JCAnnotation> annos = typeAnnotationsOpt();

                    // need to report an error later if LBRACKET is for array
                    // index access rather than array creation level
                    if (!annos.isEmpty() && token.kind != LBRACKET && token.kind != ELLIPSIS)
                        return illegal(annos.head.pos);

                    switch (token.kind) {
                    case LBRACKET:
                        nextToken();
                        if (token.kind == RBRACKET) {
                            nextToken();
                            t = bracketsOpt(t);
                            t = toP(F.at(pos).TypeArray(t));
                            if (annos.nonEmpty()) {
                                t = toP(F.at(pos).AnnotatedType(annos, t));
                            }
                            t = bracketsSuffix(t);
                        } else {
                            if (isMode(EXPR)) {
                                selectExprMode();
                                JCExpression t1 = term();
                                if (!annos.isEmpty()) t = illegal(annos.head.pos);
                                t = to(F.at(pos).Indexed(t, t1));
                            }
                            accept(RBRACKET);
                        }
                        break loop;
                    case LPAREN:
                        if (isMode(EXPR)) {
                            selectExprMode();
                            t = arguments(typeArgs, t);
                            if (!annos.isEmpty()) t = illegal(annos.head.pos);
                            typeArgs = null;
                        }
                        break loop;
                    case DOT:
                        nextToken();
                        if (token.kind == TokenKind.IDENTIFIER && typeArgs != null) {
                            return illegal();
                        }
                        int prevmode = mode;
                        setMode(mode & ~NOPARAMS);
                        typeArgs = typeArgumentsOpt(EXPR);
                        setMode(prevmode);
                        if (isMode(EXPR)) {
                            switch (token.kind) {
                            case CLASS:
                                if (typeArgs != null) return illegal();
                                selectExprMode();
                                t = to(F.at(pos).Select(t, names._class));
                                nextToken();
                                break loop;
                            case THIS:
                                if (typeArgs != null) return illegal();
                                selectExprMode();
                                t = to(F.at(pos).Select(t, names._this));
                                nextToken();
                                break loop;
                            case SUPER:
                                selectExprMode();
                                t = to(F.at(pos).Select(t, names._super));
                                t = superSuffix(typeArgs, t);
                                typeArgs = null;
                                break loop;
                            case NEW:
                                if (typeArgs != null) return illegal();
                                selectExprMode();
                                int pos1 = token.pos;
                                nextToken();
                                if (token.kind == LT) typeArgs = typeArguments(false);
                                t = innerCreator(pos1, typeArgs, t);
                                typeArgs = null;
                                break loop;
                            }
                        }

                        List<JCAnnotation> tyannos = null;
                        if (isMode(TYPE) && token.kind == MONKEYS_AT) {
                            tyannos = typeAnnotationsOpt();
                        }
                        // typeArgs saved for next loop iteration.
                        t = toP(F.at(pos).Select(t, ident()));
                        if (token.pos <= endPosTable.errorEndPos &&
                            token.kind == MONKEYS_AT) {
                            //error recovery, case like:
                            //int i = expr.<missing-ident>
                            //@Deprecated
                            if (typeArgs != null) illegal();
                            return toP(t);
                        }
                        if (tyannos != null && tyannos.nonEmpty()) {
                            t = toP(F.at(tyannos.head.pos).AnnotatedType(tyannos, t));
                        }
                        break;
                    case ELLIPSIS:
                        if (this.permitTypeAnnotationsPushBack) {
                            this.typeAnnotationsPushedBack = annos;
                        } else if (annos.nonEmpty()) {
                            // Don't return here -- error recovery attempt
                            illegal(annos.head.pos);
                        }
                        break loop;
                    case LT:
                        if (!isMode(TYPE) && isUnboundMemberRef()) {
                            //this is an unbound method reference whose qualifier
                            //is a generic type i.e. A<S>::m
                            int pos1 = token.pos;
                            accept(LT);
                            ListBuffer<JCExpression> args = new ListBuffer<>();
                            args.append(typeArgument());
                            while (token.kind == COMMA) {
                                nextToken();
                                args.append(typeArgument());
                            }
                            accept(GT);
                            t = toP(F.at(pos1).TypeApply(t, args.toList()));
                            while (token.kind == DOT) {
                                nextToken();
                                selectTypeMode();
                                t = toP(F.at(token.pos).Select(t, ident()));
                                t = typeArgumentsOpt(t);
                            }
                            t = bracketsOpt(t);
                            if (token.kind != COLCOL) {
                                //method reference expected here
                                t = illegal();
                            }
                            selectExprMode();
                            return term3Rest(t, typeArgs);
                        }
                        break loop;
                    default:
                        break loop;
                    }
                }
            }
            if (typeArgs != null) illegal();
            t = typeArgumentsOpt(t);
            break;
        case BYTE: case SHORT: case CHAR: case INT: case LONG: case FLOAT:
        case DOUBLE: case BOOLEAN:
            if (typeArgs != null) illegal();
            t = bracketsSuffix(bracketsOpt(basicType()));
            break;
        case VOID:
            if (typeArgs != null) illegal();
            if (isMode(EXPR)) {
                nextToken();
                if (token.kind == DOT) {
                    JCPrimitiveTypeTree ti = toP(F.at(pos).TypeIdent(TypeTag.VOID));
                    t = bracketsSuffix(ti);
                } else {
                    return illegal(pos);
                }
            } else {
                // Support the corner case of myMethodHandle.<void>invoke() by passing
                // a void type (like other primitive types) to the next phase.
                // The error will be reported in Attr.attribTypes or Attr.visitApply.
                JCPrimitiveTypeTree ti = to(F.at(pos).TypeIdent(TypeTag.VOID));
                nextToken();
                return ti;
                //return illegal();
            }
            break;
        case SWITCH:
            checkSourceLevel(Feature.SWITCH_EXPRESSION);
            allowYieldStatement = true;
            int switchPos = token.pos;
            nextToken();
            JCExpression selector = parExpression();
            accept(LBRACE);
            ListBuffer<JCCase> cases = new ListBuffer<>();
            while (true) {
                pos = token.pos;
                switch (token.kind) {
                case CASE:
                case DEFAULT:
                    cases.appendList(switchExpressionStatementGroup());
                    break;
                case RBRACE: case EOF:
                    JCSwitchExpression e = to(F.at(switchPos).SwitchExpression(selector,
                                                                               cases.toList()));
                    e.endpos = token.pos;
                    accept(RBRACE);
                    return e;
                default:
                    nextToken(); // to ensure progress
                    syntaxError(pos, Errors.Expected3(CASE, DEFAULT, RBRACE));
                }
            }
            // Not reachable.
        default:
            return illegal();
        }
        return term3Rest(t, typeArgs);
    }

    private List<JCCase> switchExpressionStatementGroup() {
        ListBuffer<JCCase> caseExprs = new ListBuffer<>();
        int casePos = token.pos;
        ListBuffer<JCCaseLabel> pats = new ListBuffer<>();

        if (token.kind == DEFAULT) {
            nextToken();
            pats.append(toP(F.at(casePos).DefaultCaseLabel()));
        } else {
            accept(CASE);
            boolean allowDefault = false;
            while (true) {
                JCCaseLabel label = parseCaseLabel(allowDefault);
                pats.append(label);
                if (token.kind != COMMA) break;
                checkSourceLevel(Feature.SWITCH_MULTIPLE_CASE_LABELS);
                nextToken();
                allowDefault = TreeInfo.isNullCaseLabel(label);
            };
        }
        JCExpression guard = parseGuard(pats.last());
        List<JCStatement> stats = null;
        JCTree body = null;
        CaseTree.CaseKind kind;
        switch (token.kind) {
            case ARROW:
                checkSourceLevel(Feature.SWITCH_RULE);
                nextToken();
                if (token.kind == TokenKind.THROW || token.kind == TokenKind.LBRACE) {
                    stats = List.of(parseStatement());
                    body = stats.head;
                    kind = JCCase.RULE;
                } else {
                    JCExpression value = parseExpression();
                    stats = List.of(to(F.at(value).Yield(value)));
                    body = value;
                    kind = JCCase.RULE;
                    accept(SEMI);
                }
                break;
            default:
                accept(COLON, tk -> Errors.Expected2(COLON, ARROW));
                stats = blockStatements();
                kind = JCCase.STATEMENT;
                break;
        }
        caseExprs.append(toP(F.at(casePos).Case(kind, pats.toList(), guard, stats, body)));
        return caseExprs.toList();
    }

    JCExpression term3Rest(JCExpression t, List<JCExpression> typeArgs) {
        if (typeArgs != null) illegal();
        while (true) {
            int pos1 = token.pos;
            final List<JCAnnotation> annos = typeAnnotationsOpt();

            if (token.kind == LBRACKET) {
                nextToken();
                if (isMode(TYPE)) {
                    int prevmode = mode;
                    selectTypeMode();
                    if (token.kind == RBRACKET) {
                        nextToken();
                        t = bracketsOpt(t);
                        t = toP(F.at(pos1).TypeArray(t));
                        if (token.kind == COLCOL) {
                            selectExprMode();
                            continue;
                        }
                        if (annos.nonEmpty()) {
                            t = toP(F.at(pos1).AnnotatedType(annos, t));
                        }
                        return t;
                    }
                    setMode(prevmode);
                }
                if (isMode(EXPR)) {
                    selectExprMode();
                    JCExpression t1 = term();
                    t = to(F.at(pos1).Indexed(t, t1));
                }
                accept(RBRACKET);
            } else if (token.kind == DOT) {
                nextToken();
                typeArgs = typeArgumentsOpt(EXPR);
                if (token.kind == SUPER && isMode(EXPR)) {
                    selectExprMode();
                    t = to(F.at(pos1).Select(t, names._super));
                    nextToken();
                    t = arguments(typeArgs, t);
                    typeArgs = null;
                } else if (token.kind == NEW && isMode(EXPR)) {
                    if (typeArgs != null) return illegal();
                    selectExprMode();
                    int pos2 = token.pos;
                    nextToken();
                    if (token.kind == LT) typeArgs = typeArguments(false);
                    t = innerCreator(pos2, typeArgs, t);
                    typeArgs = null;
                } else {
                    List<JCAnnotation> tyannos = null;
                    if (isMode(TYPE) && token.kind == MONKEYS_AT) {
                        // is the mode check needed?
                        tyannos = typeAnnotationsOpt();
                    }
                    t = toP(F.at(pos1).Select(t, ident(true)));
                    if (token.pos <= endPosTable.errorEndPos &&
                        token.kind == MONKEYS_AT) {
                        //error recovery, case like:
                        //int i = expr.<missing-ident>
                        //@Deprecated
                        break;
                    }
                    if (tyannos != null && tyannos.nonEmpty()) {
                        t = toP(F.at(tyannos.head.pos).AnnotatedType(tyannos, t));
                    }
                    t = argumentsOpt(typeArgs, typeArgumentsOpt(t));
                    typeArgs = null;
                }
            } else if (isMode(EXPR) && token.kind == COLCOL) {
                selectExprMode();
                if (typeArgs != null) return illegal();
                accept(COLCOL);
                t = memberReferenceSuffix(pos1, t);
            } else {
                if (!annos.isEmpty()) {
                    if (permitTypeAnnotationsPushBack)
                        typeAnnotationsPushedBack = annos;
                    else
                        return illegal(annos.head.pos);
                }
                break;
            }
        }
        while ((token.kind == PLUSPLUS || token.kind == SUBSUB) && isMode(EXPR)) {
            selectExprMode();
            t = to(F.at(token.pos).Unary(
                  token.kind == PLUSPLUS ? POSTINC : POSTDEC, t));
            nextToken();
        }
        return toP(t);
    }

    /**
     * If we see an identifier followed by a '&lt;' it could be an unbound
     * method reference or a binary expression. To disambiguate, look for a
     * matching '&gt;' and see if the subsequent terminal is either '.' or '::'.
     */
    @SuppressWarnings("fallthrough")
    boolean isUnboundMemberRef() {
        int pos = 0, depth = 0;
        outer: for (Token t = S.token(pos) ; ; t = S.token(++pos)) {
            switch (t.kind) {
                case IDENTIFIER: case UNDERSCORE: case QUES: case EXTENDS: case SUPER:
                case DOT: case RBRACKET: case LBRACKET: case COMMA:
                case BYTE: case SHORT: case INT: case LONG: case FLOAT:
                case DOUBLE: case BOOLEAN: case CHAR:
                case MONKEYS_AT:
                    break;

                case LPAREN:
                    // skip annotation values
                    int nesting = 0;
                    for (; ; pos++) {
                        TokenKind tk2 = S.token(pos).kind;
                        switch (tk2) {
                            case EOF:
                                return false;
                            case LPAREN:
                                nesting++;
                                break;
                            case RPAREN:
                                nesting--;
                                if (nesting == 0) {
                                    continue outer;
                                }
                                break;
                        }
                    }

                case LT:
                    depth++; break;
                case GTGTGT:
                    depth--;
                case GTGT:
                    depth--;
                case GT:
                    depth--;
                    if (depth == 0) {
                        TokenKind nextKind = S.token(pos + 1).kind;
                        return
                            nextKind == TokenKind.DOT ||
                            nextKind == TokenKind.LBRACKET ||
                            nextKind == TokenKind.COLCOL;
                    }
                    break;
                default:
                    return false;
            }
        }
    }

    /**
     * If we see an identifier followed by a '&lt;' it could be an unbound
     * method reference or a binary expression. To disambiguate, look for a
     * matching '&gt;' and see if the subsequent terminal is either '.' or '::'.
     */
    @SuppressWarnings("fallthrough")
    ParensResult analyzeParens() {
        int depth = 0;
        boolean type = false;
        ParensResult defaultResult = ParensResult.PARENS;
        outer: for (int lookahead = 0; ; lookahead++) {
            TokenKind tk = S.token(lookahead).kind;
            switch (tk) {
                case COMMA:
                    type = true;
                case EXTENDS: case SUPER: case DOT: case AMP:
                    //skip
                    break;
                case QUES:
                    if (peekToken(lookahead, EXTENDS) ||
                            peekToken(lookahead, SUPER)) {
                        //wildcards
                        type = true;
                    }
                    break;
                case BYTE: case SHORT: case INT: case LONG: case FLOAT:
                case DOUBLE: case BOOLEAN: case CHAR: case VOID:
                    if (peekToken(lookahead, RPAREN)) {
                        //Type, ')' -> cast
                        return ParensResult.CAST;
                    } else if (peekToken(lookahead, LAX_IDENTIFIER)) {
                        //Type, Identifier/'_'/'assert'/'enum' -> explicit lambda
                        return ParensResult.EXPLICIT_LAMBDA;
                    }
                    break;
                case LPAREN:
                    if (lookahead != 0) {
                        // '(' in a non-starting position -> parens
                        return ParensResult.PARENS;
                    } else if (peekToken(lookahead, RPAREN)) {
                        // '(', ')' -> explicit lambda
                        return ParensResult.EXPLICIT_LAMBDA;
                    }
                    break;
                case RPAREN:
                    // if we have seen something that looks like a type,
                    // then it's a cast expression
                    if (type) return ParensResult.CAST;
                    // otherwise, disambiguate cast vs. parenthesized expression
                    // based on subsequent token.
                    switch (S.token(lookahead + 1).kind) {
                        /*case PLUSPLUS: case SUBSUB: */
                        case BANG: case TILDE:
                        case LPAREN: case THIS: case SUPER:
                        case INTLITERAL: case LONGLITERAL: case FLOATLITERAL:
                        case DOUBLELITERAL: case CHARLITERAL: case STRINGLITERAL:
                        case STRINGFRAGMENT:
                        case TRUE: case FALSE: case NULL:
                        case NEW: case IDENTIFIER: case ASSERT: case ENUM: case UNDERSCORE:
                        case SWITCH:
                        case BYTE: case SHORT: case CHAR: case INT:
                        case LONG: case FLOAT: case DOUBLE: case BOOLEAN: case VOID:
                            return ParensResult.CAST;
                        default:
                            return defaultResult;
                    }
                case UNDERSCORE:
                case ASSERT:
                case ENUM:
                case IDENTIFIER:
                    if (peekToken(lookahead, LAX_IDENTIFIER)) {
                        // Identifier, Identifier/'_'/'assert'/'enum' -> explicit lambda
                        return ParensResult.EXPLICIT_LAMBDA;
                    } else if (peekToken(lookahead, RPAREN, ARROW)) {
                        // Identifier, ')' '->' -> implicit lambda
                        return !isMode(NOLAMBDA) ? ParensResult.IMPLICIT_LAMBDA
                                                 : ParensResult.PARENS;
                    } else if (depth == 0 && peekToken(lookahead, COMMA)) {
                        defaultResult = ParensResult.IMPLICIT_LAMBDA;
                    }
                    type = false;
                    break;
                case FINAL:
                case ELLIPSIS:
                    //those can only appear in explicit lambdas
                    return ParensResult.EXPLICIT_LAMBDA;
                case MONKEYS_AT:
                    type = true;
                    lookahead = skipAnnotation(lookahead);
                    break;
                case LBRACKET:
                    if (peekToken(lookahead, RBRACKET, LAX_IDENTIFIER)) {
                        // '[', ']', Identifier/'_'/'assert'/'enum' -> explicit lambda
                        return ParensResult.EXPLICIT_LAMBDA;
                    } else if (peekToken(lookahead, RBRACKET, RPAREN) ||
                            peekToken(lookahead, RBRACKET, AMP)) {
                        // '[', ']', ')' -> cast
                        // '[', ']', '&' -> cast (intersection type)
                        return ParensResult.CAST;
                    } else if (peekToken(lookahead, RBRACKET)) {
                        //consume the ']' and skip
                        type = true;
                        lookahead++;
                        break;
                    } else {
                        return ParensResult.PARENS;
                    }
                case LT:
                    depth++; break;
                case GTGTGT:
                    depth--;
                case GTGT:
                    depth--;
                case GT:
                    depth--;
                    if (depth == 0) {
                        if (peekToken(lookahead, RPAREN) ||
                                peekToken(lookahead, AMP)) {
                            // '>', ')' -> cast
                            // '>', '&' -> cast
                            return ParensResult.CAST;
                        } else if (peekToken(lookahead, LAX_IDENTIFIER, COMMA) ||
                                peekToken(lookahead, LAX_IDENTIFIER, RPAREN, ARROW) ||
                                peekToken(lookahead, ELLIPSIS)) {
                            // '>', Identifier/'_'/'assert'/'enum', ',' -> explicit lambda
                            // '>', Identifier/'_'/'assert'/'enum', ')', '->' -> explicit lambda
                            // '>', '...' -> explicit lambda
                            return ParensResult.EXPLICIT_LAMBDA;
                        }
                        //it looks a type, but could still be (i) a cast to generic type,
                        //(ii) an unbound method reference or (iii) an explicit lambda
                        type = true;
                        break;
                    } else if (depth < 0) {
                        //unbalanced '<', '>' - not a generic type
                        return ParensResult.PARENS;
                    }
                    break;
                default:
                    //this includes EOF
                    return defaultResult;
            }
        }
    }

    private int skipAnnotation(int lookahead) {
        lookahead += 1; //skip '@'
        while (peekToken(lookahead, DOT)) {
            lookahead += 2;
        }
        if (peekToken(lookahead, LPAREN)) {
            lookahead++;
            //skip annotation values
            int nesting = 0;
            for (; ; lookahead++) {
                TokenKind tk2 = S.token(lookahead).kind;
                switch (tk2) {
                    case EOF:
                        return lookahead;
                    case LPAREN:
                        nesting++;
                        break;
                    case RPAREN:
                        nesting--;
                        if (nesting == 0) {
                            return lookahead;
                        }
                    break;
                }
            }
        }
        return lookahead;
    }

    /** Accepts all identifier-like tokens */
    protected Predicate<TokenKind> LAX_IDENTIFIER = t -> t == IDENTIFIER || t == UNDERSCORE || t == ASSERT || t == ENUM;

    enum ParensResult {
        CAST,
        EXPLICIT_LAMBDA,
        IMPLICIT_LAMBDA,
        PARENS
    }

    JCExpression lambdaExpressionOrStatement(boolean hasParens, boolean explicitParams, int pos) {
        List<JCVariableDecl> params = explicitParams ?
                formalParameters(true, false) :
                implicitParameters(hasParens);
        if (explicitParams) {
            LambdaClassifier lambdaClassifier = new LambdaClassifier();
            for (JCVariableDecl param: params) {
                Name restrictedTypeName;
                if (param.vartype != null &&
                        (restrictedTypeName = restrictedTypeName(param.vartype, false)) != null &&
                        param.vartype.hasTag(TYPEARRAY)) {
                    log.error(DiagnosticFlag.SYNTAX, param.pos,
                        Feature.VAR_SYNTAX_IMPLICIT_LAMBDAS.allowedInSource(source)
                            ? Errors.RestrictedTypeNotAllowedArray(restrictedTypeName) : Errors.RestrictedTypeNotAllowedHere(restrictedTypeName));
                }
                lambdaClassifier.addParameter(param);
                if (lambdaClassifier.result() == LambdaParameterKind.ERROR) {
                    break;
                }
            }
            if (lambdaClassifier.diagFragment != null) {
                log.error(DiagnosticFlag.SYNTAX, pos, Errors.InvalidLambdaParameterDeclaration(lambdaClassifier.diagFragment));
            }
            for (JCVariableDecl param: params) {
                if (param.vartype != null
                        && restrictedTypeName(param.vartype, true) != null) {
                    checkSourceLevel(param.pos, Feature.VAR_SYNTAX_IMPLICIT_LAMBDAS);
                    param.startPos = TreeInfo.getStartPos(param.vartype);
                    param.vartype = null;
                }
            }
        }
        return lambdaExpressionOrStatementRest(params, pos);
    }

    enum LambdaParameterKind {
        VAR(0),
        EXPLICIT(1),
        IMPLICIT(2),
        ERROR(-1);

        private final int index;

        LambdaParameterKind(int index) {
            this.index = index;
        }
    }

    private static final Fragment[][] decisionTable = new Fragment[][] {
        /*              VAR                              EXPLICIT                         IMPLICIT  */
        /* VAR      */ {null,                            VarAndExplicitNotAllowed,        VarAndImplicitNotAllowed},
        /* EXPLICIT */ {VarAndExplicitNotAllowed,        null,                            ImplicitAndExplicitNotAllowed},
        /* IMPLICIT */ {VarAndImplicitNotAllowed,        ImplicitAndExplicitNotAllowed,   null},
    };

    class LambdaClassifier {
        LambdaParameterKind kind;
        Fragment diagFragment;

        /**
         * analyzeParens() has already classified the lambda as EXPLICIT_LAMBDA, due to
         * two consecutive identifiers. Because of that {@code (<explicit lambda>)}, the
         * parser will always attempt to parse a type, followed by a name. If the lambda
         * contains an illegal mix of implicit and explicit parameters, it is possible
         * for the parser to see a {@code ,} when expecting a name, in which case the
         * variable is created with an erroneous name. The logic below makes sure that
         * the lambda parameters are all declared with either an explicit type (e.g.
         * {@code String x}), or with an inferred type (using {@code var x}). Any other
         * combination is rejected.
         * */
        void addParameter(JCVariableDecl param) {
            Assert.check(param.vartype != null);

            if (param.name == names.error) {
                reduce(LambdaParameterKind.IMPLICIT);
            }
            else if (restrictedTypeName(param.vartype, false) != null) {
                reduce(LambdaParameterKind.VAR);
            } else {
                reduce(LambdaParameterKind.EXPLICIT);
            }
        }

        private void reduce(LambdaParameterKind newKind) {
            if (kind == null) {
                kind = newKind;
            } else if (kind != newKind && kind != LambdaParameterKind.ERROR) {
                LambdaParameterKind currentKind = kind;
                kind = LambdaParameterKind.ERROR;
                boolean varIndex = currentKind.index == LambdaParameterKind.VAR.index ||
                        newKind.index == LambdaParameterKind.VAR.index;
                diagFragment = Feature.VAR_SYNTAX_IMPLICIT_LAMBDAS.allowedInSource(source) || !varIndex ?
                        decisionTable[currentKind.index][newKind.index] : null;
            }
        }

        LambdaParameterKind result() {
            return kind;
        }
    }

    JCExpression lambdaExpressionOrStatementRest(List<JCVariableDecl> args, int pos) {
        accept(ARROW);

        return token.kind == LBRACE ?
            lambdaStatement(args, pos, token.pos) :
            lambdaExpression(args, pos);
    }

    JCExpression lambdaStatement(List<JCVariableDecl> args, int pos, int pos2) {
        JCBlock block = block(pos2, 0);
        return toP(F.at(pos).Lambda(args, block));
    }

    JCExpression lambdaExpression(List<JCVariableDecl> args, int pos) {
        JCTree expr = parseExpression();
        return toP(F.at(pos).Lambda(args, expr));
    }

    /** SuperSuffix = Arguments | "." [TypeArguments] Ident [Arguments]
     */
    JCExpression superSuffix(List<JCExpression> typeArgs, JCExpression t) {
        nextToken();
        if (token.kind == LPAREN || typeArgs != null) {
            t = arguments(typeArgs, t);
        } else if (token.kind == COLCOL) {
            if (typeArgs != null) return illegal();
            t = memberReferenceSuffix(t);
        } else {
            int pos = token.pos;
            accept(DOT);
            typeArgs = (token.kind == LT) ? typeArguments(false) : null;
            t = toP(F.at(pos).Select(t, ident()));
            t = argumentsOpt(typeArgs, t);
        }
        return t;
    }

    /** BasicType = BYTE | SHORT | CHAR | INT | LONG | FLOAT | DOUBLE | BOOLEAN
     */
    JCPrimitiveTypeTree basicType() {
        JCPrimitiveTypeTree t = to(F.at(token.pos).TypeIdent(typetag(token.kind)));
        nextToken();
        return t;
    }

    /** ArgumentsOpt = [ Arguments ]
     */
    JCExpression argumentsOpt(List<JCExpression> typeArgs, JCExpression t) {
        if (isMode(EXPR) && token.kind == LPAREN || typeArgs != null) {
            selectExprMode();
            return arguments(typeArgs, t);
        } else {
            return t;
        }
    }

    /** Arguments = "(" [Expression { COMMA Expression }] ")"
     */
    List<JCExpression> arguments() {
        ListBuffer<JCExpression> args = new ListBuffer<>();
        if (token.kind == LPAREN) {
            nextToken();
            if (token.kind != RPAREN) {
                args.append(parseExpression());
                while (token.kind == COMMA) {
                    nextToken();
                    args.append(parseExpression());
                }
            }
            accept(RPAREN, tk -> Errors.Expected2(RPAREN, COMMA));
        } else {
            syntaxError(token.pos, Errors.Expected(LPAREN));
        }
        return args.toList();
    }

    JCExpression arguments(List<JCExpression> typeArgs, JCExpression t) {
        int pos = token.pos;
        List<JCExpression> args = arguments();
        JCExpression mi = F.at(pos).Apply(typeArgs, t, args);
        if (t.hasTag(IDENT) && isInvalidUnqualifiedMethodIdentifier(((JCIdent) t).pos,
                                                                    ((JCIdent) t).name)) {
            log.error(DiagnosticFlag.SYNTAX, t, Errors.InvalidYield);
            mi = F.Erroneous(List.of(mi));
        }
        return toP(mi);
    }

    boolean isInvalidUnqualifiedMethodIdentifier(int pos, Name name) {
        if (name == names.yield) {
            if (allowYieldStatement) {
                return true;
            } else {
                log.warning(pos, Warnings.InvalidYield);
            }
        }
        return false;
    }

    /**  TypeArgumentsOpt = [ TypeArguments ]
     */
    JCExpression typeArgumentsOpt(JCExpression t) {
        if (token.kind == LT &&
            isMode(TYPE) &&
            !isMode(NOPARAMS)) {
            selectTypeMode();
            return typeArguments(t, false);
        } else {
            return t;
        }
    }
    List<JCExpression> typeArgumentsOpt() {
        return typeArgumentsOpt(TYPE);
    }

    List<JCExpression> typeArgumentsOpt(int useMode) {
        if (token.kind == LT) {
            if (!isMode(useMode) ||
                isMode(NOPARAMS)) {
                illegal();
            }
            setMode(useMode);
            return typeArguments(false);
        }
        return null;
    }

    /**
     *  {@literal
     *  TypeArguments  = "<" TypeArgument {"," TypeArgument} ">"
     *  }
     */
    List<JCExpression> typeArguments(boolean diamondAllowed) {
        if (token.kind == LT) {
            nextToken();
            if (token.kind == GT && diamondAllowed) {
                setMode(mode | DIAMOND);
                nextToken();
                return List.nil();
            } else {
                ListBuffer<JCExpression> args = new ListBuffer<>();
                args.append(!isMode(EXPR) ? typeArgument() : parseType());
                while (token.kind == COMMA) {
                    nextToken();
                    args.append(!isMode(EXPR) ? typeArgument() : parseType());
                }
                switch (token.kind) {

                case GTGTGTEQ: case GTGTEQ: case GTEQ:
                case GTGTGT: case GTGT:
                    token = S.split();
                    break;
                case GT:
                    nextToken();
                    break;
                default:
                    args.append(syntaxError(token.pos, Errors.Expected2(GT, COMMA)));
                    break;
                }
                return args.toList();
            }
        } else {
            return List.of(syntaxError(token.pos, Errors.Expected(LT)));
        }
    }

    /**
     *  {@literal
     *  TypeArgument = Type
     *               | [Annotations] "?"
     *               | [Annotations] "?" EXTENDS Type {"&" Type}
     *               | [Annotations] "?" SUPER Type
     *  }
     */
    JCExpression typeArgument() {
        List<JCAnnotation> annotations = typeAnnotationsOpt();
        if (token.kind != QUES) return parseType(false, annotations);
        int pos = token.pos;
        nextToken();
        JCExpression result;
        if (token.kind == EXTENDS) {
            TypeBoundKind t = to(F.at(pos).TypeBoundKind(BoundKind.EXTENDS));
            nextToken();
            JCExpression bound = parseType();
            result = F.at(pos).Wildcard(t, bound);
        } else if (token.kind == SUPER) {
            TypeBoundKind t = to(F.at(pos).TypeBoundKind(BoundKind.SUPER));
            nextToken();
            JCExpression bound = parseType();
            result = F.at(pos).Wildcard(t, bound);
        } else if (LAX_IDENTIFIER.test(token.kind)) {
            //error recovery
            TypeBoundKind t = F.at(Position.NOPOS).TypeBoundKind(BoundKind.UNBOUND);
            JCExpression wc = toP(F.at(pos).Wildcard(t, null));
            JCIdent id = toP(F.at(token.pos).Ident(ident()));
            JCErroneous err = F.at(pos).Erroneous(List.<JCTree>of(wc, id));
            reportSyntaxError(err, Errors.Expected3(GT, EXTENDS, SUPER));
            result = err;
        } else {
            TypeBoundKind t = toP(F.at(pos).TypeBoundKind(BoundKind.UNBOUND));
            result = toP(F.at(pos).Wildcard(t, null));
        }
        if (!annotations.isEmpty()) {
            result = toP(F.at(annotations.head.pos).AnnotatedType(annotations,result));
        }
        return result;
    }

    JCTypeApply typeArguments(JCExpression t, boolean diamondAllowed) {
        int pos = token.pos;
        List<JCExpression> args = typeArguments(diamondAllowed);
        return toP(F.at(pos).TypeApply(t, args));
    }

    /**
     * BracketsOpt = { [Annotations] "[" "]" }*
     *
     * <p>
     *
     * <code>annotations</code> is the list of annotations targeting
     * the expression <code>t</code>.
     */
    private JCExpression bracketsOpt(JCExpression t,
            List<JCAnnotation> annotations) {
        List<JCAnnotation> nextLevelAnnotations = typeAnnotationsOpt();

        if (token.kind == LBRACKET) {
            int pos = token.pos;
            nextToken();
            t = bracketsOptCont(t, pos, nextLevelAnnotations);
        } else if (!nextLevelAnnotations.isEmpty()) {
            if (permitTypeAnnotationsPushBack) {
                this.typeAnnotationsPushedBack = nextLevelAnnotations;
            } else {
                return illegal(nextLevelAnnotations.head.pos);
            }
        }

        if (!annotations.isEmpty()) {
            t = toP(F.at(token.pos).AnnotatedType(annotations, t));
        }
        return t;
    }

    /** BracketsOpt = [ "[" "]" { [Annotations] "[" "]"} ]
     */
    private JCExpression bracketsOpt(JCExpression t) {
        return bracketsOpt(t, List.nil());
    }

    private JCExpression bracketsOptCont(JCExpression t, int pos,
            List<JCAnnotation> annotations) {
        accept(RBRACKET);
        t = bracketsOpt(t);
        t = toP(F.at(pos).TypeArray(t));
        if (annotations.nonEmpty()) {
            t = toP(F.at(pos).AnnotatedType(annotations, t));
        }
        return t;
    }

    /** BracketsSuffixExpr = "." CLASS
     *  BracketsSuffixType =
     */
    JCExpression bracketsSuffix(JCExpression t) {
        if (isMode(EXPR) && token.kind == DOT) {
            selectExprMode();
            int pos = token.pos;
            nextToken();
            accept(CLASS);
            if (token.pos == endPosTable.errorEndPos) {
                // error recovery
                Name name;
                if (LAX_IDENTIFIER.test(token.kind)) {
                    name = token.name();
                    nextToken();
                } else {
                    name = names.error;
                }
                t = F.at(pos).Erroneous(List.<JCTree>of(toP(F.at(pos).Select(t, name))));
            } else {
                Tag tag = t.getTag();
                // Type annotations are illegal on class literals. Annotated non array class literals
                // are complained about directly in term3(), Here check for type annotations on dimensions
                // taking care to handle some interior dimension(s) being annotated.
                if ((tag == TYPEARRAY && TreeInfo.containsTypeAnnotation(t)) || tag == ANNOTATED_TYPE)
                    syntaxError(token.pos, Errors.NoAnnotationsOnDotClass);
                t = toP(F.at(pos).Select(t, names._class));
            }
        } else if (isMode(TYPE)) {
            if (token.kind != COLCOL) {
                selectTypeMode();
            }
        } else if (token.kind != COLCOL) {
            syntaxError(token.pos, Errors.DotClassExpected);
        }
        return t;
    }

    /**
     * MemberReferenceSuffix = "::" [TypeArguments] Ident
     *                       | "::" [TypeArguments] "new"
     */
    JCExpression memberReferenceSuffix(JCExpression t) {
        int pos1 = token.pos;
        accept(COLCOL);
        return memberReferenceSuffix(pos1, t);
    }

    JCExpression memberReferenceSuffix(int pos1, JCExpression t) {
        selectExprMode();
        List<JCExpression> typeArgs = null;
        if (token.kind == LT) {
            typeArgs = typeArguments(false);
        }
        Name refName;
        ReferenceMode refMode;
        if (token.kind == NEW) {
            refMode = ReferenceMode.NEW;
            refName = names.init;
            nextToken();
        } else {
            refMode = ReferenceMode.INVOKE;
            refName = ident();
        }
        return toP(F.at(t.getStartPosition()).Reference(refMode, refName, t, typeArgs));
    }

    /** Creator = [Annotations] Qualident [TypeArguments] ( ArrayCreatorRest | ClassCreatorRest )
     */
    JCExpression creator(int newpos, List<JCExpression> typeArgs) {
        List<JCAnnotation> newAnnotations = typeAnnotationsOpt();

        switch (token.kind) {
        case BYTE: case SHORT: case CHAR: case INT: case LONG: case FLOAT:
        case DOUBLE: case BOOLEAN:
            if (typeArgs == null) {
                if (newAnnotations.isEmpty()) {
                    return arrayCreatorRest(newpos, basicType());
                } else {
                    return arrayCreatorRest(newpos, toP(F.at(newAnnotations.head.pos).AnnotatedType(newAnnotations, basicType())));
                }
            }
            break;
        default:
        }
        JCExpression t = qualident(true);

        int prevmode = mode;
        selectTypeMode();
        boolean diamondFound = false;
        int lastTypeargsPos = -1;
        if (token.kind == LT) {
            lastTypeargsPos = token.pos;
            t = typeArguments(t, true);
            diamondFound = isMode(DIAMOND);
        }
        while (token.kind == DOT) {
            if (diamondFound) {
                //cannot select after a diamond
                illegal();
            }
            int pos = token.pos;
            nextToken();
            List<JCAnnotation> tyannos = typeAnnotationsOpt();
            t = toP(F.at(pos).Select(t, ident()));

            if (tyannos != null && tyannos.nonEmpty()) {
                t = toP(F.at(tyannos.head.pos).AnnotatedType(tyannos, t));
            }

            if (token.kind == LT) {
                lastTypeargsPos = token.pos;
                t = typeArguments(t, true);
                diamondFound = isMode(DIAMOND);
            }
        }
        setMode(prevmode);
        if (token.kind == LBRACKET || token.kind == MONKEYS_AT) {
            // handle type annotations for non primitive arrays
            if (newAnnotations.nonEmpty()) {
                t = insertAnnotationsToMostInner(t, newAnnotations, false);
            }

            JCExpression e = arrayCreatorRest(newpos, t);
            if (diamondFound) {
                reportSyntaxError(lastTypeargsPos, Errors.CannotCreateArrayWithDiamond);
                return toP(F.at(newpos).Erroneous(List.of(e)));
            }
            else if (typeArgs != null) {
                int pos = newpos;
                if (!typeArgs.isEmpty() && typeArgs.head.pos != Position.NOPOS) {
                    // note: this should always happen but we should
                    // not rely on this as the parser is continuously
                    // modified to improve error recovery.
                    pos = typeArgs.head.pos;
                }
                setErrorEndPos(S.prevToken().endPos);
                JCErroneous err = F.at(pos).Erroneous(typeArgs.prepend(e));
                reportSyntaxError(err, Errors.CannotCreateArrayWithTypeArguments);
                return toP(err);
            }
            return e;
        } else if (token.kind == LPAREN) {
            // handle type annotations for instantiations and anonymous classes
            if (newAnnotations.nonEmpty()) {
                t = insertAnnotationsToMostInner(t, newAnnotations, false);
            }
            return classCreatorRest(newpos, null, typeArgs, t);
        } else {
            setErrorEndPos(token.pos);
            reportSyntaxError(token.pos, Errors.Expected2(LPAREN, LBRACKET));
            t = toP(F.at(newpos).NewClass(null, typeArgs, t, List.nil(), null));
            return toP(F.at(newpos).Erroneous(List.<JCTree>of(t)));
        }
    }

    /** InnerCreator = [Annotations] Ident [TypeArguments] ClassCreatorRest
     */
    JCExpression innerCreator(int newpos, List<JCExpression> typeArgs, JCExpression encl) {
        List<JCAnnotation> newAnnotations = typeAnnotationsOpt();

        JCExpression t = toP(F.at(token.pos).Ident(ident()));

        if (newAnnotations.nonEmpty()) {
            t = toP(F.at(newAnnotations.head.pos).AnnotatedType(newAnnotations, t));
        }

        if (token.kind == LT) {
            int prevmode = mode;
            t = typeArguments(t, true);
            setMode(prevmode);
        }
        return classCreatorRest(newpos, encl, typeArgs, t);
    }

    /** ArrayCreatorRest = [Annotations] "[" ( "]" BracketsOpt ArrayInitializer
     *                         | Expression "]" {[Annotations]  "[" Expression "]"} BracketsOpt )
     */
    JCExpression arrayCreatorRest(int newpos, JCExpression elemtype) {
        List<JCAnnotation> annos = typeAnnotationsOpt();

        accept(LBRACKET);
        if (token.kind == RBRACKET) {
            accept(RBRACKET);
            elemtype = bracketsOpt(elemtype, annos);
            if (token.kind == LBRACE) {
                JCNewArray na = (JCNewArray)arrayInitializer(newpos, elemtype);
                if (annos.nonEmpty()) {
                    // when an array initializer is present then
                    // the parsed annotations should target the
                    // new array tree
                    // bracketsOpt inserts the annotation in
                    // elemtype, and it needs to be corrected
                    //
                    JCAnnotatedType annotated = (JCAnnotatedType)elemtype;
                    assert annotated.annotations == annos;
                    na.annotations = annotated.annotations;
                    na.elemtype = annotated.underlyingType;
                }
                return na;
            } else {
                JCExpression t = toP(F.at(newpos).NewArray(elemtype, List.nil(), null));
                return syntaxError(token.pos, List.of(t), Errors.ArrayDimensionMissing);
            }
        } else {
            ListBuffer<JCExpression> dims = new ListBuffer<>();

            // maintain array dimension type annotations
            ListBuffer<List<JCAnnotation>> dimAnnotations = new ListBuffer<>();
            dimAnnotations.append(annos);

            dims.append(parseExpression());
            accept(RBRACKET);
            while (token.kind == LBRACKET
                    || token.kind == MONKEYS_AT) {
                List<JCAnnotation> maybeDimAnnos = typeAnnotationsOpt();
                int pos = token.pos;
                nextToken();
                if (token.kind == RBRACKET) { // no dimension
                    elemtype = bracketsOptCont(elemtype, pos, maybeDimAnnos);
                } else {
                    dimAnnotations.append(maybeDimAnnos);
                    dims.append(parseExpression());
                    accept(RBRACKET);
                }
            }

            List<JCExpression> elems = null;
            int errpos = token.pos;

            if (token.kind == LBRACE) {
                elems = arrayInitializerElements(newpos, elemtype);
            }

            JCNewArray na = toP(F.at(newpos).NewArray(elemtype, dims.toList(), elems));
            na.dimAnnotations = dimAnnotations.toList();

            if (elems != null) {
                return syntaxError(errpos, List.of(na), Errors.IllegalArrayCreationBothDimensionAndInitialization);
            }

            return na;
        }
    }

    /** ClassCreatorRest = Arguments [ClassBody]
     */
    JCNewClass classCreatorRest(int newpos,
                                  JCExpression encl,
                                  List<JCExpression> typeArgs,
                                  JCExpression t)
    {
        List<JCExpression> args = arguments();
        JCClassDecl body = null;
        if (token.kind == LBRACE) {
            ignoreDanglingComments(); // ignore any comments from before the '{'
            int pos = token.pos;
            List<JCTree> defs = classInterfaceOrRecordBody(names.empty, false, false);
            JCModifiers mods = F.at(Position.NOPOS).Modifiers(0);
            body = toP(F.at(pos).AnonymousClassDef(mods, defs));
        }
        return toP(F.at(newpos).NewClass(encl, typeArgs, t, args, body));
    }

    /** ArrayInitializer = "{" [VariableInitializer {"," VariableInitializer}] [","] "}"
     */
    JCExpression arrayInitializer(int newpos, JCExpression t) {
        List<JCExpression> elems = arrayInitializerElements(newpos, t);
        return toP(F.at(newpos).NewArray(t, List.nil(), elems));
    }

    List<JCExpression> arrayInitializerElements(int newpos, JCExpression t) {
        accept(LBRACE);
        ListBuffer<JCExpression> elems = new ListBuffer<>();
        if (token.kind == COMMA) {
            nextToken();
        } else if (token.kind != RBRACE) {
            elems.append(variableInitializer());
            while (token.kind == COMMA) {
                nextToken();
                if (token.kind == RBRACE) break;
                elems.append(variableInitializer());
            }
        }
        accept(RBRACE);
        return elems.toList();
    }

    /** VariableInitializer = ArrayInitializer | Expression
     */
    public JCExpression variableInitializer() {
        return token.kind == LBRACE ? arrayInitializer(token.pos, null) : parseExpression();
    }

    /** ParExpression = "(" Expression ")"
     */
    JCExpression parExpression() {
        int pos = token.pos;
        accept(LPAREN);
        JCExpression t = parseExpression();
        accept(RPAREN);
        return toP(F.at(pos).Parens(t));
    }

    /** Block = "{" BlockStatements "}"
     */
    JCBlock block(int pos, long flags) {
        accept(LBRACE);
        ignoreDanglingComments();   // ignore any comments from before the '{'
        List<JCStatement> stats = blockStatements();
        JCBlock t = F.at(pos).Block(flags, stats);
        while (token.kind == CASE || token.kind == DEFAULT) {
            syntaxError(token.pos, Errors.Orphaned(token.kind));
            switchBlockStatementGroups();
        }
        // the Block node has a field "endpos" for first char of last token, which is
        // usually but not necessarily the last char of the last token.
        t.endpos = token.pos;
        accept(RBRACE);
        return toP(t);
    }

    public JCBlock block() {
        return block(token.pos, 0);
    }

    /** BlockStatements = { BlockStatement }
     *  BlockStatement  = LocalVariableDeclarationStatement
     *                  | ClassOrInterfaceOrEnumDeclaration
     *                  | [Ident ":"] Statement
     *  LocalVariableDeclarationStatement
     *                  = { FINAL | '@' Annotation } Type VariableDeclarators ";"
     */
    List<JCStatement> blockStatements() {
        //todo: skip to anchor on error(?)
        int lastErrPos = -1;
        ListBuffer<JCStatement> stats = new ListBuffer<>();
        while (true) {
            List<JCStatement> stat = blockStatement();
            ignoreDanglingComments();  // ignore comments not consumed by the statement
            if (stat.isEmpty()) {
                return stats.toList();
            } else {
                // error recovery
                if (token.pos == lastErrPos)
                    return stats.toList();
                if (token.pos <= endPosTable.errorEndPos) {
                    skip(false, true, true, true);
                    lastErrPos = token.pos;
                }
                stats.addAll(stat);
            }
        }
    }

    /*
     * Parse a Statement (JLS 14.5). As an enhancement to improve error recovery,
     * this method will also recognize variable and class declarations (which are
     * not legal for a Statement) by delegating the parsing to BlockStatement (JLS 14.2).
     * If any illegal declarations are found, they will be wrapped in an erroneous tree,
     * and an error will be produced by this method.
     */
    JCStatement parseStatementAsBlock() {
        int pos = token.pos;
        List<JCStatement> stats = blockStatement();
        if (stats.isEmpty()) {
            JCErroneous e = syntaxError(pos, Errors.IllegalStartOfStmt);
            return toP(F.at(pos).Exec(e));
        } else {
            JCStatement first = stats.head;
            Error error = null;
            switch (first.getTag()) {
            case CLASSDEF:
                error = Errors.ClassNotAllowed;
                break;
            case VARDEF:
                error = Errors.VariableNotAllowed;
                break;
            }
            if (error != null) {
                log.error(DiagnosticFlag.SYNTAX, first, error);
                List<JCBlock> blist = List.of(F.at(first.pos).Block(0, stats));
                return toP(F.at(pos).Exec(F.at(first.pos).Erroneous(blist)));
            }
            return first;
        }
    }

    /**This method parses a statement appearing inside a block.
     */
    List<JCStatement> blockStatement() {
        //todo: skip to anchor on error(?)
        Comment dc;
        int pos = token.pos;
        switch (token.kind) {
        case RBRACE: case CASE: case DEFAULT: case EOF:
            return List.nil();
        case LBRACE: case IF: case FOR: case WHILE: case DO: case TRY:
        case SWITCH: case SYNCHRONIZED: case RETURN: case THROW: case BREAK:
        case CONTINUE: case SEMI: case ELSE: case FINALLY: case CATCH:
        case ASSERT:
            return List.of(parseSimpleStatement());
        case MONKEYS_AT:
        case FINAL: {
            dc = token.docComment();
            JCModifiers mods = modifiersOpt();
            if (isDeclaration()) {
                return List.of(classOrRecordOrInterfaceOrEnumDeclaration(mods, dc));
            } else {
                JCExpression t = parseType(true);
                return localVariableDeclarations(mods, t, dc);
            }
        }
        case ABSTRACT: case STRICTFP: {
            dc = token.docComment();
            JCModifiers mods = modifiersOpt();
            return List.of(classOrRecordOrInterfaceOrEnumDeclaration(mods, dc));
        }
        case INTERFACE:
        case CLASS:
            dc = token.docComment();
            return List.of(classOrRecordOrInterfaceOrEnumDeclaration(modifiersOpt(), dc));
        case ENUM:
            if (!allowRecords) {
                log.error(DiagnosticFlag.SYNTAX, token.pos, Errors.LocalEnum);
            }
            dc = token.docComment();
            return List.of(classOrRecordOrInterfaceOrEnumDeclaration(modifiersOpt(), dc));
        case IDENTIFIER:
            if (token.name() == names.yield && allowYieldStatement) {
                Token next = S.token(1);
                boolean isYieldStatement;
                switch (next.kind) {
                    case PLUS: case SUB: case STRINGLITERAL: case CHARLITERAL:
                    case STRINGFRAGMENT:
                    case INTLITERAL: case LONGLITERAL: case FLOATLITERAL: case DOUBLELITERAL:
                    case NULL: case IDENTIFIER: case UNDERSCORE: case TRUE: case FALSE:
                    case NEW: case SWITCH: case THIS: case SUPER:
                    case BYTE, CHAR, SHORT, INT, LONG, FLOAT, DOUBLE, VOID, BOOLEAN:
                        isYieldStatement = true;
                        break;
                    case PLUSPLUS: case SUBSUB:
                        isYieldStatement = S.token(2).kind != SEMI;
                        break;
                    case BANG: case TILDE:
                        isYieldStatement = S.token(1).kind != SEMI;
                        break;
                    case LPAREN:
                        int lookahead = 2;
                        int balance = 1;
                        boolean hasComma = false;
                        boolean inTypeArgs = false;
                        Token l;
                        while ((l = S.token(lookahead)).kind != EOF && balance != 0) {
                            switch (l.kind) {
                                case LPAREN: balance++; break;
                                case RPAREN: balance--; break;
                                case COMMA: if (balance == 1 && !inTypeArgs) hasComma = true; break;
                                case LT: inTypeArgs = true; break;
                                case GT: inTypeArgs = false;
                            }
                            lookahead++;
                        }
                        isYieldStatement = (!hasComma && lookahead != 3) || l.kind == ARROW;
                        break;
                    case SEMI: //error recovery - this is not a valid statement:
                        isYieldStatement = true;
                        break;
                    default:
                        isYieldStatement = false;
                        break;
                }

                if (isYieldStatement) {
                    nextToken();
                    JCExpression t = term(EXPR);
                    accept(SEMI);
                    return List.of(toP(F.at(pos).Yield(t)));
                }

                //else intentional fall-through
            } else {
                if (isNonSealedClassStart(true)) {
                    log.error(token.pos, Errors.SealedOrNonSealedLocalClassesNotAllowed);
                    nextToken();
                    nextToken();
                    nextToken();
                    return List.of(classOrRecordOrInterfaceOrEnumDeclaration(modifiersOpt(), token.docComment()));
                } else if (isSealedClassStart(true)) {
                    checkSourceLevel(Feature.SEALED_CLASSES);
                    log.error(token.pos, Errors.SealedOrNonSealedLocalClassesNotAllowed);
                    nextToken();
                    return List.of(classOrRecordOrInterfaceOrEnumDeclaration(modifiersOpt(), token.docComment()));
                }
            }
        }
        dc = token.docComment();
        if (isRecordStart() && allowRecords) {
            return List.of(recordDeclaration(F.at(pos).Modifiers(0), dc));
        } else {
            Token prevToken = token;
            JCExpression t = term(EXPR | TYPE);
            if (token.kind == COLON && t.hasTag(IDENT)) {
                nextToken();
                JCStatement stat = parseStatementAsBlock();
                return List.of(F.at(pos).Labelled(prevToken.name(), stat));
            } else if (wasTypeMode() && LAX_IDENTIFIER.test(token.kind)) {
                pos = token.pos;
                JCModifiers mods = F.at(Position.NOPOS).Modifiers(0);
                F.at(pos);
                return localVariableDeclarations(mods, t, dc);
            } else {
                // This Exec is an "ExpressionStatement"; it subsumes the terminating semicolon
                t = checkExprStat(t);
                accept(SEMI);
                JCExpressionStatement expr = toP(F.at(pos).Exec(t));
                return List.of(expr);
            }
        }
    }
    //where
        private List<JCStatement> localVariableDeclarations(JCModifiers mods, JCExpression type, Comment dc) {
            if (dc != null) {
                // ignore a well-placed doc comment, but save any misplaced ones
                saveDanglingDocComments(dc);
            }
            ListBuffer<JCStatement> stats =
                    variableDeclarators(mods, type, new ListBuffer<>(), true);
            // A "LocalVariableDeclarationStatement" subsumes the terminating semicolon
            accept(SEMI);
            storeEnd(stats.last(), S.prevToken().endPos);
            return stats.toList();
        }

    /** Statement =
     *       Block
     *     | IF ParExpression Statement [ELSE Statement]
     *     | FOR "(" ForInitOpt ";" [Expression] ";" ForUpdateOpt ")" Statement
     *     | FOR "(" FormalParameter : Expression ")" Statement
     *     | WHILE ParExpression Statement
     *     | DO Statement WHILE ParExpression ";"
     *     | TRY Block ( Catches | [Catches] FinallyPart )
     *     | TRY "(" ResourceSpecification ";"opt ")" Block [Catches] [FinallyPart]
     *     | SWITCH ParExpression "{" SwitchBlockStatementGroups "}"
     *     | SYNCHRONIZED ParExpression Block
     *     | RETURN [Expression] ";"
     *     | THROW Expression ";"
     *     | BREAK [Ident] ";"
     *     | CONTINUE [Ident] ";"
     *     | ASSERT Expression [ ":" Expression ] ";"
     *     | ";"
     */
    public JCStatement parseSimpleStatement() {
        ignoreDanglingComments(); // ignore comments before statement
        int pos = token.pos;
        switch (token.kind) {
        case LBRACE:
            return block();
        case IF: {
            nextToken();
            JCExpression cond = parExpression();
            JCStatement thenpart = parseStatementAsBlock();
            JCStatement elsepart = null;
            if (token.kind == ELSE) {
                nextToken();
                elsepart = parseStatementAsBlock();
            }
            return F.at(pos).If(cond, thenpart, elsepart);
        }
        case FOR: {
            nextToken();
            accept(LPAREN);
            List<JCStatement> inits = token.kind == SEMI ? List.nil() : forInit();
            if (inits.length() == 1 &&
                inits.head.hasTag(VARDEF) &&
                ((JCVariableDecl) inits.head).init == null &&
                token.kind == COLON) {
                JCVariableDecl var = (JCVariableDecl)inits.head;
                accept(COLON);
                JCExpression expr = parseExpression();
                accept(RPAREN);
                JCStatement body = parseStatementAsBlock();
                return F.at(pos).ForeachLoop(var, expr, body);
            } else {
                accept(SEMI);
                JCExpression cond = token.kind == SEMI ? null : parseExpression();
                accept(SEMI);
                List<JCExpressionStatement> steps = token.kind == RPAREN ? List.nil() : forUpdate();
                accept(RPAREN);
                JCStatement body = parseStatementAsBlock();
                return F.at(pos).ForLoop(inits, cond, steps, body);
            }
        }
        case WHILE: {
            nextToken();
            JCExpression cond = parExpression();
            JCStatement body = parseStatementAsBlock();
            return F.at(pos).WhileLoop(cond, body);
        }
        case DO: {
            nextToken();
            JCStatement body = parseStatementAsBlock();
            accept(WHILE);
            JCExpression cond = parExpression();
            accept(SEMI);
            JCDoWhileLoop t = toP(F.at(pos).DoLoop(body, cond));
            return t;
        }
        case TRY: {
            nextToken();
            List<JCTree> resources = List.nil();
            if (token.kind == LPAREN) {
                nextToken();
                resources = resources();
                accept(RPAREN);
            }
            JCBlock body = block();
            ListBuffer<JCCatch> catchers = new ListBuffer<>();
            JCBlock finalizer = null;
            if (token.kind == CATCH || token.kind == FINALLY) {
                while (token.kind == CATCH) catchers.append(catchClause());
                if (token.kind == FINALLY) {
                    nextToken();
                    finalizer = block();
                }
            } else {
                if (resources.isEmpty()) {
                    log.error(DiagnosticFlag.SYNTAX, pos, Errors.TryWithoutCatchFinallyOrResourceDecls);
                }
            }
            return F.at(pos).Try(resources, body, catchers.toList(), finalizer);
        }
        case SWITCH: {
            nextToken();
            JCExpression selector = parExpression();
            accept(LBRACE);
            List<JCCase> cases = switchBlockStatementGroups();
            JCSwitch t = to(F.at(pos).Switch(selector, cases));
            t.endpos = token.endPos;
            accept(RBRACE);
            return t;
        }
        case SYNCHRONIZED: {
            nextToken();
            JCExpression lock = parExpression();
            JCBlock body = block();
            return F.at(pos).Synchronized(lock, body);
        }
        case RETURN: {
            nextToken();
            JCExpression result = token.kind == SEMI ? null : parseExpression();
            accept(SEMI);
            JCReturn t = toP(F.at(pos).Return(result));
            return t;
        }
        case THROW: {
            nextToken();
            JCExpression exc = parseExpression();
            accept(SEMI);
            JCThrow t = toP(F.at(pos).Throw(exc));
            return t;
        }
        case BREAK: {
            nextToken();
            Name label = LAX_IDENTIFIER.test(token.kind) ? ident() : null;
            accept(SEMI);
            JCBreak t = toP(F.at(pos).Break(label));
            return t;
        }
        case CONTINUE: {
            nextToken();
            Name label = LAX_IDENTIFIER.test(token.kind) ? ident() : null;
            accept(SEMI);
            JCContinue t =  toP(F.at(pos).Continue(label));
            return t;
        }
        case SEMI:
            nextToken();
            return toP(F.at(pos).Skip());
        case ELSE:
            int elsePos = token.pos;
            nextToken();
            return doRecover(elsePos, BasicErrorRecoveryAction.BLOCK_STMT, Errors.ElseWithoutIf);
        case FINALLY:
            int finallyPos = token.pos;
            nextToken();
            return doRecover(finallyPos, BasicErrorRecoveryAction.BLOCK_STMT, Errors.FinallyWithoutTry);
        case CATCH:
            return doRecover(token.pos, BasicErrorRecoveryAction.CATCH_CLAUSE, Errors.CatchWithoutTry);
        case ASSERT: {
            nextToken();
            JCExpression assertion = parseExpression();
            JCExpression message = null;
            if (token.kind == COLON) {
                nextToken();
                message = parseExpression();
            }
            accept(SEMI);
            JCAssert t = toP(F.at(pos).Assert(assertion, message));
            return t;
        }
        default:
            Assert.error();
            return null;
        }
    }

    @Override
    public JCStatement parseStatement() {
        return parseStatementAsBlock();
    }

    private JCStatement doRecover(int startPos, ErrorRecoveryAction action, Error errorKey) {
        int errPos = S.errPos();
        JCTree stm = action.doRecover(this);
        S.errPos(errPos);
        return toP(F.Exec(syntaxError(startPos, List.of(stm), errorKey)));
    }

    /** CatchClause     = CATCH "(" FormalParameter ")" Block
     * TODO: the "FormalParameter" is not correct, it uses the special "catchTypes" rule below.
     */
    protected JCCatch catchClause() {
        int pos = token.pos;
        accept(CATCH);
        accept(LPAREN);
        JCModifiers mods = optFinal(Flags.PARAMETER);
        List<JCExpression> catchTypes = catchTypes();
        JCExpression paramType = catchTypes.size() > 1 ?
                toP(F.at(catchTypes.head.getStartPosition()).TypeUnion(catchTypes)) :
                catchTypes.head;
        JCVariableDecl formal = variableDeclaratorId(mods, paramType, true, false, false);
        accept(RPAREN);
        JCBlock body = block();
        return F.at(pos).Catch(formal, body);
    }

    List<JCExpression> catchTypes() {
        ListBuffer<JCExpression> catchTypes = new ListBuffer<>();
        catchTypes.add(parseType());
        while (token.kind == BAR) {
            nextToken();
            // Instead of qualident this is now parseType.
            // But would that allow too much, e.g. arrays or generics?
            catchTypes.add(parseType());
        }
        return catchTypes.toList();
    }

    /** SwitchBlockStatementGroups = { SwitchBlockStatementGroup }
     *  SwitchBlockStatementGroup = SwitchLabel BlockStatements
     *  SwitchLabel = CASE ConstantExpression ":" | DEFAULT ":"
     */
    List<JCCase> switchBlockStatementGroups() {
        ListBuffer<JCCase> cases = new ListBuffer<>();
        while (true) {
            int pos = token.pos;
            switch (token.kind) {
            case CASE:
            case DEFAULT:
                cases.appendList(switchBlockStatementGroup());
                break;
            case RBRACE: case EOF:
                return cases.toList();
            default:
                nextToken(); // to ensure progress
                syntaxError(pos, Errors.Expected3(CASE, DEFAULT, RBRACE));
            }
        }
    }

    protected List<JCCase> switchBlockStatementGroup() {
        int pos = token.pos;
        List<JCStatement> stats;
        JCCase c;
        ListBuffer<JCCase> cases = new ListBuffer<JCCase>();
        switch (token.kind) {
        case CASE: {
            nextToken();
            ListBuffer<JCCaseLabel> pats = new ListBuffer<>();
            boolean allowDefault = false;
            while (true) {
                JCCaseLabel label = parseCaseLabel(allowDefault);
                pats.append(label);
                if (token.kind != COMMA) break;
                nextToken();
                checkSourceLevel(Feature.SWITCH_MULTIPLE_CASE_LABELS);
                allowDefault = TreeInfo.isNullCaseLabel(label);
            };
            JCExpression guard = parseGuard(pats.last());
            CaseTree.CaseKind caseKind;
            JCTree body = null;
            if (token.kind == ARROW) {
                checkSourceLevel(Feature.SWITCH_RULE);
                accept(ARROW);
                caseKind = JCCase.RULE;
                JCStatement statement = parseStatementAsBlock();
                if (!statement.hasTag(EXEC) && !statement.hasTag(BLOCK) && !statement.hasTag(Tag.THROW)) {
                    log.error(statement.pos(), Errors.SwitchCaseUnexpectedStatement);
                }
                stats = List.of(statement);
                body = stats.head;
            } else {
                accept(COLON, tk -> Errors.Expected2(COLON, ARROW));
                caseKind = JCCase.STATEMENT;
                stats = blockStatements();
            }
            c = F.at(pos).Case(caseKind, pats.toList(), guard, stats, body);
            if (stats.isEmpty())
                storeEnd(c, S.prevToken().endPos);
            return cases.append(c).toList();
        }
        case DEFAULT: {
            nextToken();
            JCCaseLabel defaultPattern = toP(F.at(pos).DefaultCaseLabel());
            JCExpression guard = parseGuard(defaultPattern);
            CaseTree.CaseKind caseKind;
            JCTree body = null;
            if (token.kind == ARROW) {
                checkSourceLevel(Feature.SWITCH_RULE);
                accept(ARROW);
                caseKind = JCCase.RULE;
                JCStatement statement = parseStatementAsBlock();
                if (!statement.hasTag(EXEC) && !statement.hasTag(BLOCK) && !statement.hasTag(Tag.THROW)) {
                    log.error(statement.pos(), Errors.SwitchCaseUnexpectedStatement);
                }
                stats = List.of(statement);
                body = stats.head;
            } else {
                accept(COLON, tk -> Errors.Expected2(COLON, ARROW));
                caseKind = JCCase.STATEMENT;
                stats = blockStatements();
            }
            c = F.at(pos).Case(caseKind, List.of(defaultPattern), guard, stats, body);
            if (stats.isEmpty())
                storeEnd(c, S.prevToken().endPos);
            return cases.append(c).toList();
        }
        }
        throw new AssertionError("should not reach here");
    }

    private JCCaseLabel parseCaseLabel(boolean allowDefault) {
        int patternPos = token.pos;
        JCCaseLabel label;

        if (token.kind == DEFAULT) {
            checkSourceLevel(token.pos, Feature.PATTERN_SWITCH);
            if (!allowDefault) {
                reportSyntaxError(new SimpleDiagnosticPosition(token.pos),
                                  Errors.DefaultLabelNotAllowed);
            }
            nextToken();
            label = toP(F.at(patternPos).DefaultCaseLabel());
        } else {
            JCModifiers mods = optFinal(0);
            boolean pattern = mods.flags != 0 || mods.annotations.nonEmpty() ||
                              analyzePattern(0) == PatternResult.PATTERN;
            if (pattern) {
                checkSourceLevel(token.pos, Feature.PATTERN_SWITCH);
                JCPattern p = parsePattern(patternPos, mods, null, false, true);
                return toP(F.at(patternPos).PatternCaseLabel(p));
            } else {
                JCExpression expr = term(EXPR | NOLAMBDA);
                return toP(F.at(patternPos).ConstantCaseLabel(expr));
            }
        }

        return label;
    }

    private JCExpression parseGuard(JCCaseLabel label) {
        JCExpression guard = null;

        if (token.kind == IDENTIFIER && token.name() == names.when) {
            int pos = token.pos;

            nextToken();
            guard = term(EXPR | NOLAMBDA);

            if (!(label instanceof JCPatternCaseLabel)) {
                guard = syntaxError(pos, List.of(guard), Errors.GuardNotAllowed);
            }
        }

        return guard;
    }
    @SuppressWarnings("fallthrough")
    PatternResult analyzePattern(int lookahead) {
        int typeDepth = 0;
        int parenDepth = 0;
        PatternResult pendingResult = PatternResult.EXPRESSION;
        while (true) {
            TokenKind token = S.token(lookahead).kind;
            switch (token) {
                case BYTE: case SHORT: case INT: case LONG: case FLOAT:
                case DOUBLE: case BOOLEAN: case CHAR: case VOID:
                case ASSERT, ENUM, IDENTIFIER:
                    if (typeDepth == 0 && peekToken(lookahead, LAX_IDENTIFIER)) {
                        if (parenDepth == 0) {
                            return PatternResult.PATTERN;
                        } else {
                            pendingResult = PatternResult.PATTERN;
                        }
                    } else if (typeDepth == 0 && parenDepth == 0 && (peekToken(lookahead, tk -> tk == ARROW || tk == COMMA))) {
                        return PatternResult.EXPRESSION;
                    }
                    break;
                case UNDERSCORE:
                    // TODO: REFACTOR to remove the code duplication
                    if (typeDepth == 0 && peekToken(lookahead, tk -> tk == RPAREN || tk == COMMA)) {
                        return PatternResult.PATTERN;
                    } else if (typeDepth == 0 && peekToken(lookahead, LAX_IDENTIFIER)) {
                        if (parenDepth == 0) {
                            return PatternResult.PATTERN;
                        } else {
                            pendingResult = PatternResult.PATTERN;
                        }
                    }
                    break;
                case DOT, QUES, EXTENDS, SUPER, COMMA: break;
                case LT: typeDepth++; break;
                case GTGTGT: typeDepth--;
                case GTGT: typeDepth--;
                case GT:
                    typeDepth--;
                    if (typeDepth == 0 && !peekToken(lookahead, DOT)) {
                         return peekToken(lookahead, LAX_IDENTIFIER) ||
                                peekToken(lookahead, tk -> tk == LPAREN) ? PatternResult.PATTERN
                                                                         : PatternResult.EXPRESSION;
                    } else if (typeDepth < 0) return PatternResult.EXPRESSION;
                    break;
                case MONKEYS_AT:
                    lookahead = skipAnnotation(lookahead);
                    break;
                case LBRACKET:
                    if (peekToken(lookahead, RBRACKET, LAX_IDENTIFIER)) {
                        return PatternResult.PATTERN;
                    } else if (peekToken(lookahead, RBRACKET)) {
                        lookahead++;
                        break;
                    } else {
                        // This is a potential guard, if we are already in a pattern
                        return pendingResult;
                    }
                case LPAREN:
                    if (S.token(lookahead + 1).kind == RPAREN) {
                        return parenDepth != 0 && S.token(lookahead + 2).kind == ARROW
                                ? PatternResult.EXPRESSION
                                : PatternResult.PATTERN;
                    }
                    parenDepth++; break;
                case RPAREN:
                    parenDepth--;
                    if (parenDepth == 0 &&
                        typeDepth == 0 &&
                        peekToken(lookahead, TokenKind.IDENTIFIER) &&
                        S.token(lookahead + 1).name() == names.when) {
                        return PatternResult.PATTERN;
                    }
                    break;
                case ARROW: return parenDepth > 0 ? PatternResult.EXPRESSION
                                                   : pendingResult;
                case FINAL:
                    if (parenDepth > 0) return PatternResult.PATTERN;
                default: return pendingResult;
            }
            lookahead++;
        }
    }

    private enum PatternResult {
        EXPRESSION,
        PATTERN;
    }

    /** MoreStatementExpressions = { COMMA StatementExpression }
     */
    <T extends ListBuffer<? super JCExpressionStatement>> T moreStatementExpressions(int pos,
                                                                    JCExpression first,
                                                                    T stats) {
        // This Exec is a "StatementExpression"; it subsumes no terminating token
        stats.append(toP(F.at(pos).Exec(checkExprStat(first))));
        while (token.kind == COMMA) {
            nextToken();
            pos = token.pos;
            JCExpression t = parseExpression();
            // This Exec is a "StatementExpression"; it subsumes no terminating token
            stats.append(toP(F.at(pos).Exec(checkExprStat(t))));
        }
        return stats;
    }

    /** ForInit = StatementExpression MoreStatementExpressions
     *           |  { FINAL | '@' Annotation } Type VariableDeclarators
     */
    List<JCStatement> forInit() {
        ListBuffer<JCStatement> stats = new ListBuffer<>();
        int pos = token.pos;
        if (token.kind == FINAL || token.kind == MONKEYS_AT) {
            return variableDeclarators(optFinal(0), parseType(true), stats, true).toList();
        } else {
            JCExpression t = term(EXPR | TYPE);
            if (wasTypeMode() && LAX_IDENTIFIER.test(token.kind)) {
                return variableDeclarators(modifiersOpt(), t, stats, true).toList();
            } else if (wasTypeMode() && token.kind == COLON) {
                log.error(DiagnosticFlag.SYNTAX, pos, Errors.BadInitializer("for-loop"));
                return List.of((JCStatement)F.at(pos).VarDef(modifiersOpt(), names.error, t, null));
            } else {
                return moreStatementExpressions(pos, t, stats).toList();
            }
        }
    }

    /** ForUpdate = StatementExpression MoreStatementExpressions
     */
    List<JCExpressionStatement> forUpdate() {
        return moreStatementExpressions(token.pos,
                                        parseExpression(),
                                        new ListBuffer<JCExpressionStatement>()).toList();
    }

    /** AnnotationsOpt = { '@' Annotation }
     *
     * @param kind Whether to parse an ANNOTATION or TYPE_ANNOTATION
     */
    protected List<JCAnnotation> annotationsOpt(Tag kind) {
        if (token.kind != MONKEYS_AT) return List.nil(); // optimization
        ListBuffer<JCAnnotation> buf = new ListBuffer<>();
        int prevmode = mode;
        while (token.kind == MONKEYS_AT) {
            int pos = token.pos;
            nextToken();
            buf.append(annotation(pos, kind));
        }
        setLastMode(mode);
        setMode(prevmode);
        List<JCAnnotation> annotations = buf.toList();

        return annotations;
    }

    List<JCAnnotation> typeAnnotationsOpt() {
        List<JCAnnotation> annotations = annotationsOpt(Tag.TYPE_ANNOTATION);
        return annotations;
    }

    /** ModifiersOpt = { Modifier }
     *  Modifier = PUBLIC | PROTECTED | PRIVATE | STATIC | ABSTRACT | FINAL
     *           | NATIVE | SYNCHRONIZED | TRANSIENT | VOLATILE | "@"
     *           | "@" Annotation
     */
    protected JCModifiers modifiersOpt() {
        return modifiersOpt(null);
    }
    protected JCModifiers modifiersOpt(JCModifiers partial) {
        long flags;
        ListBuffer<JCAnnotation> annotations = new ListBuffer<>();
        int pos;
        if (partial == null) {
            flags = 0;
            pos = token.pos;
        } else {
            flags = partial.flags;
            annotations.appendList(partial.annotations);
            pos = partial.pos;
        }
        if (token.deprecatedFlag()) {
            flags |= Flags.DEPRECATED;
        }
        int lastPos;
    loop:
        while (true) {
            long flag;
            switch (token.kind) {
            case PRIVATE     : flag = Flags.PRIVATE; break;
            case PROTECTED   : flag = Flags.PROTECTED; break;
            case PUBLIC      : flag = Flags.PUBLIC; break;
            case STATIC      : flag = Flags.STATIC; break;
            case TRANSIENT   : flag = Flags.TRANSIENT; break;
            case FINAL       : flag = Flags.FINAL; break;
            case ABSTRACT    : flag = Flags.ABSTRACT; break;
            case NATIVE      : flag = Flags.NATIVE; break;
            case VOLATILE    : flag = Flags.VOLATILE; break;
            case SYNCHRONIZED: flag = Flags.SYNCHRONIZED; break;
            case STRICTFP    : flag = Flags.STRICTFP; break;
            case MONKEYS_AT  : flag = Flags.ANNOTATION; break;
            case DEFAULT     : flag = Flags.DEFAULT; break;
            case ERROR       : flag = 0; nextToken(); break;
            case IDENTIFIER  : {
                if (isNonSealedClassStart(false)) {
                    flag = Flags.NON_SEALED;
                    nextToken();
                    nextToken();
                    break;
                }
                if (isSealedClassStart(false)) {
                    checkSourceLevel(Feature.SEALED_CLASSES);
                    flag = Flags.SEALED;
                    break;
                }
                break loop;
            }
            default: break loop;
            }
            if ((flags & flag) != 0) log.error(DiagnosticFlag.SYNTAX, token.pos, Errors.RepeatedModifier);
            lastPos = token.pos;
            nextToken();
            if (flag == Flags.ANNOTATION) {
                if (token.kind != INTERFACE) {
                    JCAnnotation ann = annotation(lastPos, Tag.ANNOTATION);
                    // if first modifier is an annotation, set pos to annotation's.
                    if (flags == 0 && annotations.isEmpty())
                        pos = ann.pos;
                    annotations.append(ann);
                    flag = 0;
                }
            }
            flags |= flag;
        }
        switch (token.kind) {
        case ENUM: flags |= Flags.ENUM; break;
        case INTERFACE: flags |= Flags.INTERFACE; break;
        default: break;
        }

        /* A modifiers tree with no modifier tokens or annotations
         * has no text position. */
        if ((flags & (Flags.ModifierFlags | Flags.ANNOTATION)) == 0 && annotations.isEmpty())
            pos = Position.NOPOS;

        JCModifiers mods = F.at(pos).Modifiers(flags, annotations.toList());
        if (pos != Position.NOPOS)
            storeEnd(mods, S.prevToken().endPos);
        return mods;
    }

    /** Annotation              = "@" Qualident [ "(" AnnotationFieldValues ")" ]
     *
     * @param pos position of "@" token
     * @param kind Whether to parse an ANNOTATION or TYPE_ANNOTATION
     */
    JCAnnotation annotation(int pos, Tag kind) {
        // accept(AT); // AT consumed by caller
        JCTree ident = qualident(false);
        List<JCExpression> fieldValues = annotationFieldValuesOpt();
        JCAnnotation ann;
        if (kind == Tag.ANNOTATION) {
            ann = F.at(pos).Annotation(ident, fieldValues);
        } else if (kind == Tag.TYPE_ANNOTATION) {
            ann = F.at(pos).TypeAnnotation(ident, fieldValues);
        } else {
            throw new AssertionError("Unhandled annotation kind: " + kind);
        }

        storeEnd(ann, S.prevToken().endPos);
        return ann;
    }

    List<JCExpression> annotationFieldValuesOpt() {
        return (token.kind == LPAREN) ? annotationFieldValues() : List.nil();
    }

    /** AnnotationFieldValues   = "(" [ AnnotationFieldValue { "," AnnotationFieldValue } ] ")" */
    List<JCExpression> annotationFieldValues() {
        accept(LPAREN);
        ListBuffer<JCExpression> buf = new ListBuffer<>();
        if (token.kind != RPAREN) {
            buf.append(annotationFieldValue());
            while (token.kind == COMMA) {
                nextToken();
                buf.append(annotationFieldValue());
            }
        }
        accept(RPAREN);
        return buf.toList();
    }

    /** AnnotationFieldValue    = AnnotationValue
     *                          | Identifier "=" AnnotationValue
     */
    JCExpression annotationFieldValue() {
        if (LAX_IDENTIFIER.test(token.kind)) {
            selectExprMode();
            JCExpression t1 = term1();
            if (t1.hasTag(IDENT) && token.kind == EQ) {
                int pos = token.pos;
                accept(EQ);
                JCExpression v = annotationValue();
                return toP(F.at(pos).Assign(t1, v));
            } else {
                return t1;
            }
        }
        return annotationValue();
    }

    /* AnnotationValue          = ConditionalExpression
     *                          | Annotation
     *                          | "{" [ AnnotationValue { "," AnnotationValue } ] [","] "}"
     */
    JCExpression annotationValue() {
        int pos;
        switch (token.kind) {
        case MONKEYS_AT:
            pos = token.pos;
            nextToken();
            return annotation(pos, Tag.ANNOTATION);
        case LBRACE:
            pos = token.pos;
            accept(LBRACE);
            ListBuffer<JCExpression> buf = new ListBuffer<>();
            if (token.kind == COMMA) {
                nextToken();
            } else if (token.kind != RBRACE) {
                buf.append(annotationValue());
                while (token.kind == COMMA) {
                    nextToken();
                    if (token.kind == RBRACE) break;
                    buf.append(annotationValue());
                }
            }
            accept(RBRACE, tk -> Errors.AnnotationMissingElementValue);
            return toP(F.at(pos).NewArray(null, List.nil(), buf.toList()));
        default:
            selectExprMode();
            return term1();
        }
    }

    /** VariableDeclarators = VariableDeclarator { "," VariableDeclarator }
     */
    public <T extends ListBuffer<? super JCVariableDecl>> T variableDeclarators(JCModifiers mods,
                                                                         JCExpression type,
                                                                         T vdefs,
                                                                         boolean localDecl)
    {
        return variableDeclaratorsRest(token.pos, mods, type, identOrUnderscore(), false, null, vdefs, localDecl);
    }

    /** VariableDeclaratorsRest = VariableDeclaratorRest { "," VariableDeclarator }
     *  ConstantDeclaratorsRest = ConstantDeclaratorRest { "," ConstantDeclarator }
     *
     *  @param reqInit  Is an initializer always required?
     *  @param dc       The documentation comment for the variable declarations, or null.
     */
    protected <T extends ListBuffer<? super JCVariableDecl>> T variableDeclaratorsRest(int pos,
                                                                     JCModifiers mods,
                                                                     JCExpression type,
                                                                     Name name,
                                                                     boolean reqInit,
                                                                     Comment dc,
                                                                     T vdefs,
                                                                     boolean localDecl)
    {
        JCVariableDecl head = variableDeclaratorRest(pos, mods, type, name, reqInit, dc, localDecl, false);
        vdefs.append(head);
        while (token.kind == COMMA) {
            // All but last of multiple declarators subsume a comma
            storeEnd((JCTree)vdefs.last(), token.endPos);
            nextToken();
            vdefs.append(variableDeclarator(mods, type, reqInit, dc, localDecl));
        }
        return vdefs;
    }

    /** VariableDeclarator = Ident VariableDeclaratorRest
     *  ConstantDeclarator = Ident ConstantDeclaratorRest
     */
    JCVariableDecl variableDeclarator(JCModifiers mods, JCExpression type, boolean reqInit, Comment dc, boolean localDecl) {
        return variableDeclaratorRest(token.pos, mods, type, identOrUnderscore(), reqInit, dc, localDecl, true);
    }

    /** VariableDeclaratorRest = BracketsOpt ["=" VariableInitializer]
     *  ConstantDeclaratorRest = BracketsOpt "=" VariableInitializer
     *
     *  @param reqInit  Is an initializer always required?
     *  @param dc       The documentation comment for the variable declarations, or null.
     */
    JCVariableDecl variableDeclaratorRest(int pos, JCModifiers mods, JCExpression type, Name name,
                                  boolean reqInit, Comment dc, boolean localDecl, boolean compound) {
        boolean declaredUsingVar = false;
        JCExpression init = null;
        type = bracketsOpt(type);

        if (Feature.UNNAMED_VARIABLES.allowedInSource(source) && name == names.underscore) {
            if (!localDecl) {
                log.error(DiagnosticFlag.SYNTAX, pos, Errors.UseOfUnderscoreNotAllowed);
            }
            name = names.empty;
        }

        saveDanglingDocComments(dc);

        if (token.kind == EQ) {
            nextToken();
            init = variableInitializer();
        }
        else if (reqInit) syntaxError(token.pos, Errors.Expected(EQ));

        if (Feature.UNNAMED_VARIABLES.allowedInSource(source) && name == names.empty
                && localDecl
                && init == null
                && token.kind != COLON) { // if its unnamed local variable, it needs to have an init unless in enhanced-for
            syntaxError(token.pos, Errors.Expected(EQ));
        }

        int startPos = Position.NOPOS;
        JCTree elemType = TreeInfo.innermostType(type, true);
        if (elemType.hasTag(IDENT)) {
            Name typeName = ((JCIdent) elemType).name;
            if (restrictedTypeNameStartingAtSource(typeName, pos, !compound && localDecl) != null) {
                if (typeName != names.var) {
                    reportSyntaxError(elemType.pos, Errors.RestrictedTypeNotAllowedHere(typeName));
                } else if (type.hasTag(TYPEARRAY) && !compound) {
                    //error - 'var' and arrays
                    reportSyntaxError(elemType.pos, Errors.RestrictedTypeNotAllowedArray(typeName));
                } else {
                    declaredUsingVar = true;
                    if (compound)
                        //error - 'var' in compound local var decl
                        reportSyntaxError(elemType.pos, Errors.RestrictedTypeNotAllowedCompound(typeName));
                    startPos = TreeInfo.getStartPos(mods);
                    if (startPos == Position.NOPOS)
                        startPos = TreeInfo.getStartPos(type);
                    //implicit type
                    type = null;
                }
            }
        }
        JCVariableDecl result = toP(F.at(pos).VarDef(mods, name, type, init, declaredUsingVar));
        attach(result, dc);
        result.startPos = startPos;
        return result;
    }

    Name restrictedTypeName(JCExpression e, boolean shouldWarn) {
        switch (e.getTag()) {
            case IDENT:
                return restrictedTypeNameStartingAtSource(((JCIdent)e).name, e.pos, shouldWarn) != null ? ((JCIdent)e).name : null;
            case TYPEARRAY:
                return restrictedTypeName(((JCArrayTypeTree)e).elemtype, shouldWarn);
            default:
                return null;
        }
    }

    Source restrictedTypeNameStartingAtSource(Name name, int pos, boolean shouldWarn) {
        if (name == names.var) {
            if (Feature.LOCAL_VARIABLE_TYPE_INFERENCE.allowedInSource(source)) {
                return Source.JDK10;
            } else if (shouldWarn) {
                log.warning(pos, Warnings.RestrictedTypeNotAllowed(name, Source.JDK10));
            }
        }
        if (name == names.yield) {
            if (allowYieldStatement) {
                return Source.JDK14;
            } else if (shouldWarn) {
                log.warning(pos, Warnings.RestrictedTypeNotAllowed(name, Source.JDK14));
            }
        }
        if (name == names.record) {
            if (allowRecords) {
                return Source.JDK14;
            } else if (shouldWarn) {
                log.warning(pos, Warnings.RestrictedTypeNotAllowedPreview(name, Source.JDK14));
            }
        }
        if (name == names.sealed) {
            if (allowSealedTypes) {
                return Source.JDK15;
            } else if (shouldWarn) {
                log.warning(pos, Warnings.RestrictedTypeNotAllowedPreview(name, Source.JDK15));
            }
        }
        if (name == names.permits) {
            if (allowSealedTypes) {
                return Source.JDK15;
            } else if (shouldWarn) {
                log.warning(pos, Warnings.RestrictedTypeNotAllowedPreview(name, Source.JDK15));
            }
        }
        return null;
    }

    /** VariableDeclaratorId = Ident BracketsOpt
     */
    JCVariableDecl variableDeclaratorId(JCModifiers mods, JCExpression type, boolean catchParameter, boolean lambdaParameter, boolean recordComponent) {
        int pos = token.pos;
        Name name;
        if (allowThisIdent ||
            !lambdaParameter ||
            LAX_IDENTIFIER.test(token.kind) ||
            mods.flags != Flags.PARAMETER ||
            mods.annotations.nonEmpty()) {
            JCExpression pn;
            if (token.kind == UNDERSCORE && (catchParameter || lambdaParameter)) {
                pn = toP(F.at(token.pos).Ident(identOrUnderscore()));
            } else {
                pn = qualident(false);
            }
            if (pn.hasTag(Tag.IDENT) && ((JCIdent)pn).name != names._this) {
                name = ((JCIdent)pn).name;
            } else if (lambdaParameter && type == null) {
                // we have a lambda parameter that is not an identifier this is a syntax error
                type = pn;
                name = names.empty;
                reportSyntaxError(pos, Errors.Expected(IDENTIFIER));
            } else {
                if (allowThisIdent) {
                    if ((mods.flags & Flags.VARARGS) != 0) {
                        log.error(token.pos, Errors.VarargsAndReceiver);
                    }
                    if (token.kind == LBRACKET) {
                        log.error(token.pos, Errors.ArrayAndReceiver);
                    }
                    if (pn.hasTag(Tag.SELECT) && ((JCFieldAccess)pn).name != names._this) {
                        log.error(token.pos, Errors.WrongReceiver);
                    }
                }
                return toP(F.at(pos).ReceiverVarDef(mods, pn, type));
            }
        } else {
            /** if it is a lambda parameter and the token kind is not an identifier,
             *  and there are no modifiers or annotations, then this means that the compiler
             *  supposed the lambda to be explicit but it can contain a mix of implicit,
             *  var or explicit parameters. So we assign the error name to the parameter name
             *  instead of issuing an error and analyze the lambda parameters as a whole at
             *  a higher level.
             */
            name = names.error;
        }
        if ((mods.flags & Flags.VARARGS) != 0 &&
                token.kind == LBRACKET) {
            log.error(token.pos, Errors.VarargsAndOldArraySyntax);
        }
        if (recordComponent && token.kind == LBRACKET) {
            log.error(token.pos, Errors.RecordComponentAndOldArraySyntax);
        }
        type = bracketsOpt(type);

        if (Feature.UNNAMED_VARIABLES.allowedInSource(source) && name == names.underscore) {
            name = names.empty;
        }

        return toP(F.at(pos).VarDef(mods, name, type, null,
                type != null && type.hasTag(IDENT) && ((JCIdent)type).name == names.var));
    }

    /** Resources = Resource { ";" Resources }
     */
    List<JCTree> resources() {
        ListBuffer<JCTree> defs = new ListBuffer<>();
        defs.append(resource());
        while (token.kind == SEMI) {
            // All but last of multiple declarators must subsume a semicolon
            storeEnd(defs.last(), token.endPos);
            int semiColonPos = token.pos;
            nextToken();
            if (token.kind == RPAREN) { // Optional trailing semicolon
                                       // after last resource
                break;
            }
            defs.append(resource());
        }
        return defs.toList();
    }

    /** Resource = VariableModifiersOpt Type VariableDeclaratorId "=" Expression
     *           | Expression
     */
    protected JCTree resource() {
        if (token.kind == FINAL || token.kind == MONKEYS_AT) {
            JCModifiers mods = optFinal(0);
            JCExpression t = parseType(true);
            return variableDeclaratorRest(token.pos, mods, t, identOrUnderscore(), true, null, true, false);
        }
        JCExpression t = term(EXPR | TYPE);
        if (wasTypeMode() && LAX_IDENTIFIER.test(token.kind)) {
            JCModifiers mods = F.Modifiers(0);
            return variableDeclaratorRest(token.pos, mods, t, identOrUnderscore(), true, null, true, false);
        } else {
            checkSourceLevel(Feature.EFFECTIVELY_FINAL_VARIABLES_IN_TRY_WITH_RESOURCES);
            if (!t.hasTag(IDENT) && !t.hasTag(SELECT)) {
                log.error(t.pos(), Errors.TryWithResourcesExprNeedsVar);
            }

            return t;
        }
    }

    /** CompilationUnit = [ { "@" Annotation } PACKAGE Qualident ";"] {ImportDeclaration} {TypeDeclaration}
     */
    public JCTree.JCCompilationUnit parseCompilationUnit() {
        Token firstToken = token;
        JCModifiers mods = null;
        boolean consumedToplevelDoc = false;
        boolean seenImport = false;
        boolean seenPackage = false;
        ListBuffer<JCTree> defs = new ListBuffer<>();
        if (token.kind == MONKEYS_AT)
            mods = modifiersOpt();

        if (token.kind == PACKAGE) {
            int packagePos = token.pos;
            List<JCAnnotation> annotations = List.nil();
            seenPackage = true;
            if (mods != null) {
                checkNoMods(mods.flags & ~Flags.DEPRECATED);
                annotations = mods.annotations;
                mods = null;
            }
            nextToken();
            JCExpression pid = qualident(false);
            accept(SEMI);
            JCPackageDecl pd = toP(F.at(packagePos).PackageDecl(annotations, pid));
            attach(pd, firstToken.docComment());
            consumedToplevelDoc = true;
            defs.append(pd);
        }

        boolean firstTypeDecl = true;   // have we seen a class, enum, or interface declaration yet?
        boolean isImplicitClass = false;
        OUTER: while (token.kind != EOF) {
            if (token.pos <= endPosTable.errorEndPos) {
                // error recovery
                skip(firstTypeDecl, false, false, false);
                if (token.kind == EOF)
                    break;
            }
            // JLS 7.3 doesn't allow extra semicolons after package or import declarations,
            // but here we try to provide a more helpful error message if we encounter any.
            // Do that by slurping in as many semicolons as possible, and then seeing what
            // comes after before deciding how best to handle them.
            ListBuffer<JCTree> semiList = new ListBuffer<>();
            while (firstTypeDecl && mods == null && token.kind == SEMI) {
                int pos = token.pos;
                nextToken();
                semiList.append(toP(F.at(pos).Skip()));
                if (token.kind == EOF)
                    break OUTER;
            }
            if (firstTypeDecl && mods == null && token.kind == IMPORT) {
                if (!semiList.isEmpty()) {
                    if (source.compareTo(Source.JDK21) >= 0)
                        reportSyntaxError(semiList.first().pos, Errors.ExtraneousSemicolon);
                    else
                        log.warning(semiList.first().pos, Warnings.ExtraneousSemicolon);
                }
                seenImport = true;
                defs.append(importDeclaration());
            } else {
                Comment docComment = token.docComment();
                if (firstTypeDecl && !seenImport && !seenPackage) {
                    docComment = firstToken.docComment();
                    consumedToplevelDoc = true;
                }
                if (mods != null || token.kind != SEMI)
                    mods = modifiersOpt(mods);
                if (firstTypeDecl && token.kind == IDENTIFIER) {
                    if (!semiList.isEmpty()) {
                        if (source.compareTo(Source.JDK21) >= 0)
                            reportSyntaxError(semiList.first().pos, Errors.ExtraneousSemicolon);
                        else
                            log.warning(semiList.first().pos, Warnings.ExtraneousSemicolon);
                    }
                    ModuleKind kind = ModuleKind.STRONG;
                    if (token.name() == names.open) {
                        kind = ModuleKind.OPEN;
                        nextToken();
                    }
                    if (token.kind == IDENTIFIER && token.name() == names.module) {
                        if (mods != null) {
                            checkNoMods(mods.flags & ~Flags.DEPRECATED);
                        }
                        defs.append(moduleDecl(mods, kind, docComment));
                        consumedToplevelDoc = true;
                        break;
                    } else if (kind != ModuleKind.STRONG) {
                        reportSyntaxError(token.pos, Errors.ExpectedModule);
                    }
                }

                defs.appendList(semiList.toList());
                boolean isTopLevelMethodOrField = false;

                // Due to a significant number of existing negative tests
                // this code speculatively tests to see if a top level method
                // or field can parse. If the method or field can parse then
                // it is parsed. Otherwise, parsing continues as though
                // implicitly declared classes did not exist and error reporting
                // is the same as in the past.
                if (Feature.IMPLICIT_CLASSES.allowedInSource(source) && !isDeclaration()) {
                    final JCModifiers finalMods = mods;
                    JavacParser speculative = new VirtualParser(this);
                    List<JCTree> speculativeResult =
                            speculative.topLevelMethodOrFieldDeclaration(finalMods, null);
                    if (speculativeResult.head.hasTag(METHODDEF) ||
                        speculativeResult.head.hasTag(VARDEF)) {
                        isTopLevelMethodOrField = true;
                    }
                }

                if (isTopLevelMethodOrField) {
                    checkSourceLevel(token.pos, Feature.IMPLICIT_CLASSES);
                    defs.appendList(topLevelMethodOrFieldDeclaration(mods, docComment));
                    isImplicitClass = true;
                } else if (isDefiniteStatementStartToken()) {
                    int startPos = token.pos;
                    List<JCStatement> statements = blockStatement();
                    defs.append(syntaxError(startPos,
                                            statements,
                                            Errors.StatementNotExpected,
                                            true));
                } else {
                    JCTree def = typeDeclaration(mods, docComment);
                    if (def instanceof JCExpressionStatement statement)
                        def = statement.expr;
                    defs.append(def);
                }

                mods = null;
                firstTypeDecl = false;
            }
        }
        List<JCTree> topLevelDefs = isImplicitClass ?  constructImplicitClass(defs.toList()) : defs.toList();
        JCTree.JCCompilationUnit toplevel = F.at(firstToken.pos).TopLevel(topLevelDefs);
        if (!consumedToplevelDoc)
            attach(toplevel, firstToken.docComment());
        if (defs.isEmpty())
            storeEnd(toplevel, S.prevToken().endPos);
        if (keepDocComments)
            toplevel.docComments = docComments;
        if (keepLineMap)
            toplevel.lineMap = S.getLineMap();
        this.endPosTable.setParser(null); // remove reference to parser
        toplevel.endPositions = this.endPosTable;
        return toplevel;
    }

    // Restructure top level to be an implicitly declared class.
    private List<JCTree> constructImplicitClass(List<JCTree> origDefs) {
        ListBuffer<JCTree> topDefs = new ListBuffer<>();
        ListBuffer<JCTree> defs = new ListBuffer<>();

        for (JCTree def : origDefs) {
            if (def.hasTag(Tag.PACKAGEDEF)) {
                log.error(def.pos(), Errors.ImplicitClassShouldNotHavePackageDeclaration);
            } else if (def.hasTag(Tag.IMPORT) || def.hasTag(Tag.MODULEIMPORT)) {
                topDefs.append(def);
            } else if (!def.hasTag(Tag.SKIP)) {
                defs.append(def);
            }
        }

        int primaryPos = getStartPos(defs.first());
        String simplename = PathFileObject.getSimpleName(log.currentSourceFile());

        if (simplename.endsWith(".java")) {
            simplename = simplename.substring(0, simplename.length() - ".java".length());
        }
        if (!SourceVersion.isIdentifier(simplename) || SourceVersion.isKeyword(simplename)) {
            log.error(primaryPos, Errors.BadFileName(simplename));
        }

        Name name = names.fromString(simplename);
        JCModifiers implicitMods = F.at(Position.NOPOS)
                .Modifiers(Flags.FINAL|Flags.IMPLICIT_CLASS, List.nil());
        JCClassDecl implicit = F.at(primaryPos).ClassDef(
                implicitMods, name, List.nil(), null, List.nil(), List.nil(),
                defs.toList());
        topDefs.append(implicit);
        return topDefs.toList();
    }

    JCModuleDecl moduleDecl(JCModifiers mods, ModuleKind kind, Comment dc) {
        int pos = token.pos;
        checkSourceLevel(Feature.MODULES);

        nextToken();
        JCExpression name = qualident(false);
        List<JCDirective> directives = null;

        accept(LBRACE);
        directives = moduleDirectiveList();
        accept(RBRACE);
        accept(EOF);

        JCModuleDecl result = toP(F.at(pos).ModuleDef(mods, kind, name, directives));
        attach(result, dc);
        return result;
    }

    List<JCDirective> moduleDirectiveList() {
        ListBuffer<JCDirective> defs = new ListBuffer<>();
        while (token.kind == IDENTIFIER) {
            int pos = token.pos;
            if (token.name() == names.requires) {
                nextToken();
                boolean isTransitive = false;
                boolean isStaticPhase = false;
            loop:
                while (true) {
                    switch (token.kind) {
                        case IDENTIFIER:
                            if (token.name() == names.transitive) {
                                Token t1 = S.token(1);
                                if (t1.kind == SEMI || t1.kind == DOT) {
                                    break loop;
                                }
                                if (isTransitive) {
                                    log.error(DiagnosticFlag.SYNTAX, token.pos, Errors.RepeatedModifier);
                                }
                                isTransitive = true;
                                break;
                            } else {
                                break loop;
                            }
                        case STATIC:
                            if (isStaticPhase) {
                                log.error(DiagnosticFlag.SYNTAX, token.pos, Errors.RepeatedModifier);
                            }
                            isStaticPhase = true;
                            break;
                        default:
                            break loop;
                    }
                    nextToken();
                }
                JCExpression moduleName = qualident(false);
                accept(SEMI);
                defs.append(toP(F.at(pos).Requires(isTransitive, isStaticPhase, moduleName)));
            } else if (token.name() == names.exports || token.name() == names.opens) {
                boolean exports = token.name() == names.exports;
                nextToken();
                JCExpression pkgName = qualident(false);
                List<JCExpression> moduleNames = null;
                if (token.kind == IDENTIFIER && token.name() == names.to) {
                    nextToken();
                    moduleNames = qualidentList(false);
                }
                accept(SEMI);
                JCDirective d;
                if (exports) {
                    d = F.at(pos).Exports(pkgName, moduleNames);
                } else {
                    d = F.at(pos).Opens(pkgName, moduleNames);
                }
                defs.append(toP(d));
            } else if (token.name() == names.provides) {
                nextToken();
                JCExpression serviceName = qualident(false);
                List<JCExpression> implNames;
                if (token.kind == IDENTIFIER && token.name() == names.with) {
                    nextToken();
                    implNames = qualidentList(false);
                } else {
                    log.error(DiagnosticFlag.SYNTAX, token.pos, Errors.ExpectedStr("'" + names.with + "'"));
                    implNames = List.nil();
                }
                accept(SEMI);
                defs.append(toP(F.at(pos).Provides(serviceName, implNames)));
            } else if (token.name() == names.uses) {
                nextToken();
                JCExpression service = qualident(false);
                accept(SEMI);
                defs.append(toP(F.at(pos).Uses(service)));
            } else {
                setErrorEndPos(pos);
                reportSyntaxError(pos, Errors.InvalidModuleDirective);
                break;
            }
        }
        return defs.toList();
    }

    /** ImportDeclaration = IMPORT [ STATIC ] Ident { "." Ident } [ "." "*" ] ";"
     */
    protected JCTree importDeclaration() {
        int pos = token.pos;
        nextToken();
        boolean importStatic = false;
        if (token.kind == STATIC) {
            importStatic = true;
            nextToken();
        } else if (token.kind == IDENTIFIER && token.name() == names.module &&
                   peekToken(TokenKind.IDENTIFIER)) {
            checkSourceLevel(Feature.MODULE_IMPORTS);
            nextToken();
            JCExpression moduleName = qualident(false);
            accept(SEMI);
            return toP(F.at(pos).ModuleImport(moduleName));
        }
        JCExpression pid = toP(F.at(token.pos).Ident(ident()));
        do {
            int pos1 = token.pos;
            accept(DOT);
            if (token.kind == STAR) {
                pid = to(F.at(pos1).Select(pid, names.asterisk));
                nextToken();
                break;
            } else {
                pid = toP(F.at(pos1).Select(pid, ident()));
            }
        } while (token.kind == DOT);
        accept(SEMI);
        return toP(F.at(pos).Import((JCFieldAccess)pid, importStatic));
    }

    /** TypeDeclaration = ClassOrInterfaceOrEnumDeclaration
     *                  | ";"
     */
    JCTree typeDeclaration(JCModifiers mods, Comment docComment) {
        int pos = token.pos;
        if (mods == null && token.kind == SEMI) {
            nextToken();
            return toP(F.at(pos).Skip());
        } else {
            return classOrRecordOrInterfaceOrEnumDeclaration(modifiersOpt(mods), docComment);
        }
    }

    /** ClassOrInterfaceOrEnumDeclaration = ModifiersOpt
     *           (ClassDeclaration | InterfaceDeclaration | EnumDeclaration)
     *  @param mods     Any modifiers starting the class or interface declaration
     *  @param dc       The documentation comment for the class, or null.
     */
    protected JCStatement classOrRecordOrInterfaceOrEnumDeclaration(JCModifiers mods, Comment dc) {
        if (token.kind == CLASS) {
            return classDeclaration(mods, dc);
        } if (isRecordStart()) {
            return recordDeclaration(mods, dc);
        } else if (token.kind == INTERFACE) {
            return interfaceDeclaration(mods, dc);
        } else if (token.kind == ENUM) {
            return enumDeclaration(mods, dc);
        } else {
            int pos = token.pos;
            List<JCTree> errs;
            if (LAX_IDENTIFIER.test(token.kind)) {
                errs = List.of(mods, toP(F.at(pos).Ident(ident())));
                setErrorEndPos(token.pos);
            } else {
                errs = List.of(mods);
            }

            JCDiagnostic.Error error;
            if (parseModuleInfo) {
                error = Errors.ExpectedModuleOrOpen;
            } else if (Feature.IMPLICIT_CLASSES.allowedInSource(source) &&
                       (!preview.isPreview(Feature.IMPLICIT_CLASSES) || preview.isEnabled())) {
                error = Errors.ClassMethodOrFieldExpected;
            } else if (allowRecords) {
                error = Errors.Expected4(CLASS, INTERFACE, ENUM, "record");
            } else {
                error = Errors.Expected3(CLASS, INTERFACE, ENUM);
            }
            return toP(F.Exec(syntaxError(pos, errs, error)));

        }
    }

    /** ClassDeclaration = CLASS Ident TypeParametersOpt [EXTENDS Type]
     *                     [IMPLEMENTS TypeList] ClassBody
     *  @param mods    The modifiers starting the class declaration
     *  @param dc       The documentation comment for the class, or null.
     */
    protected JCClassDecl classDeclaration(JCModifiers mods, Comment dc) {
        int pos = token.pos;
        accept(CLASS);
        Name name = typeName();

        List<JCTypeParameter> typarams = typeParametersOpt();

        JCExpression extending = null;
        if (token.kind == EXTENDS) {
            nextToken();
            extending = parseType();
        }
        List<JCExpression> implementing = List.nil();
        if (token.kind == IMPLEMENTS) {
            nextToken();
            implementing = typeList();
        }
        List<JCExpression> permitting = permitsClause(mods, "class");

        saveDanglingDocComments(dc);

        List<JCTree> defs = classInterfaceOrRecordBody(name, false, false);
        JCClassDecl result = toP(F.at(pos).ClassDef(
            mods, name, typarams, extending, implementing, permitting, defs));
        attach(result, dc);
        return result;
    }

    protected JCClassDecl recordDeclaration(JCModifiers mods, Comment dc) {
        int pos = token.pos;
        nextToken();
        mods.flags |= Flags.RECORD;
        Name name = typeName();

        List<JCTypeParameter> typarams = typeParametersOpt();

        List<JCVariableDecl> headerFields = formalParameters(false, true);

        List<JCExpression> implementing = List.nil();
        if (token.kind == IMPLEMENTS) {
            nextToken();
            implementing = typeList();
        }

        saveDanglingDocComments(dc);

        List<JCTree> defs = classInterfaceOrRecordBody(name, false, true);
        java.util.List<JCVariableDecl> fields = new ArrayList<>();
        for (JCVariableDecl field : headerFields) {
            fields.add(field);
        }
        for (JCTree def : defs) {
            if (def.hasTag(METHODDEF)) {
                JCMethodDecl methDef = (JCMethodDecl) def;
                if (methDef.name == names.init && methDef.params.isEmpty() && (methDef.mods.flags & Flags.COMPACT_RECORD_CONSTRUCTOR) != 0) {
                    ListBuffer<JCVariableDecl> tmpParams = new ListBuffer<>();
                    for (JCVariableDecl param : headerFields) {
                        tmpParams.add(F.at(param)
                                // we will get flags plus annotations from the record component
                                .VarDef(F.Modifiers(Flags.PARAMETER | Flags.GENERATED_MEMBER | Flags.MANDATED | param.mods.flags & Flags.VARARGS,
                                        param.mods.annotations),
                                param.name, param.vartype, null));
                    }
                    methDef.params = tmpParams.toList();
                }
            }
        }
        for (int i = fields.size() - 1; i >= 0; i--) {
            JCVariableDecl field = fields.get(i);
            defs = defs.prepend(field);
        }
        JCClassDecl result = toP(F.at(pos).ClassDef(mods, name, typarams, null, implementing, defs));
        attach(result, dc);
        return result;
    }

    Name typeName() {
        int pos = token.pos;
        Name name = ident();
        Source source = restrictedTypeNameStartingAtSource(name, pos, true);
        if (source != null) {
            reportSyntaxError(pos, Errors.RestrictedTypeNotAllowed(name, source));
        }
        return name;
    }

    /** InterfaceDeclaration = INTERFACE Ident TypeParametersOpt
     *                         [EXTENDS TypeList] InterfaceBody
     *  @param mods    The modifiers starting the interface declaration
     *  @param dc       The documentation comment for the interface, or null.
     */
    protected JCClassDecl interfaceDeclaration(JCModifiers mods, Comment dc) {
        int pos = token.pos;
        accept(INTERFACE);

        Name name = typeName();

        List<JCTypeParameter> typarams = typeParametersOpt();

        List<JCExpression> extending = List.nil();
        if (token.kind == EXTENDS) {
            nextToken();
            extending = typeList();
        }
        List<JCExpression> permitting = permitsClause(mods, "interface");

        saveDanglingDocComments(dc);

        List<JCTree> defs;
        defs = classInterfaceOrRecordBody(name, true, false);
        JCClassDecl result = toP(F.at(pos).ClassDef(
            mods, name, typarams, null, extending, permitting, defs));
        attach(result, dc);
        return result;
    }

    List<JCExpression> permitsClause(JCModifiers mods, String classOrInterface) {
        if (allowSealedTypes && token.kind == IDENTIFIER && token.name() == names.permits) {
            checkSourceLevel(Feature.SEALED_CLASSES);
            if ((mods.flags & Flags.SEALED) == 0) {
                log.error(token.pos, Errors.InvalidPermitsClause(Fragments.ClassIsNotSealed(classOrInterface)));
            }
            nextToken();
            return qualidentList(false);
        }
        return List.nil();
    }

    /** EnumDeclaration = ENUM Ident [IMPLEMENTS TypeList] EnumBody
     *  @param mods    The modifiers starting the enum declaration
     *  @param dc       The documentation comment for the enum, or null.
     */
    protected JCClassDecl enumDeclaration(JCModifiers mods, Comment dc) {
        int pos = token.pos;
        accept(ENUM);

        Name name = typeName();

        int typeNamePos = token.pos;
        List<JCTypeParameter> typarams = typeParametersOpt(true);
        if (typarams == null || !typarams.isEmpty()) {
            int errorPosition = typarams == null
                    ? typeNamePos
                    : typarams.head.pos;
            log.error(DiagnosticFlag.SYNTAX, errorPosition, Errors.EnumCantBeGeneric);
        }

        List<JCExpression> implementing = List.nil();
        if (token.kind == IMPLEMENTS) {
            nextToken();
            implementing = typeList();
        }

        saveDanglingDocComments(dc);

        List<JCTree> defs = enumBody(name);
        mods.flags |= Flags.ENUM;
        JCClassDecl result = toP(F.at(pos).
            ClassDef(mods, name, List.nil(),
                     null, implementing, defs));
        attach(result, dc);
        return result;
    }

    /** EnumBody = "{" { EnumeratorDeclarationList } [","]
     *                  [ ";" {ClassBodyDeclaration} ] "}"
     */
    List<JCTree> enumBody(Name enumName) {
        accept(LBRACE);
        ListBuffer<JCTree> defs = new ListBuffer<>();
        boolean wasSemi = false;
        boolean hasStructuralErrors = false;
        boolean wasError = false;
        if (token.kind == COMMA) {
            nextToken();
            if (token.kind == SEMI) {
                wasSemi = true;
                nextToken();
            } else if (token.kind != RBRACE) {
                reportSyntaxError(S.prevToken().endPos,
                                  Errors.Expected2(RBRACE, SEMI));
                wasError = true;
            }
        }
        while (token.kind != RBRACE && token.kind != EOF) {
            if (token.kind == SEMI) {
                accept(SEMI);
                wasSemi = true;
                if (token.kind == RBRACE || token.kind == EOF) break;
            }
            EnumeratorEstimate memberType = estimateEnumeratorOrMember(enumName);
            if (memberType == EnumeratorEstimate.UNKNOWN) {
                memberType = wasSemi ? EnumeratorEstimate.MEMBER
                                     : EnumeratorEstimate.ENUMERATOR;
            }
            if (memberType == EnumeratorEstimate.ENUMERATOR) {
                wasError = false;
                if (wasSemi && !hasStructuralErrors) {
                    reportSyntaxError(token.pos, Errors.EnumConstantNotExpected);
                    hasStructuralErrors = true;
                }
                defs.append(enumeratorDeclaration(enumName));
                if (token.pos <= endPosTable.errorEndPos) {
                    // error recovery
                   skip(false, true, true, false);
                } else {
                    if (token.kind != RBRACE && token.kind != SEMI && token.kind != EOF) {
                        if (token.kind == COMMA) {
                            nextToken();
                        } else {
                            setErrorEndPos(token.pos);
                            reportSyntaxError(S.prevToken().endPos,
                                              Errors.Expected3(COMMA, RBRACE, SEMI));
                            wasError = true;
                        }
                    }
                }
            } else {
                if (!wasSemi && !hasStructuralErrors && !wasError) {
                    reportSyntaxError(token.pos, Errors.EnumConstantExpected);
                    hasStructuralErrors = true;
                }
                wasError = false;
                defs.appendList(classOrInterfaceOrRecordBodyDeclaration(null, enumName,
                                                                false, false));
                if (token.pos <= endPosTable.errorEndPos) {
                    // error recovery
                   skip(false, true, true, false);
                }
            }
        }
        accept(RBRACE);
        return defs.toList();
    }

    @SuppressWarnings("fallthrough")
    private EnumeratorEstimate estimateEnumeratorOrMember(Name enumName) {
        // if we are seeing a record declaration inside of an enum we want the same error message as expected for a
        // let's say an interface declaration inside an enum
        boolean ident = token.kind == TokenKind.IDENTIFIER ||
                        token.kind == TokenKind.UNDERSCORE;
        if (ident && token.name() != enumName &&
                (!allowRecords || !isRecordStart())) {
            Token next = S.token(1);
            switch (next.kind) {
                case LPAREN: case LBRACE: case COMMA: case SEMI:
                    return EnumeratorEstimate.ENUMERATOR;
            }
        }
        switch (token.kind) {
            case IDENTIFIER:
                if (allowRecords && isRecordStart()) {
                    return EnumeratorEstimate.MEMBER;
                }
            case MONKEYS_AT: case LT: case UNDERSCORE:
                return EnumeratorEstimate.UNKNOWN;
            default:
                return EnumeratorEstimate.MEMBER;
        }
    }

    private enum EnumeratorEstimate {
        ENUMERATOR,
        MEMBER,
        UNKNOWN;
    }

    /** EnumeratorDeclaration = AnnotationsOpt [TypeArguments] IDENTIFIER [ Arguments ] [ "{" ClassBody "}" ]
     */
    JCTree enumeratorDeclaration(Name enumName) {
        Comment dc = token.docComment();
        int flags = Flags.PUBLIC|Flags.STATIC|Flags.FINAL|Flags.ENUM;
        if (token.deprecatedFlag()) {
            flags |= Flags.DEPRECATED;
        }
        int pos = token.pos;
        List<JCAnnotation> annotations = annotationsOpt(Tag.ANNOTATION);
        JCModifiers mods = F.at(annotations.isEmpty() ? Position.NOPOS : pos).Modifiers(flags, annotations);
        List<JCExpression> typeArgs = typeArgumentsOpt();
        int identPos = token.pos;
        Name name = ident();
        int createPos = token.pos;

        saveDanglingDocComments(dc);

        List<JCExpression> args = (token.kind == LPAREN)
            ? arguments() : List.nil();

        JCClassDecl body = null;
        if (token.kind == LBRACE) {
            JCModifiers mods1 = F.at(Position.NOPOS).Modifiers(Flags.ENUM);
            List<JCTree> defs = classInterfaceOrRecordBody(names.empty, false, false);
            body = toP(F.at(identPos).AnonymousClassDef(mods1, defs));
        }
        if (args.isEmpty() && body == null)
            createPos = identPos;
        JCIdent ident = F.at(identPos).Ident(enumName);
        JCNewClass create = F.at(createPos).NewClass(null, typeArgs, ident, args, body);
        if (createPos != identPos)
            storeEnd(create, S.prevToken().endPos);
        ident = F.at(identPos).Ident(enumName);
        JCTree result = toP(F.at(pos).VarDef(mods, name, ident, create));
        attach(result, dc);
        return result;
    }

    /** TypeList = Type {"," Type}
     */
    List<JCExpression> typeList() {
        ListBuffer<JCExpression> ts = new ListBuffer<>();
        ts.append(parseType());
        while (token.kind == COMMA) {
            nextToken();
            ts.append(parseType());
        }
        return ts.toList();
    }

    /** ClassBody     = "{" {ClassBodyDeclaration} "}"
     *  InterfaceBody = "{" {InterfaceBodyDeclaration} "}"
     */
    List<JCTree> classInterfaceOrRecordBody(Name className, boolean isInterface, boolean isRecord) {
        accept(LBRACE);
        if (token.pos <= endPosTable.errorEndPos) {
            // error recovery
            skip(false, true, false, false);
            if (token.kind == LBRACE)
                nextToken();
            else
                return List.nil();
        }
        ListBuffer<JCTree> defs = new ListBuffer<>();
        while (token.kind != RBRACE && token.kind != EOF) {
            defs.appendList(classOrInterfaceOrRecordBodyDeclaration(null, className, isInterface, isRecord));
            if (token.pos <= endPosTable.errorEndPos) {
               // error recovery
               skip(false, true, true, false);
            }
        }
        accept(RBRACE);
        return defs.toList();
    }

    /** ClassBodyDeclaration =
     *      ";"
     *    | [STATIC] Block
     *    | ModifiersOpt
     *      ( Type Ident
     *        ( VariableDeclaratorsRest ";" | MethodDeclaratorRest )
     *      | VOID Ident VoidMethodDeclaratorRest
     *      | TypeParameters [Annotations]
     *        ( Type Ident MethodDeclaratorRest
     *        | VOID Ident VoidMethodDeclaratorRest
     *        )
     *      | Ident ConstructorDeclaratorRest
     *      | TypeParameters Ident ConstructorDeclaratorRest
     *      | ClassOrInterfaceOrEnumDeclaration
     *      )
     *  InterfaceBodyDeclaration =
     *      ";"
     *    | ModifiersOpt
     *      ( Type Ident
     *        ( ConstantDeclaratorsRest ";" | MethodDeclaratorRest )
     *      | VOID Ident MethodDeclaratorRest
     *      | TypeParameters [Annotations]
     *        ( Type Ident MethodDeclaratorRest
     *        | VOID Ident VoidMethodDeclaratorRest
     *        )
     *      | ClassOrInterfaceOrEnumDeclaration
     *      )
     *
     */
    protected List<JCTree> classOrInterfaceOrRecordBodyDeclaration(JCModifiers mods, Name className,
                                                                   boolean isInterface,
                                                                   boolean isRecord) {
        if (token.kind == SEMI) {
            nextToken();
            return List.nil();
        } else {
            Comment dc = token.docComment();
            int pos = token.pos;
            mods = modifiersOpt(mods);
            if (isDeclaration()) {
                return List.of(classOrRecordOrInterfaceOrEnumDeclaration(mods, dc));
            } else if (token.kind == LBRACE &&
                       (mods.flags & Flags.StandardFlags & ~Flags.STATIC) == 0 &&
                       mods.annotations.isEmpty()) {
                if (isInterface) {
                    log.error(DiagnosticFlag.SYNTAX, token.pos, Errors.InitializerNotAllowed);
                } else if (isRecord && (mods.flags & Flags.STATIC) == 0) {
                    log.error(DiagnosticFlag.SYNTAX, token.pos, Errors.InstanceInitializerNotAllowedInRecords);
                }
                ignoreDanglingComments();   // no declaration with which dangling comments can be associated
                return List.of(block(pos, mods.flags));
            } else if (isDefiniteStatementStartToken()) {
                int startPos = token.pos;
                List<JCStatement> statements = blockStatement();
                return List.of(syntaxError(startPos,
                                           statements,
                                           Errors.StatementNotExpected));
            } else {
                return constructorOrMethodOrFieldDeclaration(mods, className, isInterface, isRecord, dc);
            }
        }
    }

    private List<JCTree> constructorOrMethodOrFieldDeclaration(JCModifiers mods, Name className,
                                                               boolean isInterface,
                                                               boolean isRecord, Comment dc) {
        int pos;
        pos = token.pos;
        List<JCTypeParameter> typarams = typeParametersOpt();
        // if there are type parameters but no modifiers, save the start
        // position of the method in the modifiers.
        if (typarams.nonEmpty() && mods.pos == Position.NOPOS) {
            mods.pos = pos;
            storeEnd(mods, pos);
        }
        List<JCAnnotation> annosAfterParams = annotationsOpt(Tag.ANNOTATION);

        if (annosAfterParams.nonEmpty()) {
            mods.annotations = mods.annotations.appendList(annosAfterParams);
            if (mods.pos == Position.NOPOS)
                mods.pos = mods.annotations.head.pos;
        }

        Token tk = token;
        pos = token.pos;
        JCExpression type;
        boolean isVoid = token.kind == VOID;

        if (isVoid) {
            type = to(F.at(pos).TypeIdent(TypeTag.VOID));
            nextToken();
        } else {
            // method returns types are un-annotated types
            type = unannotatedType(false);
        }

        // Constructor
        if ((token.kind == LPAREN && !isInterface ||
                isRecord && token.kind == LBRACE) && type.hasTag(IDENT)) {
            if (isInterface || tk.name() != className) {
                log.error(DiagnosticFlag.SYNTAX, pos, Errors.InvalidMethDeclRetTypeReq);
            } else if (annosAfterParams.nonEmpty()) {
                illegal(annosAfterParams.head.pos);
            }

            if (isRecord && token.kind == LBRACE) {
                mods.flags |= Flags.COMPACT_RECORD_CONSTRUCTOR;
            }

            return List.of(methodDeclaratorRest(
                    pos, mods, null, names.init, typarams,
                    isInterface, true, isRecord, dc));
        }

        // Record constructor
        if (isRecord && type.hasTag(IDENT) && token.kind == THROWS) {
            // trying to define a compact constructor with a throws clause
            log.error(DiagnosticFlag.SYNTAX, token.pos,
                    Errors.InvalidCanonicalConstructorInRecord(
                            Fragments.Compact,
                            className,
                            Fragments.ThrowsClauseNotAllowedForCanonicalConstructor(Fragments.Compact)));
            skip(false, true, false, false);
            return List.of(methodDeclaratorRest(
                    pos, mods, null, names.init, typarams,
                    isInterface, true, isRecord, dc));
        }

        pos = token.pos;
        Name name = ident();

        // Method
        if (token.kind == LPAREN) {
            return List.of(methodDeclaratorRest(
                    pos, mods, type, name, typarams,
                    isInterface, isVoid, false, dc));
        }

        // Field
        if (!isVoid && typarams.isEmpty()) {
            if (!isRecord || (isRecord && (mods.flags & Flags.STATIC) != 0)) {
                List<JCTree> defs =
                    variableDeclaratorsRest(pos, mods, type, name, isInterface, dc,
                                            new ListBuffer<JCTree>(), false).toList();
                accept(SEMI);
                storeEnd(defs.last(), S.prevToken().endPos);
                return defs;
            }

            int errPos = pos;
            variableDeclaratorsRest(pos, mods, type, name, isInterface, dc,
                    new ListBuffer<JCTree>(), false).toList();
            accept(SEMI);
            return List.of(syntaxError(errPos, null, Errors.RecordCannotDeclareInstanceFields));
         }

         pos = token.pos;
         List<JCTree> err;

         // Error recovery
         if (isVoid || typarams.nonEmpty()) {
             JCMethodDecl m =
                     toP(F.at(pos).MethodDef(mods, name, type, typarams,
                                             List.nil(), List.nil(), null, null));
             attach(m, dc);
             err = List.of(m);
         } else {
             err = List.nil();
         }

         return List.of(syntaxError(token.pos, err, Errors.Expected(LPAREN)));
    }

    private List<JCTree> topLevelMethodOrFieldDeclaration(JCModifiers mods, Comment dc) throws AssertionError {
        int pos = token.pos;
        dc = dc == null ? token.docComment() : dc;
        List<JCTypeParameter> typarams = typeParametersOpt();

        // if there are type parameters but no modifiers, save the start
        // position of the method in the modifiers.
        if (typarams.nonEmpty() && mods.pos == Position.NOPOS) {
            mods.pos = pos;
            storeEnd(mods, pos);
        }

        List<JCAnnotation> annosAfterParams = annotationsOpt(Tag.ANNOTATION);

        if (annosAfterParams.nonEmpty()) {
            mods.annotations = mods.annotations.appendList(annosAfterParams);
            if (mods.pos == Position.NOPOS)
                mods.pos = mods.annotations.head.pos;
        }

        pos = token.pos;
        JCExpression type;
        boolean isVoid = token.kind == VOID;

        if (isVoid) {
            type = to(F.at(pos).TypeIdent(TypeTag.VOID));
            nextToken();
        } else {
            type = unannotatedType(false);
        }

        if (token.kind == IDENTIFIER) {
            pos = token.pos;
            Name name = ident();

            // Method
            if (token.kind == LPAREN) {
                return List.of(methodDeclaratorRest(pos, mods, type, name, typarams,
                        false, isVoid, false, dc));
            }

            // Field
            if (!isVoid && typarams.isEmpty() && (token.kind == EQ || token.kind == SEMI)) {
                List<JCTree> defs =
                        variableDeclaratorsRest(pos, mods, type, name, false, dc,
                                new ListBuffer<JCTree>(), false).toList();
                accept(SEMI);
                storeEnd(defs.last(), S.prevToken().endPos);

                return defs;
            }
        } else if (token.kind == LPAREN && type.hasTag(IDENT)) {
            log.error(DiagnosticFlag.SYNTAX, pos, Errors.InvalidMethDeclRetTypeReq);

            return List.of(methodDeclaratorRest(
                    pos, mods, null, names.init, typarams,
                    false, true, false, dc));
        }

        return List.of(F.Erroneous());
    }

    protected boolean isDeclaration() {
        return token.kind == CLASS ||
               token.kind == INTERFACE ||
               token.kind == ENUM ||
               isRecordStart() && allowRecords;
    }

    /**
     * {@return true if and only if the current token is definitelly a token that
     *  starts a statement.}
     */
    private boolean isDefiniteStatementStartToken() {
        return switch (token.kind) {
            case IF, WHILE, DO, SWITCH, RETURN, TRY, FOR, ASSERT, BREAK,
                 CONTINUE, THROW -> true;
            default -> false;
        };
    }

    protected boolean isRecordStart() {
        if (token.kind == IDENTIFIER && token.name() == names.record && peekToken(TokenKind.IDENTIFIER)) {
            checkSourceLevel(Feature.RECORDS);
            return true;
        } else {
            return false;
        }
    }

    protected boolean isNonSealedClassStart(boolean local) {
        if (isNonSealedIdentifier(token, 0)) {
            Token next = S.token(3);
            return allowedAfterSealedOrNonSealed(next, local, true);
        }
        return false;
    }

    protected boolean isNonSealedIdentifier(Token someToken, int lookAheadOffset) {
        if (someToken.name() == names.non && peekToken(lookAheadOffset, TokenKind.SUB, TokenKind.IDENTIFIER)) {
            Token tokenSub = S.token(lookAheadOffset + 1);
            Token tokenSealed = S.token(lookAheadOffset + 2);
            if (someToken.endPos == tokenSub.pos &&
                    tokenSub.endPos == tokenSealed.pos &&
                    tokenSealed.name() == names.sealed) {
                checkSourceLevel(Feature.SEALED_CLASSES);
                return true;
            }
        }
        return false;
    }

    protected boolean isSealedClassStart(boolean local) {
        if (token.name() == names.sealed) {
            Token next = S.token(1);
            if (allowedAfterSealedOrNonSealed(next, local, false)) {
                checkSourceLevel(Feature.SEALED_CLASSES);
                return true;
            }
        }
        return false;
    }

    private boolean allowedAfterSealedOrNonSealed(Token next, boolean local, boolean currentIsNonSealed) {
        return local ?
            switch (next.kind) {
                case MONKEYS_AT -> {
                    Token afterNext = S.token(2);
                    yield afterNext.kind != INTERFACE || currentIsNonSealed;
                }
                case ABSTRACT, FINAL, STRICTFP, CLASS, INTERFACE, ENUM -> true;
                default -> false;
            } :
            switch (next.kind) {
                case MONKEYS_AT -> {
                    Token afterNext = S.token(2);
                    yield afterNext.kind != INTERFACE || currentIsNonSealed;
                }
                case PUBLIC, PROTECTED, PRIVATE, ABSTRACT, STATIC, FINAL, STRICTFP, CLASS, INTERFACE, ENUM -> true;
                case IDENTIFIER -> isNonSealedIdentifier(next, currentIsNonSealed ? 3 : 1) || next.name() == names.sealed;
                default -> false;
            };
    }

    /** MethodDeclaratorRest =
     *      FormalParameters BracketsOpt [THROWS TypeList] ( MethodBody | [DEFAULT AnnotationValue] ";")
     *  VoidMethodDeclaratorRest =
     *      FormalParameters [THROWS TypeList] ( MethodBody | ";")
     *  ConstructorDeclaratorRest =
     *      "(" FormalParameterListOpt ")" [THROWS TypeList] MethodBody
     */
    protected JCTree methodDeclaratorRest(int pos,
                              JCModifiers mods,
                              JCExpression type,
                              Name name,
                              List<JCTypeParameter> typarams,
                              boolean isInterface, boolean isVoid,
                              boolean isRecord,
                              Comment dc) {
        if (isInterface) {
            if ((mods.flags & Flags.PRIVATE) != 0) {
                checkSourceLevel(Feature.PRIVATE_INTERFACE_METHODS);
            }
        }
        JCVariableDecl prevReceiverParam = this.receiverParam;
        try {
            this.receiverParam = null;
            // Parsing formalParameters sets the receiverParam, if present
            List<JCVariableDecl> params = List.nil();
            List<JCExpression> thrown = List.nil();
            boolean unclosedParameterList;
            if (!isRecord || name != names.init || token.kind == LPAREN) {
                params = formalParameters();
                unclosedParameterList = token.pos == endPosTable.errorEndPos;
                if (!isVoid) type = bracketsOpt(type);
                if (token.kind == THROWS) {
                    nextToken();
                    thrown = qualidentList(true);
                }
            } else {
                unclosedParameterList = false;
            }

            saveDanglingDocComments(dc);

            JCBlock body = null;
            JCExpression defaultValue;
            if (token.kind == LBRACE) {
                body = block();
                defaultValue = null;
            } else {
                if (token.kind == DEFAULT) {
                    accept(DEFAULT);
                    defaultValue = annotationValue();
                    accept(SEMI);
                } else {
                    defaultValue = null;
                    accept(SEMI, tk -> Errors.Expected2(LBRACE, SEMI));
                }
                if (token.pos <= endPosTable.errorEndPos) {
                    // error recovery
                    // look if there is a probable missing opening brace,
                    // and if yes, parse as a block
                    boolean parseAsBlock = openingBraceMissing(unclosedParameterList);

                    if (parseAsBlock) {
                        body = block();
                    }
                }
            }

            JCMethodDecl result =
                    toP(F.at(pos).MethodDef(mods, name, type, typarams,
                                            receiverParam, params, thrown,
                                            body, defaultValue));
            attach(result, dc);
            return result;
        } finally {
            this.receiverParam = prevReceiverParam;
        }
    }

    /**
     * After seeing a method header, and not seeing an opening left brace,
     * attempt to estimate if acting as if the left brace was present and
     * parsing the upcoming code will get better results than not parsing
     * the code as a block.
     *
     * The estimate is as follows:
     * - tokens are skipped until member, statement or identifier is found,
     * - then, if there is a left brace, parse as a block,
     * - otherwise, if the head was broken, do not parse as a block,
     * - otherwise, look at the next token and:
     *   - if it definitelly starts a statement, parse as a block,
     *   - otherwise, if it is a closing/right brace, count opening and closing
     *     braces in the rest of the file, to see if imaginarily "adding" an opening
     *     brace would lead to a balanced count - if yes, parse as a block,
     *   - otherwise, speculatively parse the following code as a block, and if
     *     it contains statements that cannot be members, parse as a block,
     *   - otherwise, don't parse as a block.
     *
     * @param unclosedParameterList whether there was a serious problem in the
     *                              parameters list
     * @return true if and only if the following code should be parsed as a block.
     */
    private boolean openingBraceMissing(boolean unclosedParameterList) {
        skip(false, true, !unclosedParameterList, !unclosedParameterList);

        if (token.kind == LBRACE) {
            return true;
        } else if (unclosedParameterList) {
            return false;
        } else {
            return switch (token.kind) {
                //definitelly sees a statement:
                case CASE, DEFAULT, IF, FOR, WHILE, DO, TRY, SWITCH,
                    RETURN, THROW, BREAK, CONTINUE, ELSE, FINALLY,
                    CATCH, THIS, SUPER, NEW -> true;
                case RBRACE -> {
                    //check if adding an opening brace would balance out
                    //the opening and closing braces:
                    int braceBalance = 1;
                    VirtualScanner virtualScanner = new VirtualScanner(S);

                    virtualScanner.nextToken();

                    while (virtualScanner.token().kind != TokenKind.EOF) {
                        switch (virtualScanner.token().kind) {
                            case LBRACE -> braceBalance++;
                            case RBRACE -> braceBalance--;
                        }
                        virtualScanner.nextToken();
                    }

                    yield braceBalance == 0;
                }
                default -> {
                    //speculatively try to parse as a block, and check
                    //if the result would suggest there is a block
                    //e.g.: it contains a statement that is not
                    //a member declaration
                    JavacParser speculative = new VirtualParser(this);
                    JCBlock speculativeResult =
                            speculative.block();
                    if (!speculativeResult.stats.isEmpty()) {
                        JCStatement last = speculativeResult.stats.last();
                        yield !speculativeResult.stats.stream().allMatch(s -> s.hasTag(VARDEF) ||
                                s.hasTag(CLASSDEF) ||
                                s.hasTag(BLOCK) ||
                                s == last) ||
                            !(last instanceof JCExpressionStatement exprStatement &&
                            exprStatement.expr.hasTag(ERRONEOUS));
                    } else {
                        yield false;
                    }
                }
            };
        }
    }

    /** QualidentList = [Annotations] Qualident {"," [Annotations] Qualident}
     */
    List<JCExpression> qualidentList(boolean allowAnnos) {
        ListBuffer<JCExpression> ts = new ListBuffer<>();

        List<JCAnnotation> typeAnnos = allowAnnos ? typeAnnotationsOpt() : List.nil();
        JCExpression qi = qualident(allowAnnos);
        if (!typeAnnos.isEmpty()) {
            JCExpression at = insertAnnotationsToMostInner(qi, typeAnnos, false);
            ts.append(at);
        } else {
            ts.append(qi);
        }
        while (token.kind == COMMA) {
            nextToken();

            typeAnnos = allowAnnos ? typeAnnotationsOpt() : List.nil();
            qi = qualident(allowAnnos);
            if (!typeAnnos.isEmpty()) {
                JCExpression at = insertAnnotationsToMostInner(qi, typeAnnos, false);
                ts.append(at);
            } else {
                ts.append(qi);
            }
        }
        return ts.toList();
    }

    /**
     *  {@literal
     *  TypeParametersOpt = ["<" TypeParameter {"," TypeParameter} ">"]
     *  }
     */
    protected List<JCTypeParameter> typeParametersOpt() {
        return typeParametersOpt(false);
    }
    /** Parses a potentially empty type parameter list if needed with `allowEmpty`.
     *  The caller is free to choose the desirable error message in this (erroneous) case.
     */
    protected List<JCTypeParameter> typeParametersOpt(boolean parseEmpty) {
        if (token.kind == LT) {
            ListBuffer<JCTypeParameter> typarams = new ListBuffer<>();
            nextToken();

            if (parseEmpty && token.kind == GT) {
                accept(GT);
                return null;
            }

            typarams.append(typeParameter());
            while (token.kind == COMMA) {
                nextToken();
                typarams.append(typeParameter());
            }
            accept(GT);
            return typarams.toList();
        } else {
            return List.nil();
        }
    }

    /**
     *  {@literal
     *  TypeParameter = [Annotations] TypeVariable [TypeParameterBound]
     *  TypeParameterBound = EXTENDS Type {"&" Type}
     *  TypeVariable = Ident
     *  }
     */
    JCTypeParameter typeParameter() {
        int pos = token.pos;
        List<JCAnnotation> annos = typeAnnotationsOpt();
        Name name = typeName();
        ListBuffer<JCExpression> bounds = new ListBuffer<>();
        if (token.kind == EXTENDS) {
            nextToken();
            bounds.append(parseType());
            while (token.kind == AMP) {
                nextToken();
                bounds.append(parseType());
            }
        }
        return toP(F.at(pos).TypeParameter(name, bounds.toList(), annos));
    }

    /** FormalParameters = "(" [ FormalParameterList ] ")"
     *  FormalParameterList = [ FormalParameterListNovarargs , ] LastFormalParameter
     *  FormalParameterListNovarargs = [ FormalParameterListNovarargs , ] FormalParameter
     */
    List<JCVariableDecl> formalParameters() {
        return formalParameters(false, false);
    }
    List<JCVariableDecl> formalParameters(boolean lambdaParameters, boolean recordComponents) {
        ListBuffer<JCVariableDecl> params = new ListBuffer<>();
        JCVariableDecl lastParam;
        accept(LPAREN);
        if (token.kind != RPAREN) {
            this.allowThisIdent = !lambdaParameters && !recordComponents;
            lastParam = formalParameter(lambdaParameters, recordComponents);
            if (lastParam.nameexpr != null) {
                this.receiverParam = lastParam;
            } else {
                params.append(lastParam);
            }
            this.allowThisIdent = false;
            while (token.kind == COMMA) {
                if ((lastParam.mods.flags & Flags.VARARGS) != 0) {
                    log.error(DiagnosticFlag.SYNTAX, lastParam, Errors.VarargsMustBeLast);
                }
                nextToken();
                params.append(lastParam = formalParameter(lambdaParameters, recordComponents));
            }
        }
        if (token.kind == RPAREN) {
            nextToken();
        } else {
            setErrorEndPos(token.pos);
            reportSyntaxError(S.prevToken().endPos, Errors.Expected3(COMMA, RPAREN, LBRACKET));
        }
        return params.toList();
    }

    List<JCVariableDecl> implicitParameters(boolean hasParens) {
        if (hasParens) {
            accept(LPAREN);
        }
        ListBuffer<JCVariableDecl> params = new ListBuffer<>();
        if (token.kind != RPAREN && token.kind != ARROW) {
            params.append(implicitParameter());
            while (token.kind == COMMA) {
                nextToken();
                params.append(implicitParameter());
            }
        }
        if (hasParens) {
            accept(RPAREN);
        }
        return params.toList();
    }

    JCModifiers optFinal(long flags) {
        JCModifiers mods = modifiersOpt();
        checkNoMods(mods.flags & ~(Flags.FINAL | Flags.DEPRECATED));
        mods.flags |= flags;
        return mods;
    }

    /**
     * Inserts the annotations (and possibly a new array level)
     * to the left-most type in an array or nested type.
     *
     * When parsing a type like {@code @B Outer.Inner @A []}, the
     * {@code @A} annotation should target the array itself, while
     * {@code @B} targets the nested type {@code Outer}.
     *
     * Currently the parser parses the annotation first, then
     * the array, and then inserts the annotation to the left-most
     * nested type.
     *
     * When {@code createNewLevel} is true, then a new array
     * level is inserted as the most inner type, and have the
     * annotations target it.  This is useful in the case of
     * varargs, e.g. {@code String @A [] @B ...}, as the parser
     * first parses the type {@code String @A []} then inserts
     * a new array level with {@code @B} annotation.
     */
    private JCExpression insertAnnotationsToMostInner(
            JCExpression type, List<JCAnnotation> annos,
            boolean createNewLevel) {
        int origEndPos = getEndPos(type);
        JCExpression mostInnerType = type;
        JCArrayTypeTree mostInnerArrayType = null;
        while (TreeInfo.typeIn(mostInnerType).hasTag(TYPEARRAY)) {
            mostInnerArrayType = (JCArrayTypeTree) TreeInfo.typeIn(mostInnerType);
            mostInnerType = mostInnerArrayType.elemtype;
        }

        if (createNewLevel) {
            mostInnerType = to(F.at(token.pos).TypeArray(mostInnerType));
            origEndPos = getEndPos(mostInnerType);
        }

        JCExpression mostInnerTypeToReturn = mostInnerType;
        if (annos.nonEmpty()) {
            JCExpression lastToModify = mostInnerType;

            while (TreeInfo.typeIn(mostInnerType).hasTag(SELECT) ||
                    TreeInfo.typeIn(mostInnerType).hasTag(TYPEAPPLY)) {
                while (TreeInfo.typeIn(mostInnerType).hasTag(SELECT)) {
                    lastToModify = mostInnerType;
                    mostInnerType = ((JCFieldAccess) TreeInfo.typeIn(mostInnerType)).getExpression();
                }
                while (TreeInfo.typeIn(mostInnerType).hasTag(TYPEAPPLY)) {
                    lastToModify = mostInnerType;
                    mostInnerType = ((JCTypeApply) TreeInfo.typeIn(mostInnerType)).clazz;
                }
            }

            mostInnerType = F.at(annos.head.pos).AnnotatedType(annos, mostInnerType);

            if (TreeInfo.typeIn(lastToModify).hasTag(TYPEAPPLY)) {
                ((JCTypeApply) TreeInfo.typeIn(lastToModify)).clazz = mostInnerType;
            } else if (TreeInfo.typeIn(lastToModify).hasTag(SELECT)) {
                ((JCFieldAccess) TreeInfo.typeIn(lastToModify)).selected = mostInnerType;
            } else {
                // We never saw a SELECT or TYPEAPPLY, return the annotated type.
                mostInnerTypeToReturn = mostInnerType;
            }
        }

        if (mostInnerArrayType == null) {
            return mostInnerTypeToReturn;
        } else {
            mostInnerArrayType.elemtype = mostInnerTypeToReturn;
            storeEnd(type, origEndPos);
            return type;
        }
    }

    /** FormalParameter = { FINAL | '@' Annotation } Type VariableDeclaratorId
     *  LastFormalParameter = { FINAL | '@' Annotation } Type '...' Ident | FormalParameter
     */
    protected JCVariableDecl formalParameter(boolean lambdaParameter, boolean recordComponent) {
        JCModifiers mods = !recordComponent ? optFinal(Flags.PARAMETER) : modifiersOpt();
        if (recordComponent && mods.flags != 0) {
            log.error(mods.pos, Errors.RecordCantDeclareFieldModifiers);
        }
        if (recordComponent) {
            mods.flags |= Flags.RECORD | Flags.FINAL | Flags.PRIVATE | Flags.GENERATED_MEMBER;
        }
        // need to distinguish between vararg annos and array annos
        // look at typeAnnotationsPushedBack comment
        this.permitTypeAnnotationsPushBack = true;
        JCExpression type = parseType(lambdaParameter);
        this.permitTypeAnnotationsPushBack = false;

        if (token.kind == ELLIPSIS) {
            List<JCAnnotation> varargsAnnos = typeAnnotationsPushedBack;
            typeAnnotationsPushedBack = List.nil();
            mods.flags |= Flags.VARARGS;
            // insert var arg type annotations
            type = insertAnnotationsToMostInner(type, varargsAnnos, true);
            nextToken();
        } else {
            // if not a var arg, then typeAnnotationsPushedBack should be null
            if (typeAnnotationsPushedBack.nonEmpty()) {
                reportSyntaxError(typeAnnotationsPushedBack.head.pos, Errors.IllegalStartOfType);
            }
            typeAnnotationsPushedBack = List.nil();
        }
        return variableDeclaratorId(mods, type, false, lambdaParameter, recordComponent);
    }

    protected JCVariableDecl implicitParameter() {
        JCModifiers mods = F.at(token.pos).Modifiers(Flags.PARAMETER);
        return variableDeclaratorId(mods, null, false, true, false);
    }

/* ---------- auxiliary methods -------------- */
    /** Check that given tree is a legal expression statement.
     */
    protected JCExpression checkExprStat(JCExpression t) {
        if (!TreeInfo.isExpressionStatement(t)) {
            JCExpression ret = F.at(t.pos).Erroneous(List.<JCTree>of(t));
            log.error(DiagnosticFlag.SYNTAX, ret, Errors.NotStmt);
            return ret;
        } else {
            return t;
        }
    }

    /** Return precedence of operator represented by token,
     *  -1 if token is not a binary operator. @see TreeInfo.opPrec
     */
    static int prec(TokenKind token) {
        JCTree.Tag oc = optag(token);
        return (oc != NO_TAG) ? TreeInfo.opPrec(oc) : -1;
    }

    /**
     * Return the lesser of two positions, making allowance for either one
     * being unset.
     */
    static int earlier(int pos1, int pos2) {
        if (pos1 == Position.NOPOS)
            return pos2;
        if (pos2 == Position.NOPOS)
            return pos1;
        return (pos1 < pos2 ? pos1 : pos2);
    }

    /** Return operation tag of binary operator represented by token,
     *  No_TAG if token is not a binary operator.
     */
    static JCTree.Tag optag(TokenKind token) {
        switch (token) {
        case BARBAR:
            return OR;
        case AMPAMP:
            return AND;
        case BAR:
            return BITOR;
        case BAREQ:
            return BITOR_ASG;
        case CARET:
            return BITXOR;
        case CARETEQ:
            return BITXOR_ASG;
        case AMP:
            return BITAND;
        case AMPEQ:
            return BITAND_ASG;
        case EQEQ:
            return JCTree.Tag.EQ;
        case BANGEQ:
            return NE;
        case LT:
            return JCTree.Tag.LT;
        case GT:
            return JCTree.Tag.GT;
        case LTEQ:
            return LE;
        case GTEQ:
            return GE;
        case LTLT:
            return SL;
        case LTLTEQ:
            return SL_ASG;
        case GTGT:
            return SR;
        case GTGTEQ:
            return SR_ASG;
        case GTGTGT:
            return USR;
        case GTGTGTEQ:
            return USR_ASG;
        case PLUS:
            return JCTree.Tag.PLUS;
        case PLUSEQ:
            return PLUS_ASG;
        case SUB:
            return MINUS;
        case SUBEQ:
            return MINUS_ASG;
        case STAR:
            return MUL;
        case STAREQ:
            return MUL_ASG;
        case SLASH:
            return DIV;
        case SLASHEQ:
            return DIV_ASG;
        case PERCENT:
            return MOD;
        case PERCENTEQ:
            return MOD_ASG;
        case INSTANCEOF:
            return TYPETEST;
        default:
            return NO_TAG;
        }
    }

    /** Return operation tag of unary operator represented by token,
     *  No_TAG if token is not a binary operator.
     */
    static JCTree.Tag unoptag(TokenKind token) {
        switch (token) {
        case PLUS:
            return POS;
        case SUB:
            return NEG;
        case BANG:
            return NOT;
        case TILDE:
            return COMPL;
        case PLUSPLUS:
            return PREINC;
        case SUBSUB:
            return PREDEC;
        default:
            return NO_TAG;
        }
    }

    /** Return type tag of basic type represented by token,
     *  NONE if token is not a basic type identifier.
     */
    static TypeTag typetag(TokenKind token) {
        switch (token) {
        case BYTE:
            return TypeTag.BYTE;
        case CHAR:
            return TypeTag.CHAR;
        case SHORT:
            return TypeTag.SHORT;
        case INT:
            return TypeTag.INT;
        case LONG:
            return TypeTag.LONG;
        case FLOAT:
            return TypeTag.FLOAT;
        case DOUBLE:
            return TypeTag.DOUBLE;
        case BOOLEAN:
            return TypeTag.BOOLEAN;
        default:
            return TypeTag.NONE;
        }
    }

    void checkSourceLevel(Feature feature) {
        checkSourceLevel(token.pos, feature);
    }

    protected void checkSourceLevel(int pos, Feature feature) {
        if (preview.isPreview(feature) && !preview.isEnabled()) {
            //preview feature without --preview flag, error
            log.error(DiagnosticFlag.SOURCE_LEVEL, pos, preview.disabledError(feature));
        } else if (!feature.allowedInSource(source)) {
            //incompatible source level, error
            log.error(DiagnosticFlag.SOURCE_LEVEL, pos, feature.error(source.name));
        } else if (preview.isPreview(feature)) {
            //use of preview feature, warn
            preview.warnPreview(pos, feature);
        }
    }

    /*
     * a functional source tree and end position mappings
     */
    protected static class SimpleEndPosTable extends AbstractEndPosTable {

        private final IntHashTable endPosMap;

        SimpleEndPosTable(JavacParser parser) {
            super(parser);
            endPosMap = new IntHashTable();
        }

        public void storeEnd(JCTree tree, int endpos) {
            endPosMap.put(tree, errorEndPos > endpos ? errorEndPos : endpos);
        }

        protected <T extends JCTree> T to(T t) {
            storeEnd(t, parser.token.endPos);
            return t;
        }

        protected <T extends JCTree> T toP(T t) {
            storeEnd(t, parser.S.prevToken().endPos);
            return t;
        }

        public int getEndPos(JCTree tree) {
            int value = endPosMap.get(tree);
            // As long as Position.NOPOS==-1, this just returns value.
            return (value == -1) ? Position.NOPOS : value;
        }

        public int replaceTree(JCTree oldTree, JCTree newTree) {
            int pos = endPosMap.remove(oldTree);
            if (pos != -1) {
                storeEnd(newTree, pos);
                return pos;
            }
            return Position.NOPOS;
        }
    }

    /*
     * a default skeletal implementation without any mapping overhead.
     */
    protected static class EmptyEndPosTable extends AbstractEndPosTable {

        EmptyEndPosTable(JavacParser parser) {
            super(parser);
        }

        public void storeEnd(JCTree tree, int endpos) { /* empty */ }

        protected <T extends JCTree> T to(T t) {
            return t;
        }

        protected <T extends JCTree> T toP(T t) {
            return t;
        }

        public int getEndPos(JCTree tree) {
            return Position.NOPOS;
        }

        public int replaceTree(JCTree oldTree, JCTree newTree) {
            return Position.NOPOS;
        }

    }

    protected abstract static class AbstractEndPosTable implements EndPosTable {
        /**
         * The current parser.
         */
        protected JavacParser parser;

        /**
         * Store the last error position.
         */
        public int errorEndPos = Position.NOPOS;

        public AbstractEndPosTable(JavacParser parser) {
            this.parser = parser;
        }

        /**
         * Store current token's ending position for a tree, the value of which
         * will be the greater of last error position and the ending position of
         * the current token.
         * @param t The tree.
         */
        protected abstract <T extends JCTree> T to(T t);

        /**
         * Store current token's ending position for a tree, the value of which
         * will be the greater of last error position and the ending position of
         * the previous token.
         * @param t The tree.
         */
        protected abstract <T extends JCTree> T toP(T t);

        /**
         * Set the error position during the parsing phases, the value of which
         * will be set only if it is greater than the last stored error position.
         * @param errPos The error position
         */
        public void setErrorEndPos(int errPos) {
            if (errPos > errorEndPos) {
                errorEndPos = errPos;
            }
        }

        public void setParser(JavacParser parser) {
            this.parser = parser;
        }
    }
}<|MERGE_RESOLUTION|>--- conflicted
+++ resolved
@@ -668,16 +668,8 @@
         var pos = c.getPos();
         if (pos != null) {
             deferredLintHandler.report(lint -> {
-<<<<<<< HEAD
                 if (!shebang(c, pos)) {
-                    lint.emit(log, Lint.LintCategory.DANGLING_DOC_COMMENTS,
-                            pos, Warnings.DanglingDocComment);
-=======
-                if (lint.isEnabled(Lint.LintCategory.DANGLING_DOC_COMMENTS) &&
-                        !shebang(c, pos)) {
-                    log.warning(
-                            pos, LintWarnings.DanglingDocComment);
->>>>>>> d7379789
+                    lint.logIfEnabled(log, pos, LintWarnings.DanglingDocComment);
                 }
             });
         }
