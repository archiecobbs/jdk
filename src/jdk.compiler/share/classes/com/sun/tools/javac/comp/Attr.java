--- conflicted
+++ resolved
@@ -1281,15 +1281,7 @@
                 }
             }
         } else {
-<<<<<<< HEAD
-            if (tree.init != null) {
-                // Field initializer expression need to be entered.
-                annotate.queueScanTreeAndTypeAnnotate(tree.init, env, tree.sym, tree);
-                annotate.flush();
-            }
-=======
             doQueueScanTreeAndTypeAnnotateForVarInit(tree, env);
->>>>>>> 907350e9
         }
 
         VarSymbol v = tree.sym;
@@ -1348,7 +1340,7 @@
             env.info.scope.owner.kind != MTH && env.info.scope.owner.kind != VAR) {
             tree.mods.flags |= Flags.FIELD_INIT_TYPE_ANNOTATIONS_QUEUED;
             // Field initializer expression need to be entered.
-            annotate.queueScanTreeAndTypeAnnotate(tree.init, env, tree.sym, tree.pos());
+            annotate.queueScanTreeAndTypeAnnotate(tree.init, env, tree.sym, tree);
             annotate.flush();
         }
     }
