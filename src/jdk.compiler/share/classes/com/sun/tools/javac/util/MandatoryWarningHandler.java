--- conflicted
+++ resolved
@@ -143,13 +143,8 @@
      * @param lint the applicable Lint configuration
      * @param pos source code position
      * @param warnKey lint warning
-     * @param verbose true to emit a distinct warning, false just to register a deferred message
-     */
-<<<<<<< HEAD
-    public void report(DiagnosticPosition pos, LintWarning warnKey, boolean verbose) {
-=======
+     */
     public void report(Lint lint, DiagnosticPosition pos, LintWarning warnKey) {
->>>>>>> de6f80cf
         JavaFileObject currentSource = log.currentSourceFile();
         Assert.check(warnKey.getLintCategory() == lintCategory);
 
