/*
 * Copyright (c) 2014, 2025, Oracle and/or its affiliates. All rights reserved.
 * DO NOT ALTER OR REMOVE COPYRIGHT NOTICES OR THIS FILE HEADER.
 *
 * This code is free software; you can redistribute it and/or modify it
 * under the terms of the GNU General Public License version 2 only, as
 * published by the Free Software Foundation.  Oracle designates this
 * particular file as subject to the "Classpath" exception as provided
 * by Oracle in the LICENSE file that accompanied this code.
 *
 * This code is distributed in the hope that it will be useful, but WITHOUT
 * ANY WARRANTY; without even the implied warranty of MERCHANTABILITY or
 * FITNESS FOR A PARTICULAR PURPOSE.  See the GNU General Public License
 * version 2 for more details (a copy is included in the LICENSE file that
 * accompanied this code).
 *
 * You should have received a copy of the GNU General Public License version
 * 2 along with this work; if not, write to the Free Software Foundation,
 * Inc., 51 Franklin St, Fifth Floor, Boston, MA 02110-1301 USA.
 *
 * Please contact Oracle, 500 Oracle Parkway, Redwood Shores, CA 94065 USA
 * or visit www.oracle.com if you need additional information or have any
 * questions.
 */

package com.sun.tools.javac.comp;

import java.util.ArrayDeque;
import java.util.Arrays;
import java.util.EnumSet;
import java.util.HashMap;
import java.util.Map;
import java.util.Queue;
import java.util.stream.Collectors;

import com.sun.source.tree.LambdaExpressionTree;
import com.sun.source.tree.NewClassTree;
import com.sun.source.tree.VariableTree;
import com.sun.tools.javac.code.Flags;
import com.sun.tools.javac.code.Kinds.Kind;
import com.sun.tools.javac.code.Source;
import com.sun.tools.javac.code.Source.Feature;
import com.sun.tools.javac.code.Symbol.ClassSymbol;
import com.sun.tools.javac.code.Type;
import com.sun.tools.javac.code.Types;
import com.sun.tools.javac.comp.ArgumentAttr.LocalCacheContext;
import com.sun.tools.javac.comp.DeferredAttr.AttributionMode;
import com.sun.tools.javac.resources.CompilerProperties.Warnings;
import com.sun.tools.javac.tree.JCTree;
import com.sun.tools.javac.tree.JCTree.JCBlock;
import com.sun.tools.javac.tree.JCTree.JCClassDecl;
import com.sun.tools.javac.tree.JCTree.JCDoWhileLoop;
import com.sun.tools.javac.tree.JCTree.JCEnhancedForLoop;
import com.sun.tools.javac.tree.JCTree.JCForLoop;
import com.sun.tools.javac.tree.JCTree.JCIf;
import com.sun.tools.javac.tree.JCTree.JCLambda;
import com.sun.tools.javac.tree.JCTree.JCLambda.ParameterKind;
import com.sun.tools.javac.tree.JCTree.JCMethodDecl;
import com.sun.tools.javac.tree.JCTree.JCMethodInvocation;
import com.sun.tools.javac.tree.JCTree.JCNewClass;
import com.sun.tools.javac.tree.JCTree.JCStatement;
import com.sun.tools.javac.tree.JCTree.JCSwitch;
import com.sun.tools.javac.tree.JCTree.JCTry;
import com.sun.tools.javac.tree.JCTree.JCTypeApply;
import com.sun.tools.javac.tree.JCTree.JCUnary;
import com.sun.tools.javac.tree.JCTree.JCVariableDecl;
import com.sun.tools.javac.tree.JCTree.JCWhileLoop;
import com.sun.tools.javac.tree.JCTree.Tag;
import com.sun.tools.javac.tree.TreeCopier;
import com.sun.tools.javac.tree.TreeInfo;
import com.sun.tools.javac.tree.TreeMaker;
import com.sun.tools.javac.tree.TreeScanner;
import com.sun.tools.javac.util.Assert;
import com.sun.tools.javac.util.Context;
import com.sun.tools.javac.util.DefinedBy;
import com.sun.tools.javac.util.DefinedBy.Api;
import com.sun.tools.javac.util.DiagnosticSource;
import com.sun.tools.javac.util.JCDiagnostic.DiagnosticType;
import com.sun.tools.javac.util.List;
import com.sun.tools.javac.util.ListBuffer;
import com.sun.tools.javac.util.Log;
import com.sun.tools.javac.util.Options;
import com.sun.tools.javac.util.Position;

import static com.sun.tools.javac.code.Flags.GENERATEDCONSTR;
import static com.sun.tools.javac.code.TypeTag.CLASS;
import static com.sun.tools.javac.tree.JCTree.Tag.APPLY;
import static com.sun.tools.javac.tree.JCTree.Tag.FOREACHLOOP;
import static com.sun.tools.javac.tree.JCTree.Tag.LABELLED;
import static com.sun.tools.javac.tree.JCTree.Tag.METHODDEF;
import static com.sun.tools.javac.tree.JCTree.Tag.NEWCLASS;
import static com.sun.tools.javac.tree.JCTree.Tag.NULLCHK;
import static com.sun.tools.javac.tree.JCTree.Tag.TYPEAPPLY;
import static com.sun.tools.javac.tree.JCTree.Tag.VARDEF;

/**
 * Helper class for defining custom code analysis, such as finding instance creation expression
 * that can benefit from diamond syntax.
 */
public class Analyzer {
    protected static final Context.Key<Analyzer> analyzerKey = new Context.Key<>();

    final Types types;
    final Log log;
    final Attr attr;
    final DeferredAttr deferredAttr;
    final ArgumentAttr argumentAttr;
    final TreeMaker make;
    final AnalyzerCopier copier;
    private final boolean allowDiamondWithAnonymousClassCreation;

    final EnumSet<AnalyzerMode> analyzerModes;

    public static Analyzer instance(Context context) {
        Analyzer instance = context.get(analyzerKey);
        if (instance == null)
            instance = new Analyzer(context);
        return instance;
    }

    @SuppressWarnings("this-escape")
    protected Analyzer(Context context) {
        context.put(analyzerKey, this);
        types = Types.instance(context);
        log = Log.instance(context);
        attr = Attr.instance(context);
        deferredAttr = DeferredAttr.instance(context);
        argumentAttr = ArgumentAttr.instance(context);
        make = TreeMaker.instance(context);
        copier = new AnalyzerCopier();
        Options options = Options.instance(context);
        String findOpt = options.get("find");
        //parse modes
        Source source = Source.instance(context);
        allowDiamondWithAnonymousClassCreation = Feature.DIAMOND_WITH_ANONYMOUS_CLASS_CREATION.allowedInSource(source);
        analyzerModes = AnalyzerMode.getAnalyzerModes(findOpt, source);
    }

    /**
     * This enum defines supported analyzer modes, as well as defining the logic for decoding
     * the {@code -XDfind} option.
     */
    enum AnalyzerMode {
        DIAMOND("diamond"),
        LAMBDA("lambda"),
        METHOD("method"),
        LOCAL("local", Feature.LOCAL_VARIABLE_TYPE_INFERENCE);

        final String opt;
        final Feature feature;

        AnalyzerMode(String opt) {
            this(opt, null);
        }

        AnalyzerMode(String opt, Feature feature) {
            this.opt = opt;
            this.feature = feature;
        }

        /**
         * This method is used to parse the {@code find} option.
         * Possible modes are separated by colon; a mode can be excluded by
         * prepending '-' to its name. Finally, the special mode 'all' can be used to
         * add all modes to the resulting enum.
         */
        static EnumSet<AnalyzerMode> getAnalyzerModes(String opt, Source source) {
            if (opt == null) {
                return EnumSet.noneOf(AnalyzerMode.class);
            }
            List<String> modes = List.from(opt.split(","));
            EnumSet<AnalyzerMode> res = EnumSet.noneOf(AnalyzerMode.class);
            if (modes.contains("all")) {
                res = EnumSet.allOf(AnalyzerMode.class);
            }
            for (AnalyzerMode mode : values()) {
                if (modes.contains("-" + mode.opt) || (mode.feature != null && !mode.feature.allowedInSource(source))) {
                    res.remove(mode);
                } else if (modes.contains(mode.opt)) {
                    res.add(mode);
                }
            }
            return res;
        }
    }

    /**
     * A statement analyzer is a work-unit that matches certain AST nodes (of given type {@code S}),
     * rewrites them to different AST nodes (of type {@code T}) and then generates some meaningful
     * messages in case the analysis has been successful.
     */
    abstract class StatementAnalyzer<S extends JCTree, T extends JCTree> {

        AnalyzerMode mode;
        JCTree.Tag tag;

        StatementAnalyzer(AnalyzerMode mode, Tag tag) {
            this.mode = mode;
            this.tag = tag;
        }

        /**
         * Is this analyzer allowed to run?
         */
        boolean isEnabled() {
            return analyzerModes.contains(mode);
        }

        /**
         * Should this analyzer be rewriting the given tree?
         */
        abstract boolean match(S tree);

        /**
         * Rewrite a given AST node into a new one(s)
         */
        abstract List<T> rewrite(S oldTree);

        /**
         * Entry-point for comparing results and generating diagnostics.
         */
        abstract void process(S oldTree, T newTree, boolean hasErrors);
    }

    /**
     * This analyzer checks if generic instance creation expression can use diamond syntax.
     */
    class DiamondInitializer extends StatementAnalyzer<JCNewClass, JCNewClass> {

        DiamondInitializer() {
            super(AnalyzerMode.DIAMOND, NEWCLASS);
        }

        @Override
        boolean match(JCNewClass tree) {
            return tree.clazz.hasTag(TYPEAPPLY) &&
                    !TreeInfo.isDiamond(tree) &&
                    (tree.def == null || allowDiamondWithAnonymousClassCreation);
        }

        @Override
        List<JCNewClass> rewrite(JCNewClass oldTree) {
            if (oldTree.clazz.hasTag(TYPEAPPLY)) {
                JCNewClass nc = copier.copy(oldTree);
                ((JCTypeApply)nc.clazz).arguments = List.nil();
                return List.of(nc);
            } else {
                return List.of(oldTree);
            }
        }

        @Override
        void process(JCNewClass oldTree, JCNewClass newTree, boolean hasErrors) {
            if (!hasErrors) {
                List<Type> inferredArgs, explicitArgs;
                if (oldTree.def != null) {
                    inferredArgs = newTree.def.implementing.nonEmpty()
                                      ? newTree.def.implementing.get(0).type.getTypeArguments()
                                      : newTree.def.extending.type.getTypeArguments();
                    explicitArgs = oldTree.def.implementing.nonEmpty()
                                      ? oldTree.def.implementing.get(0).type.getTypeArguments()
                                      : oldTree.def.extending.type.getTypeArguments();
                } else {
                    inferredArgs = newTree.type.getTypeArguments();
                    explicitArgs = oldTree.type.getTypeArguments();
                }
                for (Type t : inferredArgs) {
                    if (!types.isSameType(t, explicitArgs.head)) {
                        return;
                    }
                    explicitArgs = explicitArgs.tail;
                }
                //exact match
                log.warning(oldTree.clazz, Warnings.DiamondRedundantArgs);
            }
        }
    }

    /**
     * This analyzer checks if anonymous instance creation expression can replaced by lambda.
     */
    class LambdaAnalyzer extends StatementAnalyzer<JCNewClass, JCLambda> {

        LambdaAnalyzer() {
            super(AnalyzerMode.LAMBDA, NEWCLASS);
        }

        @Override
        boolean match (JCNewClass tree){
            Type clazztype = tree.clazz.type;
            return tree.def != null &&
                    clazztype.hasTag(CLASS) &&
                    types.isFunctionalInterface(clazztype.tsym) &&
                    decls(tree.def).length() == 1;
        }
        //where
            private List<JCTree> decls(JCClassDecl decl) {
                ListBuffer<JCTree> decls = new ListBuffer<>();
                for (JCTree t : decl.defs) {
                    if (t.hasTag(METHODDEF)) {
                        JCMethodDecl md = (JCMethodDecl)t;
                        if ((md.getModifiers().flags & GENERATEDCONSTR) == 0) {
                            decls.add(md);
                        }
                    } else {
                        decls.add(t);
                    }
                }
                return decls.toList();
            }

        @Override
        List<JCLambda> rewrite(JCNewClass oldTree){
            JCMethodDecl md = (JCMethodDecl)copier.copy(decls(oldTree.def).head);
            List<JCVariableDecl> params = md.params;
            JCBlock body = md.body;
            JCLambda newTree = make.at(oldTree).Lambda(params, body);
            return List.of(newTree);
        }

        @Override
        void process (JCNewClass oldTree, JCLambda newTree, boolean hasErrors){
            if (!hasErrors) {
                log.warning(oldTree.def, Warnings.PotentialLambdaFound);
            }
        }
    }

    /**
     * This analyzer checks if generic method call has redundant type arguments.
     */
    class RedundantTypeArgAnalyzer extends StatementAnalyzer<JCMethodInvocation, JCMethodInvocation> {

        RedundantTypeArgAnalyzer() {
            super(AnalyzerMode.METHOD, APPLY);
        }

        @Override
        boolean match (JCMethodInvocation tree){
            return tree.typeargs != null &&
                    tree.typeargs.nonEmpty();
        }
        @Override
        List<JCMethodInvocation> rewrite(JCMethodInvocation oldTree){
            JCMethodInvocation app = copier.copy(oldTree);
            app.typeargs = List.nil();
            return List.of(app);
        }

        @Override
        void process (JCMethodInvocation oldTree, JCMethodInvocation newTree, boolean hasErrors){
            if (!hasErrors) {
                //exact match
                log.warning(oldTree, Warnings.MethodRedundantTypeargs);
            }
        }
    }

    /**
     * Base class for local variable inference analyzers.
     */
    abstract class RedundantLocalVarTypeAnalyzerBase<X extends JCStatement> extends StatementAnalyzer<X, X> {

        RedundantLocalVarTypeAnalyzerBase(JCTree.Tag tag) {
            super(AnalyzerMode.LOCAL, tag);
        }

<<<<<<< HEAD
        boolean isImplicitlyTyped(JCVariableDecl decl) {
            return decl.declaredUsingVar();
        }

=======
>>>>>>> 8f821175
        /**
         * Map a variable tree into a new declaration using implicit type.
         */
        JCVariableDecl rewriteVarType(JCVariableDecl oldTree) {
            JCVariableDecl newTree = copier.copy(oldTree);
            newTree.vartype = null;
            return newTree;
        }

        /**
         * Analyze results of local variable inference.
         */
        void processVar(JCVariableDecl oldTree, JCVariableDecl newTree, boolean hasErrors) {
            if (!hasErrors) {
                if (types.isSameType(oldTree.type, newTree.type)) {
                    log.warning(oldTree, Warnings.LocalRedundantType);
                }
            }
        }
    }

    /**
     * This analyzer checks if a local variable declaration has redundant type.
     */
    class RedundantLocalVarTypeAnalyzer extends RedundantLocalVarTypeAnalyzerBase<JCVariableDecl> {

        RedundantLocalVarTypeAnalyzer() {
            super(VARDEF);
        }

        boolean match(JCVariableDecl tree){
            return tree.sym.owner.kind == Kind.MTH &&
                    tree.init != null && !tree.declaredUsingVar() &&
                    attr.canInferLocalVarType(tree) == null;
        }
        @Override
        List<JCVariableDecl> rewrite(JCVariableDecl oldTree) {
            return List.of(rewriteVarType(oldTree));
        }
        @Override
        void process(JCVariableDecl oldTree, JCVariableDecl newTree, boolean hasErrors){
            processVar(oldTree, newTree, hasErrors);
        }
    }

    /**
     * This analyzer checks if a for each variable declaration has redundant type.
     */
    class RedundantLocalVarTypeAnalyzerForEach extends RedundantLocalVarTypeAnalyzerBase<JCEnhancedForLoop> {

        RedundantLocalVarTypeAnalyzerForEach() {
            super(FOREACHLOOP);
        }

        @Override
        boolean match(JCEnhancedForLoop tree){
            return !tree.var.declaredUsingVar();
        }
        @Override
        List<JCEnhancedForLoop> rewrite(JCEnhancedForLoop oldTree) {
            JCEnhancedForLoop newTree = copier.copy(oldTree);
            newTree.var = rewriteVarType(oldTree.var);
            newTree.body = make.at(oldTree.body).Block(0, List.nil());
            return List.of(newTree);
        }
        @Override
        void process(JCEnhancedForLoop oldTree, JCEnhancedForLoop newTree, boolean hasErrors){
            processVar(oldTree.var, newTree.var, hasErrors);
        }
    }

    @SuppressWarnings({"unchecked", "rawtypes"})
    StatementAnalyzer<JCTree, JCTree>[] analyzers = new StatementAnalyzer[] {
            new DiamondInitializer(),
            new LambdaAnalyzer(),
            new RedundantTypeArgAnalyzer(),
            new RedundantLocalVarTypeAnalyzer(),
            new RedundantLocalVarTypeAnalyzerForEach()
    };

    /**
     * Create a copy of Env if needed.
     */
    Env<AttrContext> copyEnvIfNeeded(JCTree tree, Env<AttrContext> env) {
        if (!analyzerModes.isEmpty() &&
                !env.info.attributionMode.isSpeculative &&
                TreeInfo.isStatement(tree) &&
                !tree.hasTag(LABELLED)) {
            Env<AttrContext> analyzeEnv =
                    env.dup(env.tree, env.info.dup(env.info.scope.dupUnshared(env.info.scope.owner)));
            analyzeEnv.info.returnResult = analyzeEnv.info.returnResult != null ?
                    attr.new ResultInfo(analyzeEnv.info.returnResult.pkind,
                                        analyzeEnv.info.returnResult.pt) : null;
            return analyzeEnv;
        } else {
            return null;
        }
    }

    /**
     * Analyze an AST node if needed.
     */
    void analyzeIfNeeded(JCTree tree, Env<AttrContext> env) {
        if (env != null) {
            JCStatement stmt = (JCStatement)tree;
            analyze(stmt, env);
        }
    }

    /**
     * Analyze an AST node; this involves collecting a list of all the nodes that needs rewriting,
     * and speculatively type-check the rewritten code to compare results against previously attributed code.
     */
    protected void analyze(JCStatement statement, Env<AttrContext> env) {
        StatementScanner statementScanner = new StatementScanner(statement, env);
        statementScanner.scan();

        if (!statementScanner.rewritings.isEmpty()) {
            for (RewritingContext rewriting : statementScanner.rewritings) {
                deferredAnalysisHelper.queue(rewriting);
            }
        }
    }

    /**
     * Helper interface to handle deferral of analysis tasks.
     */
    interface DeferredAnalysisHelper {
        /**
         * Add a new analysis task to the queue.
         */
        void queue(RewritingContext rewriting);
        /**
         * Flush queue with given attribution env.
         */
        void flush(Env<AttrContext> flushEnv);
    }

    /**
     * Dummy deferral handler.
     */
    DeferredAnalysisHelper flushDeferredHelper = new DeferredAnalysisHelper() {
        @Override
        public void queue(RewritingContext rewriting) {
            //do nothing
        }

        @Override
        public void flush(Env<AttrContext> flushEnv) {
            //do nothing
        }
    };

    /**
     * Simple deferral handler. All tasks belonging to the same outermost class are added to
     * the same queue. The queue is flushed after flow analysis (only if no error occurred).
     */
    DeferredAnalysisHelper queueDeferredHelper = new DeferredAnalysisHelper() {

        Map<ClassSymbol, Queue<RewritingContext>> Q = new HashMap<>();

        @Override
        public void queue(RewritingContext rewriting) {
            Queue<RewritingContext> s = Q.computeIfAbsent(rewriting.env.enclClass.sym.outermostClass(), k -> new ArrayDeque<>());
            s.add(rewriting);
        }

        @Override
        public void flush(Env<AttrContext> flushEnv) {
            if (!Q.isEmpty()) {
                DeferredAnalysisHelper prevHelper = deferredAnalysisHelper;
                try {
                    deferredAnalysisHelper = flushDeferredHelper;
                    Queue<RewritingContext> rewritings = Q.get(flushEnv.enclClass.sym.outermostClass());
                    while (rewritings != null && !rewritings.isEmpty()) {
                        doAnalysis(rewritings.remove());
                    }
                } finally {
                    deferredAnalysisHelper = prevHelper;
                }
            }
        }
    };

    DeferredAnalysisHelper deferredAnalysisHelper = queueDeferredHelper;

    void doAnalysis(RewritingContext rewriting) {
        DiagnosticSource prevSource = log.currentSource();
        LocalCacheContext localCacheContext = argumentAttr.withLocalCacheContext();
        try {
            log.useSource(rewriting.env.toplevel.getSourceFile());

            JCStatement treeToAnalyze = (JCStatement)rewriting.originalTree;
            JCTree wrappedTree = null;

            if (rewriting.env.info.scope.owner.kind == Kind.TYP) {
                //add a block to hoist potential dangling variable declarations
                treeToAnalyze = make.at(Position.NOPOS)
                                    .Block(Flags.SYNTHETIC, List.of((JCStatement)rewriting.originalTree));
                wrappedTree = rewriting.originalTree;
            }

            //TODO: to further refine the analysis, try all rewriting combinations
            deferredAttr.attribSpeculative(treeToAnalyze, rewriting.env, attr.statInfo, new TreeRewriter(rewriting, wrappedTree),
                    () -> rewriting.diagHandler(), AttributionMode.ANALYZER, argumentAttr.withLocalCacheContext());
            rewriting.analyzer.process(rewriting.oldTree, rewriting.replacement, rewriting.erroneous);
        } catch (Throwable ex) {
            Assert.error("Analyzer error when processing: " +
                         rewriting.originalTree + ":" + ex.toString() + "\n" +
                         Arrays.stream(ex.getStackTrace())
                               .map(se -> se.toString())
                               .collect(Collectors.joining("\n")));
        } finally {
            log.useSource(prevSource.getFile());
            localCacheContext.leave();
        }
    }

    public void flush(Env<AttrContext> flushEnv) {
        deferredAnalysisHelper.flush(flushEnv);
    }

    /**
     * Subclass of {@link com.sun.tools.javac.tree.TreeScanner} which visit AST-nodes w/o crossing
     * statement boundaries.
     */
    class StatementScanner extends TreeScanner {
        /** Tree rewritings (generated by analyzers). */
        ListBuffer<RewritingContext> rewritings = new ListBuffer<>();
        JCTree originalTree;
        Env<AttrContext> env;

        StatementScanner(JCTree originalTree, Env<AttrContext> env) {
            this.originalTree = originalTree;
            this.env = attr.copyEnv(env);
        }

        public void scan() {
            scan(originalTree);
        }

        @Override
        public void scan(JCTree tree) {
            if (tree != null) {
                for (StatementAnalyzer<JCTree, JCTree> analyzer : analyzers) {
                    if (analyzer.isEnabled() &&
                            tree.hasTag(analyzer.tag) &&
                            analyzer.match(tree)) {
                        for (JCTree t : analyzer.rewrite(tree)) {
                            rewritings.add(new RewritingContext(originalTree, tree, t, analyzer, env));
                        }
                        break; //TODO: cover cases where multiple matching analyzers are found
                    }
                }
            }
            super.scan(tree);
        }

        @Override
        public void visitClassDef(JCClassDecl tree) {
            //do nothing (prevents seeing same stuff twice)
        }

        @Override
        public void visitMethodDef(JCMethodDecl tree) {
            //do nothing (prevents seeing same stuff twice)
        }

        @Override
        public void visitBlock(JCBlock tree) {
            //do nothing (prevents seeing same stuff twice)
        }

        @Override
        public void visitLambda(JCLambda tree) {
            //do nothing (prevents seeing same stuff in lambda expression twice)
        }

        @Override
        public void visitSwitch(JCSwitch tree) {
            scan(tree.getExpression());
        }

        @Override
        public void visitForLoop(JCForLoop tree) {
            //skip body and var decl (to prevents same statements to be analyzed twice)
            scan(tree.getCondition());
            scan(tree.getUpdate());
        }

        @Override
        public void visitTry(JCTry tree) {
            //skip resources (to prevents same statements to be analyzed twice)
            scan(tree.getBlock());
            scan(tree.getCatches());
            scan(tree.getFinallyBlock());
        }

        @Override
        public void visitForeachLoop(JCEnhancedForLoop tree) {
            //skip body (to prevents same statements to be analyzed twice)
            scan(tree.getExpression());
        }

        @Override
        public void visitWhileLoop(JCWhileLoop tree) {
            //skip body (to prevents same statements to be analyzed twice)
            scan(tree.getCondition());
        }

        @Override
        public void visitDoLoop(JCDoWhileLoop tree) {
            //skip body (to prevents same statements to be analyzed twice)
            scan(tree.getCondition());
        }

        @Override
        public void visitIf(JCIf tree) {
            //skip body (to prevents same statements to be analyzed twice)
            scan(tree.getCondition());
        }
    }

    class RewritingContext {
        // the whole tree being analyzed
        JCTree originalTree;
        // a subtree, old tree, that will be rewritten
        JCTree oldTree;
        // the replacement for the old tree
        JCTree replacement;
        // did the compiler find any error
        boolean erroneous;
        // the env
        Env<AttrContext> env;
        // the corresponding analyzer
        StatementAnalyzer<JCTree, JCTree> analyzer;

        RewritingContext(
                JCTree originalTree,
                JCTree oldTree,
                JCTree replacement,
                StatementAnalyzer<JCTree, JCTree> analyzer,
                Env<AttrContext> env) {
            this.originalTree = originalTree;
            this.oldTree = oldTree;
            this.replacement = replacement;
            this.analyzer = analyzer;
            this.env = attr.copyEnv(env);
            /*  this is a temporary workaround that should be removed once we have a truly independent
             *  clone operation
             */
            if (originalTree.hasTag(VARDEF)) {
                // avoid redefinition clashes
                this.env.info.scope.remove(((JCVariableDecl)originalTree).sym);
            }
        }

        /**
         * Simple deferred diagnostic handler which filters out all messages and keep track of errors.
         */
        Log.DeferredDiagnosticHandler diagHandler() {
            return log.new DeferredDiagnosticHandler(d -> {
                if (d.getType() == DiagnosticType.ERROR) {
                    erroneous = true;
                }
                return true;
            }, false);
        }
    }

    /**
     * Subclass of TreeCopier that maps nodes matched by analyzers onto new AST nodes.
     */
    class AnalyzerCopier extends TreeCopier<Void> {

        public AnalyzerCopier() {
            super(make);
        }

        @Override @DefinedBy(Api.COMPILER_TREE)
        public JCTree visitLambdaExpression(LambdaExpressionTree node, Void _unused) {
            JCLambda oldLambda = (JCLambda)node;
            JCLambda newLambda = (JCLambda)super.visitLambdaExpression(node, _unused);
            if (oldLambda.paramKind == ParameterKind.IMPLICIT) {
                //reset implicit lambda parameters (whose type might have been set during attr)
                newLambda.paramKind = ParameterKind.IMPLICIT;
                newLambda.params.forEach(p -> p.vartype = null);
            }
            return newLambda;
        }

        @Override @DefinedBy(Api.COMPILER_TREE)
        public JCTree visitNewClass(NewClassTree node, Void aVoid) {
            JCNewClass oldNewClazz = (JCNewClass)node;
            JCNewClass newNewClazz = (JCNewClass)super.visitNewClass(node, aVoid);
            if (!oldNewClazz.args.isEmpty() && oldNewClazz.args.head.hasTag(NULLCHK)) {
                //workaround to Attr generating trees
                newNewClazz.encl = ((JCUnary)newNewClazz.args.head).arg;
                newNewClazz.args = newNewClazz.args.tail;
            }
            return newNewClazz;
        }
    }

   class TreeRewriter extends AnalyzerCopier {

        RewritingContext rewriting;
        JCTree wrappedTree;

        TreeRewriter(RewritingContext rewriting, JCTree wrappedTree) {
            this.rewriting = rewriting;
            this.wrappedTree = wrappedTree;
        }

        @Override
        @SuppressWarnings("unchecked")
        public <Z extends JCTree> Z copy(Z tree, Void _unused) {
            Z newTree = super.copy(tree, null);
            if (tree != null && tree == rewriting.oldTree) {
                Assert.checkNonNull(rewriting.replacement);
                newTree = (Z)rewriting.replacement;
            }
            return newTree;
        }

        @Override
        public JCTree visitVariable(VariableTree node, Void p) {
            JCTree result = super.visitVariable(node, p);
            if (node == wrappedTree) {
                //The current tree is a field and has been wrapped by a block, so it effectivelly
                //became local variable. If it has some modifiers (except for final), an error
                //would be reported, causing the whole rewrite to fail. Removing the non-final
                //modifiers from the variable here:
                ((JCVariableDecl) result).mods.flags &= Flags.FINAL;
            }
            return result;
        }

    }
}<|MERGE_RESOLUTION|>--- conflicted
+++ resolved
@@ -365,13 +365,6 @@
             super(AnalyzerMode.LOCAL, tag);
         }
 
-<<<<<<< HEAD
-        boolean isImplicitlyTyped(JCVariableDecl decl) {
-            return decl.declaredUsingVar();
-        }
-
-=======
->>>>>>> 8f821175
         /**
          * Map a variable tree into a new declaration using implicit type.
          */
