--- conflicted
+++ resolved
@@ -68,9 +68,6 @@
     /** flag: are preview features enabled */
     private final boolean enabled;
 
-    /** flag: is the "preview" lint category enabled? */
-    private final boolean verbose;
-
     /** the diag handler to manage preview feature usage diagnostics */
     private final MandatoryWarningHandler previewHandler;
 
@@ -83,10 +80,7 @@
     private final Set<JavaFileObject> sourcesWithPreviewFeatures = new HashSet<>();
 
     private final Names names;
-<<<<<<< HEAD
-    private final Lint lint;            // the root Lint instance (we don't support @SuppressWarnings)
-=======
->>>>>>> a4c4e9f7
+    private final Lint lint;
     private final Log log;
     private final Source source;
 
@@ -107,14 +101,9 @@
         names = Names.instance(context);
         enabled = options.isSet(PREVIEW);
         log = Log.instance(context);
+        lint = Lint.instance(context);
         source = Source.instance(context);
-<<<<<<< HEAD
-        boolean verbose = lint.isEnabled(LintCategory.PREVIEW);
-        this.previewHandler = new MandatoryWarningHandler(log, source, verbose, true);
-=======
-        verbose = Lint.instance(context).isEnabled(LintCategory.PREVIEW);
-        previewHandler = new MandatoryWarningHandler(log, source, verbose, true, "preview", LintCategory.PREVIEW);
->>>>>>> a4c4e9f7
+        previewHandler = new MandatoryWarningHandler(log, source, lint.isEnabled(LintCategory.PREVIEW), true);
         forcePreview = options.isSet("forcePreview");
         majorVersionToSource = initMajorVersionToSourceMap();
     }
@@ -186,13 +175,8 @@
     public void warnPreview(DiagnosticPosition pos, Feature feature) {
         Assert.check(isEnabled());
         Assert.check(isPreview(feature));
-<<<<<<< HEAD
         markUsesPreview(pos);
         previewHandler.report(lint, pos, feature.isPlural() ?
-=======
-        sourcesWithPreviewFeatures.add(log.currentSourceFile());
-        previewHandler.report(pos, feature.isPlural() ?
->>>>>>> a4c4e9f7
                 LintWarnings.PreviewFeatureUsePlural(feature.nameFragment()) :
                 LintWarnings.PreviewFeatureUse(feature.nameFragment()));
     }
@@ -204,7 +188,7 @@
      */
     public void warnPreview(JavaFileObject classfile, int majorVersion) {
         Assert.check(isEnabled());
-        if (verbose) {
+        if (lint.isEnabled(LintCategory.PREVIEW)) {
             log.mandatoryWarning(null,
                     LintWarnings.PreviewFeatureUseClassfile(classfile, majorVersionToSource.get(majorVersion).name));
         }
