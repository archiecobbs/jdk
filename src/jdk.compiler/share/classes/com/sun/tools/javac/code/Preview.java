/*
 * Copyright (c) 2018, 2025, Oracle and/or its affiliates. All rights reserved.
 * DO NOT ALTER OR REMOVE COPYRIGHT NOTICES OR THIS FILE HEADER.
 *
 * This code is free software; you can redistribute it and/or modify it
 * under the terms of the GNU General Public License version 2 only, as
 * published by the Free Software Foundation.  Oracle designates this
 * particular file as subject to the "Classpath" exception as provided
 * by Oracle in the LICENSE file that accompanied this code.
 *
 * This code is distributed in the hope that it will be useful, but WITHOUT
 * ANY WARRANTY; without even the implied warranty of MERCHANTABILITY or
 * FITNESS FOR A PARTICULAR PURPOSE.  See the GNU General Public License
 * version 2 for more details (a copy is included in the LICENSE file that
 * accompanied this code).
 *
 * You should have received a copy of the GNU General Public License version
 * 2 along with this work; if not, write to the Free Software Foundation,
 * Inc., 51 Franklin St, Fifth Floor, Boston, MA 02110-1301 USA.
 *
 * Please contact Oracle, 500 Oracle Parkway, Redwood Shores, CA 94065 USA
 * or visit www.oracle.com if you need additional information or have any
 * questions.
 */

package com.sun.tools.javac.code;

import com.sun.tools.javac.code.Lint.LintCategory;
import com.sun.tools.javac.code.Source.Feature;
import com.sun.tools.javac.code.Symbol.ModuleSymbol;
import com.sun.tools.javac.jvm.Target;
import com.sun.tools.javac.resources.CompilerProperties.Errors;
import com.sun.tools.javac.resources.CompilerProperties.LintWarnings;
import com.sun.tools.javac.resources.CompilerProperties.Warnings;
import com.sun.tools.javac.util.Assert;
import com.sun.tools.javac.util.Context;
import com.sun.tools.javac.util.JCDiagnostic.DiagnosticPosition;
import com.sun.tools.javac.util.JCDiagnostic.Error;
import com.sun.tools.javac.util.JCDiagnostic.LintWarning;
import com.sun.tools.javac.util.JCDiagnostic.SimpleDiagnosticPosition;
import com.sun.tools.javac.util.JCDiagnostic.Warning;
import com.sun.tools.javac.util.Log;
import com.sun.tools.javac.util.Names;
import com.sun.tools.javac.util.Options;

import javax.tools.JavaFileObject;
import java.util.HashMap;
import java.util.HashSet;
import java.util.Map;
import java.util.Set;

import static com.sun.tools.javac.main.Option.PREVIEW;
import com.sun.tools.javac.util.JCDiagnostic;

/**
 * Helper class to handle preview language features. This class maps certain language features
 * (see {@link Feature} into 'preview' features; the mapping is completely ad-hoc, so as to allow
 * for maximum flexibility, which allows to migrate preview feature into supported features with ease.
 *
 * This class acts as a centralized point against which usages of preview features are reported by
 * clients (e.g. other javac classes). Internally, this class collects all such usages and generates
 * diagnostics to inform the user of such usages. Such diagnostics can be enabled using the
 * {@link LintCategory#PREVIEW} lint category, and are suppressible by usual means.
 */
public class Preview {

    /** flag: are preview features enabled */
    private final boolean enabled;

    /** test flag: should all features be considered as preview features? */
    private final boolean forcePreview;

    /** a mapping from classfile numbers to Java SE versions */
    private final Map<Integer, Source> majorVersionToSource;

    private final Set<JavaFileObject> sourcesWithPreviewFeatures = new HashSet<>();

    private final Names names;
    private final Log log;
    private final Source source;

    protected static final Context.Key<Preview> previewKey = new Context.Key<>();

    public static Preview instance(Context context) {
        Preview instance = context.get(previewKey);
        if (instance == null) {
            instance = new Preview(context);
        }
        return instance;
    }

    @SuppressWarnings("this-escape")
    protected Preview(Context context) {
        context.put(previewKey, this);
        Options options = Options.instance(context);
        names = Names.instance(context);
        enabled = options.isSet(PREVIEW);
        log = Log.instance(context);
        source = Source.instance(context);
        forcePreview = options.isSet("forcePreview");
        majorVersionToSource = initMajorVersionToSourceMap();
    }

    private Map<Integer, Source> initMajorVersionToSourceMap() {
        Map<Integer, Source> majorVersionToSource = new HashMap<>();
        for (Target t : Target.values()) {
            int major = t.majorVersion;
            Source source = Source.lookup(t.name);
            if (source != null) {
                majorVersionToSource.put(major, source);
            }
        }
        return majorVersionToSource;
    }

    /**
     * Returns true if {@code s} is deemed to participate in the preview of {@code previewSymbol}, and
     * therefore no warnings or errors will be produced.
     *
     * @param syms the symbol table
     * @param s the symbol depending on the preview symbol
     * @param previewSymbol the preview symbol marked with @Preview
     * @return true if {@code s} is participating in the preview of {@code previewSymbol}
     */
    public boolean participatesInPreview(Symtab syms, Symbol s, Symbol previewSymbol) {
        // All symbols in the same module as the preview symbol participate in the preview API
        if (previewSymbol.packge().modle == s.packge().modle) {
            return true;
        }

        return participatesInPreview(syms, s.packge().modle);
    }

    /**
     * Returns true if module {@code m} is deemed to participate in the preview, and
     * therefore no warnings or errors will be produced.
     *
     * @param syms the symbol table
     * @param m the module to check
     * @return true if {@code m} is participating in the preview of {@code previewSymbol}
     */
    public boolean participatesInPreview(Symtab syms, ModuleSymbol m) {
        // If java.base's jdk.internal.javac package is exported to s's module then
        // s participates in the preview API
        return syms.java_base.exports.stream()
                .filter(ed -> ed.packge.fullname == names.jdk_internal_javac)
                .anyMatch(ed -> ed.modules.contains(m));
    }

    /**
     * Report usage of a preview feature. Usages reported through this method will affect the
     * set of sourcefiles with dependencies on preview features.
     * @param pos the position at which the preview feature was used.
     * @param feature the preview feature used.
     */
    public void warnPreview(int pos, Feature feature) {
        warnPreview(new SimpleDiagnosticPosition(pos), feature);
    }

    /**
     * Report usage of a preview feature. Usages reported through this method will affect the
     * set of sourcefiles with dependencies on preview features.
     * @param pos the position at which the preview feature was used.
     * @param feature the preview feature used.
     */
    public void warnPreview(DiagnosticPosition pos, Feature feature) {
        Assert.check(isEnabled());
        Assert.check(isPreview(feature));
        markUsesPreview(pos);
        log.warning(pos,
            feature.isPlural() ?
                LintWarnings.PreviewFeatureUsePlural(feature.nameFragment()) :
                LintWarnings.PreviewFeatureUse(feature.nameFragment()));
    }

    /**
     * Report usage of a preview feature in classfile.
     * @param classfile the name of the classfile with preview features enabled
     * @param majorVersion the major version found in the classfile.
     */
    public void warnPreview(JavaFileObject classfile, int majorVersion) {
        Assert.check(isEnabled());
<<<<<<< HEAD
        log.warning(LintWarnings.PreviewFeatureUseClassfile(classfile, majorVersionToSource.get(majorVersion).name));
=======
        if (verbose) {
            log.warning(LintWarnings.PreviewFeatureUseClassfile(classfile, majorVersionToSource.get(majorVersion).name));
        }
>>>>>>> cab51596
    }

    /**
     * Mark the current source file as using a preview feature. The corresponding classfile
     * will be generated with minor version {@link ClassFile#PREVIEW_MINOR_VERSION}.
     * @param pos the position at which the preview feature was used.
     */
    public void markUsesPreview(DiagnosticPosition pos) {
        sourcesWithPreviewFeatures.add(log.currentSourceFile());
    }

    public boolean usesPreview(JavaFileObject file) {
        return sourcesWithPreviewFeatures.contains(file);
    }

    /**
     * Are preview features enabled?
     * @return true, if preview features are enabled.
     */
    public boolean isEnabled() {
        return enabled;
    }

    /**
     * Is given feature a preview feature?
     * @param feature the feature to be tested.
     * @return true, if given feature is a preview feature.
     */
    public boolean isPreview(Feature feature) {
        return switch (feature) {
            case PRIMITIVE_PATTERNS -> true;
            //Note: this is a backdoor which allows to optionally treat all features as 'preview' (for testing).
            //When real preview features will be added, this method can be implemented to return 'true'
            //for those selected features, and 'false' for all the others.
            default -> forcePreview;
        };
    }

    /**
     * Generate an error key which captures the fact that a given preview feature could not be used
     * due to the preview feature support being disabled.
     * @param feature the feature for which the diagnostic has to be generated.
     * @return the diagnostic.
     */
    public Error disabledError(Feature feature) {
        Assert.check(!isEnabled());
        return feature.isPlural() ?
                Errors.PreviewFeatureDisabledPlural(feature.nameFragment()) :
                Errors.PreviewFeatureDisabled(feature.nameFragment());
    }

    /**
     * Generate an error key which captures the fact that a preview classfile cannot be loaded
     * due to the preview feature support being disabled.
     * @param classfile the name of the classfile with preview features enabled
     * @param majorVersion the major version found in the classfile.
     */
    public Error disabledError(JavaFileObject classfile, int majorVersion) {
        Assert.check(!isEnabled());
        return Errors.PreviewFeatureDisabledClassfile(classfile, majorVersionToSource.get(majorVersion).name);
    }

    /**
     * Check whether the given symbol has been declared using
     * a preview language feature.
     *
     * @param sym Symbol to check
     * @return true iff sym has been declared using a preview language feature
     */
    public boolean declaredUsingPreviewFeature(Symbol sym) {
        return false;
    }

    public void checkSourceLevel(DiagnosticPosition pos, Feature feature) {
        if (isPreview(feature) && !isEnabled()) {
            //preview feature without --preview flag, error
            log.error(pos, disabledError(feature));
        } else {
            if (!feature.allowedInSource(source)) {
                log.error(pos, feature.error(source.name));
            }
            if (isEnabled() && isPreview(feature)) {
                warnPreview(pos, feature);
            }
        }
    }

}<|MERGE_RESOLUTION|>--- conflicted
+++ resolved
@@ -180,13 +180,7 @@
      */
     public void warnPreview(JavaFileObject classfile, int majorVersion) {
         Assert.check(isEnabled());
-<<<<<<< HEAD
         log.warning(LintWarnings.PreviewFeatureUseClassfile(classfile, majorVersionToSource.get(majorVersion).name));
-=======
-        if (verbose) {
-            log.warning(LintWarnings.PreviewFeatureUseClassfile(classfile, majorVersionToSource.get(majorVersion).name));
-        }
->>>>>>> cab51596
     }
 
     /**
