/*
 * Copyright (c) 2018, 2024, Oracle and/or its affiliates. All rights reserved.
 * DO NOT ALTER OR REMOVE COPYRIGHT NOTICES OR THIS FILE HEADER.
 *
 * This code is free software; you can redistribute it and/or modify it
 * under the terms of the GNU General Public License version 2 only, as
 * published by the Free Software Foundation.  Oracle designates this
 * particular file as subject to the "Classpath" exception as provided
 * by Oracle in the LICENSE file that accompanied this code.
 *
 * This code is distributed in the hope that it will be useful, but WITHOUT
 * ANY WARRANTY; without even the implied warranty of MERCHANTABILITY or
 * FITNESS FOR A PARTICULAR PURPOSE.  See the GNU General Public License
 * version 2 for more details (a copy is included in the LICENSE file that
 * accompanied this code).
 *
 * You should have received a copy of the GNU General Public License version
 * 2 along with this work; if not, write to the Free Software Foundation,
 * Inc., 51 Franklin St, Fifth Floor, Boston, MA 02110-1301 USA.
 *
 * Please contact Oracle, 500 Oracle Parkway, Redwood Shores, CA 94065 USA
 * or visit www.oracle.com if you need additional information or have any
 * questions.
 */

package com.sun.tools.javac.code;

import com.sun.tools.javac.code.Lint.LintCategory;
import com.sun.tools.javac.code.Source.Feature;
import com.sun.tools.javac.code.Symbol.ModuleSymbol;
import com.sun.tools.javac.jvm.Target;
import com.sun.tools.javac.resources.CompilerProperties.Errors;
import com.sun.tools.javac.resources.CompilerProperties.LintWarnings;
import com.sun.tools.javac.resources.CompilerProperties.Warnings;
import com.sun.tools.javac.util.Assert;
import com.sun.tools.javac.util.Context;
import com.sun.tools.javac.util.JCDiagnostic.DiagnosticPosition;
import com.sun.tools.javac.util.JCDiagnostic.Error;
import com.sun.tools.javac.util.JCDiagnostic.LintWarning;
import com.sun.tools.javac.util.JCDiagnostic.SimpleDiagnosticPosition;
import com.sun.tools.javac.util.JCDiagnostic.Warning;
import com.sun.tools.javac.util.Log;
import com.sun.tools.javac.util.MandatoryWarningHandler;
import com.sun.tools.javac.util.Names;
import com.sun.tools.javac.util.Options;

import javax.tools.JavaFileObject;
import java.util.HashMap;
import java.util.HashSet;
import java.util.Map;
import java.util.Set;

import static com.sun.tools.javac.main.Option.PREVIEW;
import com.sun.tools.javac.util.JCDiagnostic;

/**
 * Helper class to handle preview language features. This class maps certain language features
 * (see {@link Feature} into 'preview' features; the mapping is completely ad-hoc, so as to allow
 * for maximum flexibility, which allows to migrate preview feature into supported features with ease.
 *
 * This class acts as a centralized point against which usages of preview features are reported by
 * clients (e.g. other javac classes). Internally, this class collects all such usages and generates
 * diagnostics to inform the user of such usages. Such diagnostics can be enabled using the
 * {@link LintCategory#PREVIEW} lint category, and are suppressible by usual means.
 */
public class Preview {

    /** flag: are preview features enabled */
    private final boolean enabled;

    /** the diag handler to manage preview feature usage diagnostics */
    private final MandatoryWarningHandler previewHandler;

    /** test flag: should all features be considered as preview features? */
    private final boolean forcePreview;

    /** a mapping from classfile numbers to Java SE versions */
    private final Map<Integer, Source> majorVersionToSource;

    private final Set<JavaFileObject> sourcesWithPreviewFeatures = new HashSet<>();

    private final Names names;
    private final Lint lint;
    private final Log log;
    private final Source source;

    protected static final Context.Key<Preview> previewKey = new Context.Key<>();

    public static Preview instance(Context context) {
        Preview instance = context.get(previewKey);
        if (instance == null) {
            instance = new Preview(context);
        }
        return instance;
    }

    @SuppressWarnings("this-escape")
    protected Preview(Context context) {
        context.put(previewKey, this);
        Options options = Options.instance(context);
        names = Names.instance(context);
        enabled = options.isSet(PREVIEW);
        log = Log.instance(context);
        lint = Lint.instance(context);
        source = Source.instance(context);
        this.previewHandler =
                new MandatoryWarningHandler(log, source, lint.isEnabled(LintCategory.PREVIEW), true, "preview", LintCategory.PREVIEW);
        forcePreview = options.isSet("forcePreview");
        majorVersionToSource = initMajorVersionToSourceMap();
    }

    private Map<Integer, Source> initMajorVersionToSourceMap() {
        Map<Integer, Source> majorVersionToSource = new HashMap<>();
        for (Target t : Target.values()) {
            int major = t.majorVersion;
            Source source = Source.lookup(t.name);
            if (source != null) {
                majorVersionToSource.put(major, source);
            }
        }
        return majorVersionToSource;
    }

    /**
     * Returns true if {@code s} is deemed to participate in the preview of {@code previewSymbol}, and
     * therefore no warnings or errors will be produced.
     *
     * @param syms the symbol table
     * @param s the symbol depending on the preview symbol
     * @param previewSymbol the preview symbol marked with @Preview
     * @return true if {@code s} is participating in the preview of {@code previewSymbol}
     */
    public boolean participatesInPreview(Symtab syms, Symbol s, Symbol previewSymbol) {
        // All symbols in the same module as the preview symbol participate in the preview API
        if (previewSymbol.packge().modle == s.packge().modle) {
            return true;
        }

        return participatesInPreview(syms, s.packge().modle);
    }

    /**
     * Returns true if module {@code m} is deemed to participate in the preview, and
     * therefore no warnings or errors will be produced.
     *
     * @param syms the symbol table
     * @param m the module to check
     * @return true if {@code m} is participating in the preview of {@code previewSymbol}
     */
    public boolean participatesInPreview(Symtab syms, ModuleSymbol m) {
        // If java.base's jdk.internal.javac package is exported to s's module then
        // s participates in the preview API
        return syms.java_base.exports.stream()
                .filter(ed -> ed.packge.fullname == names.jdk_internal_javac)
                .anyMatch(ed -> ed.modules.contains(m));
    }

    /**
     * Report usage of a preview feature. Usages reported through this method will affect the
     * set of sourcefiles with dependencies on preview features.
     * @param pos the position at which the preview feature was used.
     * @param feature the preview feature used.
     */
    public void warnPreview(int pos, Feature feature) {
        warnPreview(new SimpleDiagnosticPosition(pos), feature);
    }

    /**
     * Report usage of a preview feature. Usages reported through this method will affect the
     * set of sourcefiles with dependencies on preview features.
     * @param pos the position at which the preview feature was used.
     * @param feature the preview feature used.
     */
    public void warnPreview(DiagnosticPosition pos, Feature feature) {
        Assert.check(isEnabled());
        Assert.check(isPreview(feature));
        if (!lint.validate(LintCategory.PREVIEW).isSuppressed(LintCategory.PREVIEW)) {
            sourcesWithPreviewFeatures.add(log.currentSourceFile());
            previewHandler.report(pos, feature.isPlural() ?
                    LintWarnings.PreviewFeatureUsePlural(feature.nameFragment()) :
                    LintWarnings.PreviewFeatureUse(feature.nameFragment()));
        }
    }

    /**
     * Report usage of a preview feature in classfile.
     * @param classfile the name of the classfile with preview features enabled
     * @param majorVersion the major version found in the classfile.
     */
    public void warnPreview(JavaFileObject classfile, int majorVersion) {
        Assert.check(isEnabled());
<<<<<<< HEAD
        if (lint.validate(LintCategory.PREVIEW).isEnabled(LintCategory.PREVIEW)) {
            log.mandatoryWarning(LintCategory.PREVIEW, null,
                    Warnings.PreviewFeatureUseClassfile(classfile, majorVersionToSource.get(majorVersion).name));
=======
        if (lint.isEnabled(LintCategory.PREVIEW)) {
            log.mandatoryWarning(null,
                    LintWarnings.PreviewFeatureUseClassfile(classfile, majorVersionToSource.get(majorVersion).name));
>>>>>>> d7379789
        }
    }

    public void markUsesPreview(DiagnosticPosition pos) {
        sourcesWithPreviewFeatures.add(log.currentSourceFile());
    }

    public void reportPreviewWarning(DiagnosticPosition pos, LintWarning warnKey) {
        previewHandler.report(pos, warnKey);
    }

    public boolean usesPreview(JavaFileObject file) {
        return sourcesWithPreviewFeatures.contains(file);
    }

    /**
     * Are preview features enabled?
     * @return true, if preview features are enabled.
     */
    public boolean isEnabled() {
        return enabled;
    }

    /**
     * Is given feature a preview feature?
     * @param feature the feature to be tested.
     * @return true, if given feature is a preview feature.
     */
    public boolean isPreview(Feature feature) {
        return switch (feature) {
            case IMPLICIT_CLASSES -> true;
            case FLEXIBLE_CONSTRUCTORS -> true;
            case PRIMITIVE_PATTERNS -> true;
            case MODULE_IMPORTS -> true;
            case JAVA_BASE_TRANSITIVE -> true;
            //Note: this is a backdoor which allows to optionally treat all features as 'preview' (for testing).
            //When real preview features will be added, this method can be implemented to return 'true'
            //for those selected features, and 'false' for all the others.
            default -> forcePreview;
        };
    }

    /**
     * Generate an error key which captures the fact that a given preview feature could not be used
     * due to the preview feature support being disabled.
     * @param feature the feature for which the diagnostic has to be generated.
     * @return the diagnostic.
     */
    public Error disabledError(Feature feature) {
        Assert.check(!isEnabled());
        return feature.isPlural() ?
                Errors.PreviewFeatureDisabledPlural(feature.nameFragment()) :
                Errors.PreviewFeatureDisabled(feature.nameFragment());
    }

    /**
     * Generate an error key which captures the fact that a preview classfile cannot be loaded
     * due to the preview feature support being disabled.
     * @param classfile the name of the classfile with preview features enabled
     * @param majorVersion the major version found in the classfile.
     */
    public Error disabledError(JavaFileObject classfile, int majorVersion) {
        Assert.check(!isEnabled());
        return Errors.PreviewFeatureDisabledClassfile(classfile, majorVersionToSource.get(majorVersion).name);
    }

    /**
     * Check whether the given symbol has been declared using
     * a preview language feature.
     *
     * @param sym Symbol to check
     * @return true iff sym has been declared using a preview language feature
     */
    public boolean declaredUsingPreviewFeature(Symbol sym) {
        return false;
    }

    /**
     * Report any deferred diagnostics.
     */
    public void reportDeferredDiagnostics() {
        previewHandler.reportDeferredDiagnostic();
    }

    public void clear() {
        previewHandler.clear();
    }

    public void checkSourceLevel(DiagnosticPosition pos, Feature feature) {
        if (isPreview(feature) && !isEnabled()) {
            //preview feature without --preview flag, error
            log.error(JCDiagnostic.DiagnosticFlag.SOURCE_LEVEL, pos, disabledError(feature));
        } else {
            if (!feature.allowedInSource(source)) {
                log.error(JCDiagnostic.DiagnosticFlag.SOURCE_LEVEL, pos,
                          feature.error(source.name));
            }
            if (isEnabled() && isPreview(feature)) {
                warnPreview(pos, feature);
            }
        }
    }

}<|MERGE_RESOLUTION|>--- conflicted
+++ resolved
@@ -189,15 +189,9 @@
      */
     public void warnPreview(JavaFileObject classfile, int majorVersion) {
         Assert.check(isEnabled());
-<<<<<<< HEAD
         if (lint.validate(LintCategory.PREVIEW).isEnabled(LintCategory.PREVIEW)) {
-            log.mandatoryWarning(LintCategory.PREVIEW, null,
-                    Warnings.PreviewFeatureUseClassfile(classfile, majorVersionToSource.get(majorVersion).name));
-=======
-        if (lint.isEnabled(LintCategory.PREVIEW)) {
             log.mandatoryWarning(null,
                     LintWarnings.PreviewFeatureUseClassfile(classfile, majorVersionToSource.get(majorVersion).name));
->>>>>>> d7379789
         }
     }
 
