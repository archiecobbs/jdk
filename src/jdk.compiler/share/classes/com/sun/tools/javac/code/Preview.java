/*
 * Copyright (c) 2018, 2025, Oracle and/or its affiliates. All rights reserved.
 * DO NOT ALTER OR REMOVE COPYRIGHT NOTICES OR THIS FILE HEADER.
 *
 * This code is free software; you can redistribute it and/or modify it
 * under the terms of the GNU General Public License version 2 only, as
 * published by the Free Software Foundation.  Oracle designates this
 * particular file as subject to the "Classpath" exception as provided
 * by Oracle in the LICENSE file that accompanied this code.
 *
 * This code is distributed in the hope that it will be useful, but WITHOUT
 * ANY WARRANTY; without even the implied warranty of MERCHANTABILITY or
 * FITNESS FOR A PARTICULAR PURPOSE.  See the GNU General Public License
 * version 2 for more details (a copy is included in the LICENSE file that
 * accompanied this code).
 *
 * You should have received a copy of the GNU General Public License version
 * 2 along with this work; if not, write to the Free Software Foundation,
 * Inc., 51 Franklin St, Fifth Floor, Boston, MA 02110-1301 USA.
 *
 * Please contact Oracle, 500 Oracle Parkway, Redwood Shores, CA 94065 USA
 * or visit www.oracle.com if you need additional information or have any
 * questions.
 */

package com.sun.tools.javac.code;

import com.sun.tools.javac.code.Lint.LintCategory;
import com.sun.tools.javac.code.LintSuppression;
import com.sun.tools.javac.code.Source.Feature;
import com.sun.tools.javac.code.Symbol.ModuleSymbol;
import com.sun.tools.javac.jvm.Target;
import com.sun.tools.javac.resources.CompilerProperties.Errors;
import com.sun.tools.javac.resources.CompilerProperties.LintWarnings;
import com.sun.tools.javac.resources.CompilerProperties.Warnings;
import com.sun.tools.javac.util.Assert;
import com.sun.tools.javac.util.Context;
import com.sun.tools.javac.util.JCDiagnostic.DiagnosticPosition;
import com.sun.tools.javac.util.JCDiagnostic.Error;
import com.sun.tools.javac.util.JCDiagnostic.LintWarning;
import com.sun.tools.javac.util.JCDiagnostic.SimpleDiagnosticPosition;
import com.sun.tools.javac.util.JCDiagnostic.Warning;
import com.sun.tools.javac.util.Log;
import com.sun.tools.javac.util.MandatoryWarningHandler;
import com.sun.tools.javac.util.Names;
import com.sun.tools.javac.util.Options;

import javax.tools.JavaFileObject;
import java.util.HashMap;
import java.util.HashSet;
import java.util.Map;
import java.util.Set;

import static com.sun.tools.javac.main.Option.PREVIEW;
import com.sun.tools.javac.util.JCDiagnostic;

/**
 * Helper class to handle preview language features. This class maps certain language features
 * (see {@link Feature} into 'preview' features; the mapping is completely ad-hoc, so as to allow
 * for maximum flexibility, which allows to migrate preview feature into supported features with ease.
 *
 * This class acts as a centralized point against which usages of preview features are reported by
 * clients (e.g. other javac classes). Internally, this class collects all such usages and generates
 * diagnostics to inform the user of such usages. Such diagnostics can be enabled using the
 * {@link LintCategory#PREVIEW} lint category, and are suppressible by usual means.
 */
public class Preview {

    /** flag: are preview features enabled */
    private final boolean enabled;

    /** flag: is the "preview" lint category enabled? */
    private final boolean verbose;

    /** the diag handler to manage preview feature usage diagnostics */
    private final MandatoryWarningHandler previewHandler;

    /** test flag: should all features be considered as preview features? */
    private final boolean forcePreview;

    /** a mapping from classfile numbers to Java SE versions */
    private final Map<Integer, Source> majorVersionToSource;

    private final Set<JavaFileObject> sourcesWithPreviewFeatures = new HashSet<>();

    private final Names names;
    private final Log log;
    private final Source source;
    private final LintSuppression lintSuppression;

    protected static final Context.Key<Preview> previewKey = new Context.Key<>();

    public static Preview instance(Context context) {
        Preview instance = context.get(previewKey);
        if (instance == null) {
            instance = new Preview(context);
        }
        return instance;
    }

    @SuppressWarnings("this-escape")
    protected Preview(Context context) {
        context.put(previewKey, this);
        Options options = Options.instance(context);
        names = Names.instance(context);
        enabled = options.isSet(PREVIEW);
        log = Log.instance(context);
        source = Source.instance(context);
<<<<<<< HEAD
        lintSuppression = LintSuppression.instance(context);
        verbose = Lint.instance(context).isEnabled(LintCategory.PREVIEW, false);
        previewHandler = new MandatoryWarningHandler(log, source, verbose, true);
=======
        verbose = Lint.instance(context).isEnabled(LintCategory.PREVIEW);
        previewHandler = new MandatoryWarningHandler(log, source, verbose, true, LintCategory.PREVIEW);
>>>>>>> ba281196
        forcePreview = options.isSet("forcePreview");
        majorVersionToSource = initMajorVersionToSourceMap();
    }

    private Map<Integer, Source> initMajorVersionToSourceMap() {
        Map<Integer, Source> majorVersionToSource = new HashMap<>();
        for (Target t : Target.values()) {
            int major = t.majorVersion;
            Source source = Source.lookup(t.name);
            if (source != null) {
                majorVersionToSource.put(major, source);
            }
        }
        return majorVersionToSource;
    }

    /**
     * Returns true if {@code s} is deemed to participate in the preview of {@code previewSymbol}, and
     * therefore no warnings or errors will be produced.
     *
     * @param syms the symbol table
     * @param s the symbol depending on the preview symbol
     * @param previewSymbol the preview symbol marked with @Preview
     * @return true if {@code s} is participating in the preview of {@code previewSymbol}
     */
    public boolean participatesInPreview(Symtab syms, Symbol s, Symbol previewSymbol) {
        // All symbols in the same module as the preview symbol participate in the preview API
        if (previewSymbol.packge().modle == s.packge().modle) {
            return true;
        }

        return participatesInPreview(syms, s.packge().modle);
    }

    /**
     * Returns true if module {@code m} is deemed to participate in the preview, and
     * therefore no warnings or errors will be produced.
     *
     * @param syms the symbol table
     * @param m the module to check
     * @return true if {@code m} is participating in the preview of {@code previewSymbol}
     */
    public boolean participatesInPreview(Symtab syms, ModuleSymbol m) {
        // If java.base's jdk.internal.javac package is exported to s's module then
        // s participates in the preview API
        return syms.java_base.exports.stream()
                .filter(ed -> ed.packge.fullname == names.jdk_internal_javac)
                .anyMatch(ed -> ed.modules.contains(m)) ||
               //the specification lists the java.se module as participating in preview:
               m.name == names.java_se;
    }

    /**
     * Report usage of a preview feature. Usages reported through this method will affect the
     * set of sourcefiles with dependencies on preview features.
     * @param pos the position at which the preview feature was used.
     * @param feature the preview feature used.
     */
    public void warnPreview(int pos, Feature feature) {
        warnPreview(new SimpleDiagnosticPosition(pos), feature);
    }

    /**
     * Report usage of a preview feature. Usages reported through this method will affect the
     * set of sourcefiles with dependencies on preview features.
     * @param pos the position at which the preview feature was used.
     * @param feature the preview feature used.
     */
    public void warnPreview(DiagnosticPosition pos, Feature feature) {
        Assert.check(isEnabled());
        Assert.check(isPreview(feature));
        markUsesPreview(pos);
        previewHandler.report(pos, feature.isPlural() ?
                LintWarnings.PreviewFeatureUsePlural(feature.nameFragment()) :
                LintWarnings.PreviewFeatureUse(feature.nameFragment()));
    }

    /**
     * Report usage of a preview feature in classfile.
     * @param classfile the name of the classfile with preview features enabled
     * @param majorVersion the major version found in the classfile.
     */
    public void warnPreview(JavaFileObject classfile, int majorVersion) {
        Assert.check(isEnabled());
        if (verbose) {
            log.mandatoryWarning(null,
                    LintWarnings.PreviewFeatureUseClassfile(classfile, majorVersionToSource.get(majorVersion).name));
        } else {
            lintSuppression.validate(null, LintCategory.PREVIEW);       // validate suppression via "-Xlint:-preview"
        }
    }

    /**
     * Mark the current source file as using a preview feature. The corresponding classfile
     * will be generated with minor version {@link ClassFile#PREVIEW_MINOR_VERSION}.
     * @param pos the position at which the preview feature was used.
     */
    public void markUsesPreview(DiagnosticPosition pos) {
        sourcesWithPreviewFeatures.add(log.currentSourceFile());
    }

    public void reportPreviewWarning(DiagnosticPosition pos, LintWarning warnKey) {
        previewHandler.report(pos, warnKey);
    }

    public boolean usesPreview(JavaFileObject file) {
        return sourcesWithPreviewFeatures.contains(file);
    }

    /**
     * Are preview features enabled?
     * @return true, if preview features are enabled.
     */
    public boolean isEnabled() {
        return enabled;
    }

    /**
     * Is given feature a preview feature?
     * @param feature the feature to be tested.
     * @return true, if given feature is a preview feature.
     */
    public boolean isPreview(Feature feature) {
        return switch (feature) {
            case IMPLICIT_CLASSES -> true;
            case FLEXIBLE_CONSTRUCTORS -> true;
            case PRIMITIVE_PATTERNS -> true;
            case MODULE_IMPORTS -> true;
            case JAVA_BASE_TRANSITIVE -> true;
            //Note: this is a backdoor which allows to optionally treat all features as 'preview' (for testing).
            //When real preview features will be added, this method can be implemented to return 'true'
            //for those selected features, and 'false' for all the others.
            default -> forcePreview;
        };
    }

    /**
     * Generate an error key which captures the fact that a given preview feature could not be used
     * due to the preview feature support being disabled.
     * @param feature the feature for which the diagnostic has to be generated.
     * @return the diagnostic.
     */
    public Error disabledError(Feature feature) {
        Assert.check(!isEnabled());
        return feature.isPlural() ?
                Errors.PreviewFeatureDisabledPlural(feature.nameFragment()) :
                Errors.PreviewFeatureDisabled(feature.nameFragment());
    }

    /**
     * Generate an error key which captures the fact that a preview classfile cannot be loaded
     * due to the preview feature support being disabled.
     * @param classfile the name of the classfile with preview features enabled
     * @param majorVersion the major version found in the classfile.
     */
    public Error disabledError(JavaFileObject classfile, int majorVersion) {
        Assert.check(!isEnabled());
        return Errors.PreviewFeatureDisabledClassfile(classfile, majorVersionToSource.get(majorVersion).name);
    }

    /**
     * Check whether the given symbol has been declared using
     * a preview language feature.
     *
     * @param sym Symbol to check
     * @return true iff sym has been declared using a preview language feature
     */
    public boolean declaredUsingPreviewFeature(Symbol sym) {
        return false;
    }

    /**
     * Report any deferred diagnostics.
     */
    public void reportDeferredDiagnostics() {
        previewHandler.reportDeferredDiagnostic();
    }

    public void clear() {
        previewHandler.clear();
    }

    public void checkSourceLevel(DiagnosticPosition pos, Feature feature) {
        if (isPreview(feature) && !isEnabled()) {
            //preview feature without --preview flag, error
            log.error(JCDiagnostic.DiagnosticFlag.SOURCE_LEVEL, pos, disabledError(feature));
        } else {
            if (!feature.allowedInSource(source)) {
                log.error(JCDiagnostic.DiagnosticFlag.SOURCE_LEVEL, pos,
                          feature.error(source.name));
            }
            if (isEnabled() && isPreview(feature)) {
                warnPreview(pos, feature);
            }
        }
    }

}<|MERGE_RESOLUTION|>--- conflicted
+++ resolved
@@ -106,14 +106,9 @@
         enabled = options.isSet(PREVIEW);
         log = Log.instance(context);
         source = Source.instance(context);
-<<<<<<< HEAD
         lintSuppression = LintSuppression.instance(context);
         verbose = Lint.instance(context).isEnabled(LintCategory.PREVIEW, false);
-        previewHandler = new MandatoryWarningHandler(log, source, verbose, true);
-=======
-        verbose = Lint.instance(context).isEnabled(LintCategory.PREVIEW);
         previewHandler = new MandatoryWarningHandler(log, source, verbose, true, LintCategory.PREVIEW);
->>>>>>> ba281196
         forcePreview = options.isSet("forcePreview");
         majorVersionToSource = initMajorVersionToSourceMap();
     }
