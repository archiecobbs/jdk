/*
 * Copyright (c) 2009, 2025, Oracle and/or its affiliates. All rights reserved.
 * DO NOT ALTER OR REMOVE COPYRIGHT NOTICES OR THIS FILE HEADER.
 *
 * This code is free software; you can redistribute it and/or modify it
 * under the terms of the GNU General Public License version 2 only, as
 * published by the Free Software Foundation.  Oracle designates this
 * particular file as subject to the "Classpath" exception as provided
 * by Oracle in the LICENSE file that accompanied this code.
 *
 * This code is distributed in the hope that it will be useful, but WITHOUT
 * ANY WARRANTY; without even the implied warranty of MERCHANTABILITY or
 * FITNESS FOR A PARTICULAR PURPOSE.  See the GNU General Public License
 * version 2 for more details (a copy is included in the LICENSE file that
 * accompanied this code).
 *
 * You should have received a copy of the GNU General Public License version
 * 2 along with this work; if not, write to the Free Software Foundation,
 * Inc., 51 Franklin St, Fifth Floor, Boston, MA 02110-1301 USA.
 *
 * Please contact Oracle, 500 Oracle Parkway, Redwood Shores, CA 94065 USA
 * or visit www.oracle.com if you need additional information or have any
 * questions.
 */

package com.sun.tools.javac.file;

import java.io.IOException;
import java.io.InputStream;
import java.lang.ref.SoftReference;
import java.lang.reflect.Constructor;
import java.net.URL;
import java.net.URLClassLoader;
import java.nio.ByteBuffer;
import java.nio.CharBuffer;
import java.nio.charset.Charset;
import java.nio.charset.CharsetDecoder;
import java.nio.charset.CoderResult;
import java.nio.charset.CodingErrorAction;
import java.nio.charset.IllegalCharsetNameException;
import java.nio.charset.UnsupportedCharsetException;
import java.nio.file.NoSuchFileException;
import java.nio.file.Path;
import java.util.Collection;
import java.util.HashMap;
import java.util.HashSet;
import java.util.Iterator;
import java.util.Map;
import java.util.Objects;
import java.util.Set;

import javax.tools.JavaFileManager;
import javax.tools.JavaFileObject;
import javax.tools.JavaFileObject.Kind;

import com.sun.tools.javac.code.Lint;
import com.sun.tools.javac.code.Lint.LintCategory;
import com.sun.tools.javac.main.Option;
import com.sun.tools.javac.main.OptionHelper;
import com.sun.tools.javac.main.OptionHelper.GrumpyHelper;
import com.sun.tools.javac.resources.CompilerProperties.Errors;
import com.sun.tools.javac.resources.CompilerProperties.LintWarnings;
import com.sun.tools.javac.resources.CompilerProperties.Warnings;
import com.sun.tools.javac.util.Context;
import com.sun.tools.javac.util.DefinedBy;
import com.sun.tools.javac.util.DefinedBy.Api;
import com.sun.tools.javac.util.Log;
import com.sun.tools.javac.util.Options;

/**
 * Utility methods for building a file manager.
 * There are no references here to file-system specific objects such as
 * java.io.File or java.nio.file.Path.
 */
public abstract class BaseFileManager implements JavaFileManager {

    private static final byte[] EMPTY_ARRAY = new byte[0];

    @SuppressWarnings("this-escape")
    protected BaseFileManager(Charset charset) {
        this.charset = charset;
        locations = createLocations();
    }

    /**
     * Set the context for JavacPathFileManager.
     * @param context the context containing items to be associated with the file manager
     */
    public void setContext(Context context) {
        log = Log.instance(context);
        lint = Lint.instance(context);
        options = Options.instance(context);

<<<<<<< HEAD
=======
        // Initialize locations
>>>>>>> d32d4361
        locations.update(log, lint, FSInfo.instance(context));

        // Setting this option is an indication that close() should defer actually closing
        // the file manager until after a specified period of inactivity.
        // This is to accommodate clients which save references to Symbols created for use
        // within doclets or annotation processors, and which then attempt to use those
        // references after the tool exits, having closed any internally managed file manager.
        // Ideally, such clients should run the tool via the javax.tools API, providing their
        // own file manager, which can be closed by the client when all use of that file
        // manager is complete.
        // If the option has a numeric value, it will be interpreted as the duration,
        // in seconds, of the period of inactivity to wait for, before the file manager
        // is actually closed.
        // See also deferredClose().
        options.whenReady(options -> {
            String s = options.get("fileManager.deferClose");
            if (s != null) {
                try {
                    deferredCloseTimeout = (int) (Float.parseFloat(s) * 1000);
                } catch (NumberFormatException e) {
                    deferredCloseTimeout = 60 * 1000;  // default: one minute, in millis
                }
            }
        });
    }

    protected Locations createLocations() {
        return new Locations();
    }

    /**
     * The log to be used for error reporting.
     */
    public Log log;

    /**
     * User provided charset (through javax.tools).
     */
    protected Charset charset;

    protected Options options;

    protected Lint lint;
<<<<<<< HEAD

    protected String classLoaderClass;

    protected final Locations locations;

    private final HashSet<Path> outputFilesWritten = new HashSet<>(0);      // clashes are rare, so expect zero of them
=======

    protected final Locations locations;

    private final HashSet<Path> outputFilesWritten = new HashSet<>();
>>>>>>> d32d4361

    /**
     * A flag for clients to use to indicate that this file manager should
     * be closed when it is no longer required.
     */
    public boolean autoClose;

    /**
     * Wait for a period of inactivity before calling close().
     * The length of the period of inactivity is given by {@code deferredCloseTimeout}
     */
    protected void deferredClose() {
        Thread t = new Thread(getClass().getName() + " DeferredClose") {
            @Override
            public void run() {
                try {
                    synchronized (BaseFileManager.this) {
                        long now = System.currentTimeMillis();
                        while (now < lastUsedTime + deferredCloseTimeout) {
                            BaseFileManager.this.wait(lastUsedTime + deferredCloseTimeout - now);
                            now = System.currentTimeMillis();
                        }
                        deferredCloseTimeout = 0;
                        close();
                    }
                } catch (InterruptedException e) {
                } catch (IOException e) {
                }
            }
        };
        t.setDaemon(true);
        t.start();
    }

    synchronized void updateLastUsedTime() {
        if (deferredCloseTimeout > 0) { // avoid updating the time unnecessarily
            lastUsedTime = System.currentTimeMillis();
        }
    }

    private long lastUsedTime = System.currentTimeMillis();
    protected long deferredCloseTimeout = 0;

    public void clear() {
        new HashSet<>(options.keySet()).forEach(k -> options.remove(k));
    }

    protected ClassLoader getClassLoader(URL[] urls) {
        ClassLoader thisClassLoader = getClass().getClassLoader();

        // Allow the following to specify a closeable classloader
        // other than URLClassLoader.

        // 1: Allow client to specify the class to use via hidden option
        String classLoaderClass = options.get("procloader");
        if (classLoaderClass != null) {
            try {
                Class<? extends ClassLoader> loader =
                        Class.forName(classLoaderClass).asSubclass(ClassLoader.class);
                Class<?>[] constrArgTypes = { URL[].class, ClassLoader.class };
                Constructor<? extends ClassLoader> constr = loader.getConstructor(constrArgTypes);
                return constr.newInstance(urls, thisClassLoader);
            } catch (ReflectiveOperationException t) {
                // ignore errors loading user-provided class loader, fall through
            }
        }
        return new URLClassLoader(urls, thisClassLoader);
    }

    public boolean isDefaultBootClassPath() {
        return locations.isDefaultBootClassPath();
    }

    public boolean isDefaultSystemModulesPath() {
        return locations.isDefaultSystemModulesPath();
    }

    // <editor-fold defaultstate="collapsed" desc="Option handling">
    @Override @DefinedBy(Api.COMPILER)
    public boolean handleOption(String current, Iterator<String> remaining) {
        OptionHelper helper = new GrumpyHelper(log) {
            @Override
            public String get(Option option) {
                return options.get(option);
            }

            @Override
            public void put(String name, String value) {
                options.put(name, value);
            }

            @Override
            public void remove(String name) {
                options.remove(name);
            }

            @Override
            public boolean handleFileManagerOption(Option option, String value) {
                return handleOption(option, value);
            }

            @Override
            public void initialize() {
                options.initialize();
            }
        };

        Option o = Option.lookup(current, javacFileManagerOptions);
        if (o == null) {
            return false;
        }

        try {
            o.handleOption(helper, current, remaining);
        } catch (Option.InvalidValueException e) {
            throw new IllegalArgumentException(e.getMessage(), e);
        }

        return true;
    }
    // where
        protected static final Set<Option> javacFileManagerOptions =
            Option.getJavacFileManagerOptions();

    @Override @DefinedBy(Api.COMPILER)
    public int isSupportedOption(String option) {
        Option o = Option.lookup(option, javacFileManagerOptions);
        return (o == null) ? -1 : o.hasArg() ? 1 : 0;
    }

    protected String multiReleaseValue;

    /**
     * Common back end for OptionHelper handleFileManagerOption.
     * @param option the option whose value to be set
     * @param value the value for the option
     * @return true if successful, and false otherwise
     */
    public boolean handleOption(Option option, String value) {
        switch (option) {
            case ENCODING:
                encodingName = value;
                return true;

            case MULTIRELEASE:
                multiReleaseValue = value;
                locations.setMultiReleaseValue(value);
                return true;

            default:
                return locations.handleOption(option, value);
        }
    }

    /**
     * Call handleOption for collection of options and corresponding values.
     * @param map a collection of options and corresponding values
     * @return true if all the calls are successful
     */
    public boolean handleOptions(Map<Option, String> map) {
        boolean ok = true;
        for (Map.Entry<Option, String> e: map.entrySet()) {
            try {
                ok = ok & handleOption(e.getKey(), e.getValue());
            } catch (IllegalArgumentException ex) {
                log.error(Errors.IllegalArgumentForOption(e.getKey().getPrimaryName(), ex.getMessage()));
                ok = false;
            }
        }
        return ok;
    }

    // </editor-fold>

    // <editor-fold defaultstate="collapsed" desc="Encoding">
    private String encodingName;
    private String defaultEncodingName;
    private String getDefaultEncodingName() {
        if (defaultEncodingName == null) {
            defaultEncodingName = Charset.defaultCharset().name();
        }
        return defaultEncodingName;
    }

    public String getEncodingName() {
        return (encodingName != null) ? encodingName : getDefaultEncodingName();
    }

    public CharBuffer decode(ByteBuffer inbuf, boolean ignoreEncodingErrors) {
        String encName = getEncodingName();
        CharsetDecoder decoder;
        try {
            decoder = getDecoder(encName, ignoreEncodingErrors);
        } catch (IllegalCharsetNameException | UnsupportedCharsetException e) {
            log.error(Errors.UnsupportedEncoding(encName));
            return CharBuffer.allocate(1).flip();
        }

        // slightly overestimate the buffer size to avoid reallocation.
        float factor =
            decoder.averageCharsPerByte() * 0.8f +
            decoder.maxCharsPerByte() * 0.2f;
        CharBuffer dest = CharBuffer.
            allocate(10 + (int)(inbuf.remaining()*factor));

        while (true) {
            CoderResult result = decoder.decode(inbuf, dest, true);
            dest.flip();

            if (result.isUnderflow()) { // done reading
                // make sure there is at least one extra character
                if (dest.limit() == dest.capacity()) {
                    dest = CharBuffer.allocate(dest.capacity()+1).put(dest);
                    dest.flip();
                }
                return dest;
            } else if (result.isOverflow()) { // buffer too small; expand
                int newCapacity =
                    10 + dest.capacity() +
                    (int)(inbuf.remaining()*decoder.maxCharsPerByte());
                dest = CharBuffer.allocate(newCapacity).put(dest);
            } else if (result.isMalformed() || result.isUnmappable()) {
                // bad character in input
                StringBuilder unmappable = new StringBuilder();
                int len = result.length();

                for (int i = 0; i < len; i++) {
                    unmappable.append(String.format("%02X", inbuf.get()));
                }

                String charsetName = charset == null ? encName : charset.name();

                log.error(dest.limit(),
                          Errors.IllegalCharForEncoding(unmappable.toString(), charsetName));

                // undo the flip() to prepare the output buffer
                // for more translation
                dest.position(dest.limit());
                dest.limit(dest.capacity());
                dest.put((char)0xfffd); // backward compatible
            } else {
                throw new AssertionError(result);
            }
        }
        // unreached
    }

    public CharsetDecoder getDecoder(String encodingName, boolean ignoreEncodingErrors) {
        Charset cs = (this.charset == null)
            ? Charset.forName(encodingName)
            : this.charset;
        CharsetDecoder decoder = cs.newDecoder();

        CodingErrorAction action;
        if (ignoreEncodingErrors)
            action = CodingErrorAction.REPLACE;
        else
            action = CodingErrorAction.REPORT;

        return decoder
            .onMalformedInput(action)
            .onUnmappableCharacter(action);
    }
    // </editor-fold>

    // <editor-fold defaultstate="collapsed" desc="ByteBuffers">
    /**
     * Make a {@link ByteBuffer} from an input stream.
     * @param in the stream
     * @return a byte buffer containing the contents of the stream
     * @throws IOException if an error occurred while reading the stream
     */
    public ByteBuffer makeByteBuffer(InputStream in) throws IOException {
        byte[] array;
        synchronized (this) {
            if ((array = byteArrayCache) != null)
                byteArrayCache = null;
            else
                array = EMPTY_ARRAY;
        }
        com.sun.tools.javac.util.ByteBuffer buf = new com.sun.tools.javac.util.ByteBuffer(array);
        buf.appendStream(in);
        return buf.asByteBuffer();
    }

    public void recycleByteBuffer(ByteBuffer buf) {
        if (buf.hasArray()) {
            synchronized (this) {
                byteArrayCache = buf.array();
            }
        }
    }

    private byte[] byteArrayCache;
    // </editor-fold>

    // <editor-fold defaultstate="collapsed" desc="Content cache">
    public CharBuffer getCachedContent(JavaFileObject file) {
        ContentCacheEntry e = contentCache.get(file);
        if (e == null)
            return null;

        if (!e.isValid(file)) {
            contentCache.remove(file);
            return null;
        }

        return e.getValue();
    }

    public void cache(JavaFileObject file, CharBuffer cb) {
        contentCache.put(file, new ContentCacheEntry(file, cb));
    }

    public void flushCache(JavaFileObject file) {
        contentCache.remove(file);
    }

    public synchronized void resetOutputFilesWritten() {
        outputFilesWritten.clear();
    }

    protected final Map<JavaFileObject, ContentCacheEntry> contentCache = new HashMap<>();

    protected static class ContentCacheEntry {
        final long timestamp;
        final SoftReference<CharBuffer> ref;

        ContentCacheEntry(JavaFileObject file, CharBuffer cb) {
            this.timestamp = file.getLastModified();
            this.ref = new SoftReference<>(cb);
        }

        boolean isValid(JavaFileObject file) {
            return timestamp == file.getLastModified();
        }

        CharBuffer getValue() {
            return ref.get();
        }
    }
    // </editor-fold>

    public static Kind getKind(Path path) {
        return getKind(path.getFileName().toString());
    }

    public static Kind getKind(String name) {
        if (name.endsWith(Kind.CLASS.extension))
            return Kind.CLASS;
        else if (name.endsWith(Kind.SOURCE.extension))
            return Kind.SOURCE;
        else if (name.endsWith(Kind.HTML.extension))
            return Kind.HTML;
        else
            return Kind.OTHER;
    }

    protected static <T> T nullCheck(T o) {
        return Objects.requireNonNull(o);
    }

    protected static <T> Collection<T> nullCheck(Collection<T> it) {
        for (T t : it)
            Objects.requireNonNull(t);
        return it;
    }

// Output File Clash Detection

    /** Record the fact that we have started writing to an output file.
     */
    // Note: individual files can be accessed concurrently, so we synchronize here
    synchronized void newOutputToPath(Path path) throws IOException {

<<<<<<< HEAD
        // Is output file clash detection active?
        if (!lint.isActive(LintCategory.OUTPUT_FILE_CLASH))
=======
        // Is output file clash detection enabled?
        if (!lint.isEnabled(LintCategory.OUTPUT_FILE_CLASH))
>>>>>>> d32d4361
            return;

        // Get the "canonical" version of the file's path; we are assuming
        // here that two clashing files will resolve to the same real path.
        Path realPath;
        try {
            realPath = path.toRealPath();
        } catch (NoSuchFileException e) {
            return;         // should never happen except on broken filesystems
        }

        // Check whether we've already opened this file for output
        if (!outputFilesWritten.add(realPath)) {
            lint.logIfEnabled(log, LintWarnings.OutputFileClash(path));
        }
    }
}<|MERGE_RESOLUTION|>--- conflicted
+++ resolved
@@ -91,10 +91,7 @@
         lint = Lint.instance(context);
         options = Options.instance(context);
 
-<<<<<<< HEAD
-=======
         // Initialize locations
->>>>>>> d32d4361
         locations.update(log, lint, FSInfo.instance(context));
 
         // Setting this option is an indication that close() should defer actually closing
@@ -138,19 +135,10 @@
     protected Options options;
 
     protected Lint lint;
-<<<<<<< HEAD
-
-    protected String classLoaderClass;
 
     protected final Locations locations;
 
-    private final HashSet<Path> outputFilesWritten = new HashSet<>(0);      // clashes are rare, so expect zero of them
-=======
-
-    protected final Locations locations;
-
     private final HashSet<Path> outputFilesWritten = new HashSet<>();
->>>>>>> d32d4361
 
     /**
      * A flag for clients to use to indicate that this file manager should
@@ -526,13 +514,8 @@
     // Note: individual files can be accessed concurrently, so we synchronize here
     synchronized void newOutputToPath(Path path) throws IOException {
 
-<<<<<<< HEAD
-        // Is output file clash detection active?
+        // Is output file clash detection enabled?
         if (!lint.isActive(LintCategory.OUTPUT_FILE_CLASH))
-=======
-        // Is output file clash detection enabled?
-        if (!lint.isEnabled(LintCategory.OUTPUT_FILE_CLASH))
->>>>>>> d32d4361
             return;
 
         // Get the "canonical" version of the file's path; we are assuming
