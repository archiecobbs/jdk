--- conflicted
+++ resolved
@@ -132,13 +132,9 @@
      */
     protected Charset charset;
 
+    protected Options options;
+
     protected Lint lint;
-
-<<<<<<< HEAD
-    protected Options options;
-=======
-    protected Lint lint;
->>>>>>> a4c4e9f7
 
     protected final Locations locations;
 
@@ -187,7 +183,7 @@
     protected long deferredCloseTimeout = 0;
 
     public void clear() {
-        options.clear();
+        new HashSet<>(options.keySet()).forEach(k -> options.remove(k));
     }
 
     protected ClassLoader getClassLoader(URL[] urls) {
@@ -223,7 +219,6 @@
     // <editor-fold defaultstate="collapsed" desc="Option handling">
     @Override @DefinedBy(Api.COMPILER)
     public boolean handleOption(String current, Iterator<String> remaining) {
-        options.ready();
         OptionHelper helper = new GrumpyHelper(log) {
             @Override
             public String get(Option option) {
