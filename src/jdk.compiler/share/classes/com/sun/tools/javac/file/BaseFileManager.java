--- conflicted
+++ resolved
@@ -54,10 +54,7 @@
 import javax.tools.JavaFileObject.Kind;
 
 import com.sun.tools.javac.code.Lint.LintCategory;
-<<<<<<< HEAD
 import com.sun.tools.javac.code.LintSuppression;
-=======
->>>>>>> dd81f8dc
 import com.sun.tools.javac.main.Option;
 import com.sun.tools.javac.main.OptionHelper;
 import com.sun.tools.javac.main.OptionHelper.GrumpyHelper;
@@ -98,21 +95,13 @@
 
         // Detect Lint options, but use Options.isLintSet() to avoid initializing the Lint class
         boolean warn = options.isLintSet(LintCategory.PATH.option);
-<<<<<<< HEAD
+        boolean fileClashOption = options.isLintSet(LintCategory.OUTPUT_FILE_CLASH.option);
         locations.update(log, warn, FSInfo.instance(context));
         boolean suppressionOption = options.isLintSet(LintCategory.SUPPRESSION_OPTION.option);
 
         // Only track file clashes if enabled or being tracked for suppression
         synchronized (this) {
             outputFilesWritten = fileClashOption || suppressionOption ? new HashSet<>() : null;
-=======
-        boolean fileClashOption = options.isLintSet(LintCategory.OUTPUT_FILE_CLASH.option);
-        locations.update(log, warn, FSInfo.instance(context));
-
-        // Only track file clashes if enabled
-        synchronized (this) {
-            outputFilesWritten = fileClashOption ? new HashSet<>() : null;
->>>>>>> dd81f8dc
         }
 
         // Setting this option is an indication that close() should defer actually closing
