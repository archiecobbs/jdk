/*
 * Copyright (c) 2025, Oracle and/or its affiliates. All rights reserved.
 * DO NOT ALTER OR REMOVE COPYRIGHT NOTICES OR THIS FILE HEADER.
 *
 * This code is free software; you can redistribute it and/or modify it
 * under the terms of the GNU General Public License version 2 only, as
 * published by the Free Software Foundation.  Oracle designates this
 * particular file as subject to the "Classpath" exception as provided
 * by Oracle in the LICENSE file that accompanied this code.
 *
 * This code is distributed in the hope that it will be useful, but WITHOUT
 * ANY WARRANTY; without even the implied warranty of MERCHANTABILITY or
 * FITNESS FOR A PARTICULAR PURPOSE.  See the GNU General Public License
 * version 2 for more details (a copy is included in the LICENSE file that
 * accompanied this code).
 *
 * You should have received a copy of the GNU General Public License version
 * 2 along with this work; if not, write to the Free Software Foundation,
 * Inc., 51 Franklin St, Fifth Floor, Boston, MA 02110-1301 USA.
 *
 * Please contact Oracle, 500 Oracle Parkway, Redwood Shores, CA 94065 USA
 * or visit www.oracle.com if you need additional information or have any
 * questions.
 */

package com.sun.tools.javac.code;

import java.util.ArrayList;
import java.util.Collection;
import java.util.Comparator;
import java.util.EnumSet;
import java.util.HashMap;
import java.util.List;
import java.util.Map;
import java.util.Objects;
import java.util.Optional;
import java.util.function.Consumer;
import java.util.function.Function;
import java.util.stream.Collectors;
import java.util.stream.Stream;

import javax.tools.DiagnosticListener;
import javax.tools.JavaFileObject;

import com.sun.tools.javac.code.Lint.LintCategory;
import com.sun.tools.javac.code.Symbol.VarSymbol;
import com.sun.tools.javac.main.Option;
import com.sun.tools.javac.resources.CompilerProperties.LintWarnings;
import com.sun.tools.javac.tree.EndPosTable;
import com.sun.tools.javac.tree.JCTree;
import com.sun.tools.javac.tree.JCTree.*;
import com.sun.tools.javac.tree.TreeInfo;
import com.sun.tools.javac.tree.TreeScanner;
import com.sun.tools.javac.util.Assert;
import com.sun.tools.javac.util.Context;
import com.sun.tools.javac.util.JCDiagnostic.DiagnosticPosition;
import com.sun.tools.javac.util.Log;
import com.sun.tools.javac.util.Names;
import com.sun.tools.javac.util.Options;

import static com.sun.tools.javac.code.Lint.LintCategory.DEPRECATION;
import static com.sun.tools.javac.code.Lint.LintCategory.OPTIONS;
import static com.sun.tools.javac.code.Lint.LintCategory.SUPPRESSION;
import static com.sun.tools.javac.code.Lint.LintCategory.SUPPRESSION_OPTION;

/**
 * Maps source code positions to the applicable {@link Lint} instance.
 *
 * <p>
 * Because {@code @SuppressWarnings} is a Java symbol, in general this mapping can't be be
 * calculated until after attribution. As each top-level declaration (class, package, or module)
 * is attributed, this singleton is notified and the {@link Lint}s that apply to every source
 * position within that top-level declaration are calculated.
 *
 * <p>
 * The method {@link #lintAt} returns the {@link Lint} instance applicable to source position;
 * if it can't be determined yet, an empty {@link Optional} is returned.
 *
 * <p><b>This is NOT part of any supported API.
 * If you write code that depends on this, you do so at your own risk.
 * This code and its internal interfaces are subject to change or
 * deletion without notice.</b>
 */
public class LintMapper {

    // The key for the context singleton
    private static final Context.Key<LintMapper> CONTEXT_KEY = new Context.Key<>();

    // Per-source file lint information
    private final Map<JavaFileObject, FileInfo> fileInfoMap = new HashMap<>();

    // Validations of "-Xlint:-foo" suppressions
    private final EnumSet<LintCategory> optionFlagValidations = LintCategory.newEmptySet();

    // Compiler context
    private final Context context;

    // These are initialized lazily; see initializeIfNeeded()
    private Log log;
    private Lint rootLint;
    private Symtab syms;
    private Names names;
    private Options options;

    /**
     * Obtain the {@link LintMapper} context singleton.
     */
    public static LintMapper instance(Context context) {
        LintMapper instance = context.get(CONTEXT_KEY);
        if (instance == null)
            instance = new LintMapper(context);
        return instance;
    }

    /**
     * Constructor.
     */
    @SuppressWarnings("this-escape")
    protected LintMapper(Context context) {
        context.put(CONTEXT_KEY, this);
        this.context = context;
    }

    // Lazy initialization to avoid dependency loops
    private void initializeIfNeeded() {
        if (rootLint == null) {
            log = Log.instance(context);
            rootLint = Lint.instance(context);
            syms = Symtab.instance(context);
            names = Names.instance(context);
            options = Options.instance(context);
        }
    }

// Lint Operations

    /**
     * Determine if the given file is known to this instance.
     *
     * @param sourceFile source file
     * @return true if file is recognized
     */
    public boolean isKnown(JavaFileObject sourceFile) {
        return fileInfoMap.containsKey(sourceFile);
    }

    /**
     * Obtain the {@link Lint} configuration that applies at the given position, if known.
     *
     * @param sourceFile source file
     * @param pos source position
     * @return the applicable {@link Lint}, if known
     */
    public Optional<Lint> lintAt(JavaFileObject sourceFile, DiagnosticPosition pos) {
        initializeIfNeeded();
        return Optional.of(sourceFile)
          .map(fileInfoMap::get)
          .flatMap(fileInfo -> fileInfo.lintAt(pos));
    }

    /**
     * Calculate {@lint Lint} configurations for all positions within the given top-level declaration.
     *
     * @param sourceFile source file
     * @param tree top-level declaration (class, package, or module)
     */
    public void calculateLints(JavaFileObject sourceFile, JCTree tree, EndPosTable endPositions) {
        Assert.check(rootLint != null);
        fileInfoMap.get(sourceFile).afterAttr(tree, endPositions);
    }

    /**
     * Reset this instance.
     */
    public void clear() {
        fileInfoMap.clear();
        optionFlagValidations.clear();
    }

// Parsing Notifications

    /**
     * Invoked when file parsing starts to create an entry for the new file.
     */
    public void startParsingFile(JavaFileObject sourceFile) {
        initializeIfNeeded();
        fileInfoMap.put(sourceFile, new FileInfo());
    }

    /**
     * Invoked when file parsing completes to identify the top-level declarations.
     */
    public void finishParsingFile(JCCompilationUnit tree) {
        Assert.check(rootLint != null);
        fileInfoMap.get(tree.sourcefile).afterParse(tree);
    }

// Suppression Tracking

    /**
     * Validate the given lint category within the scope of the given symbol's declaration (or globally if symbol is null).
     *
     * <p>
     * This is to indicate that, if the category is being suppressed, a warning would have otherwise been generated.
     *
     * @param symbol innermost {@code @SuppressWarnings}-annotated symbol in scope, or null for global scope
     * @param category lint category to validate
     */
    public void validateSuppression(Symbol symbol, LintCategory category) {
        EnumSet<LintCategory> validations = symbol != null ?
          fileInfoMap.get(log.currentSourceFile()).validationsFor(symbol) : optionFlagValidations;
        validations.add(category);
    }

    /**
     * Warn about unnecessary {@code @SuppressWarnings} suppressions within the given tree.
     *
     * <p>
     * This step must be done after the given source file has been warned about.
     *
     * @param sourceFile source file
     * @param tree top level declaration
     */
    public void reportUnnecessarySuppressionAnnotations(JavaFileObject sourceFile, JCTree tree) {
        initializeIfNeeded();
        FileInfo fileInfo = fileInfoMap.get(sourceFile);
        DeclNode topNode = fileInfo.findTopNode(tree.pos());

        // Propagate validations in this top-level declaration to determine which suppressions never got validated
        propagateValidations(fileInfo, topNode);

        // Report them if needed
        if (rootLint.isEnabled(SUPPRESSION, false)) {
            topNode.stream()
              .filter(node -> node.lint.isEnabled(SUPPRESSION, false))
              .forEach(node -> report(node.unvalidated, name -> "\"" + name + "\"",
                names -> log.warning(node.annotation.pos(), LintWarnings.UnnecessaryWarningSuppression(names))));
        }

        // We are done with this top-level declaration
        fileInfo.removeTopNode(topNode);
    }

    /**
     * Warn about unnecessary {@code -Xlint:-key} flags.
     *
     * <p>
     * This step must be done after all source files have been warned about; it invokes {@link #clear} as a side effect.
     */
    public void reportUnnecessarySuppressionOptions() {
        initializeIfNeeded();
        if (rootLint.isEnabled(SUPPRESSION_OPTION, false) &&
            rootLint.isEnabled(OPTIONS, false) &&
            !options.isSet(Option.XLINT) &&                     // if "-Xlint:all" appears, all "-foo" suppressions are valid
            !options.isSet(Option.XLINT_CUSTOM, "all")) {

            // If a file has errors, we may never get a call to reportUnnecessaryAnnotations(), which means validations
            // in that file may never propagate to the global level, which means possible bogus "suppression-option" warnings.
            // To avoid that, promote any leftover validations to the global level here.
            fileInfoMap.values().stream()
              .forEach(fileInfo -> fileInfo.rootNode.children.stream()
                .forEach(topNode -> propagateValidations(fileInfo, topNode)));

            // Calculate the "Xlint:-foo" suppressions that did not get validated
            EnumSet<LintCategory> unvalidated = rootLint.getOptionFlagSuppressions();
            unvalidated.removeAll(optionFlagValidations);

            // Report them
            report(unvalidated, name -> "-" + name, names -> log.warning(LintWarnings.UnnecessaryLintWarningSuppression(names)));
        }

        // We are completely done
        clear();
    }

    private void report(EnumSet<LintCategory> unvalidated, Function<String, String> formatter, Consumer<String> logger) {
        String names = unvalidated.stream()
          .filter(lc -> lc.suppressionTracking)
          .map(category -> category.option)
          .map(formatter)
          .collect(Collectors.joining(", "));
        if (!names.isEmpty())
            logger.accept(names);
    }

    // Propagate validations in the given top-level declaration; any that escape validate the corresponding "Xlint" suppression
    private void propagateValidations(FileInfo fileInfo, DeclNode topNode) {
        optionFlagValidations.addAll(fileInfo.propagateValidations(topNode));
    }

// FileInfo

    /**
     * Holds {@link Lint} information for one source file.
     *
     * <p>
     * Instances evolve through three states:
     * <ul>
     *  <li>Before the file has been completely parsed, {@link #topSpans} is null.
     *  <li>Immediately after the file has been parsed, {@link #topSpans} contains zero or more {@link Span}s
     *      corresponding to the top-level declarations in the file, and {@code rootNode} has no children.
     *  <li>When a top-level declaration is attributed, a corresponding {@link DeclNode} child matching one
     *      of the {@link Span}s in {@link #topSpans} is created and added to {@link #rootNode}.
     * </ul>
     */
    private class FileInfo {

<<<<<<< HEAD
        Set<Span> topSpans;                                                 // the spans of all top level declarations
        final DeclNode rootNode = new DeclNode(rootLint);                   // tree of file's "interesting" declaration nodes
        final Map<Symbol, EnumSet<LintCategory>> validationsMap             // maps declaration symbol to validations therein
          = new HashMap<>();

        // Add an entry to topSpans corresponding to each top-level declaration
        void afterParse(JCCompilationUnit tree) {
            Assert.check(topSpans == null, "source already parsed");
            topSpans = tree.defs.stream()
              .filter(this::isTopLevelDecl)
              .map(decl -> new Span(decl, tree.endPositions))
              .collect(Collectors.toSet());
        }

        // Mark the given top-level declaration as attributed and build its DeclNode subtree
        void afterAttr(JCTree tree, EndPosTable endPositions) {
            Assert.check(topSpans != null, "source not parsed");
            Assert.check(topSpans.contains(new Span(tree, endPositions)), "unknown declaration");
            Assert.check(findTopNode(tree.pos()) == null, "duplicate call");
            new DeclNodeTreeBuilder(this, rootNode, endPositions).scan(tree);
        }
=======
        List<Span> topSpans;                                // the spans of all top level declarations
        final DeclNode rootNode = new DeclNode(rootLint);   // tree of file's "interesting" declaration nodes
>>>>>>> 3cd938a2

        // Find the Lint that applies to the given position, if known
        Optional<Lint> lintAt(DiagnosticPosition pos) {
            if (topSpans == null)                           // has the file been parsed yet?
                return Optional.empty();                    // -> no, we don't know yet
            if (!findTopSpan(pos).isPresent())              // is the position within some top-level declaration?
                return Optional.of(rootLint);               // -> no, use the root lint
            DeclNode topNode = findTopNode(pos);
            if (topNode == null)                            // has that declaration been attributed yet?
                return Optional.empty();                    // -> no, we don't know yet
            DeclNode node = topNode.find(pos);              // find the best matching node (it must exist)
            return Optional.of(node.lint);                  // use its Lint
        }

<<<<<<< HEAD
        // Obtain the validation state for the given symbol
        EnumSet<LintCategory> validationsFor(Symbol symbol) {
            return validationsMap.computeIfAbsent(symbol, s -> LintCategory.newEmptySet());
        }

        // Combine the validation sets for two variable symbols that are declared together
        void mergeValidations(VarSymbol symbol1, VarSymbol symbol2) {
            EnumSet<LintCategory> validations1 = validationsFor(symbol1);
            EnumSet<LintCategory> validations2 = validationsFor(symbol2);
            Assert.check(validations1.equals(validations2));
            validationsMap.put(symbol2, validations1);          // now the two symbols share the same validation set
        }

        // Propagate validations in the given top-level node
        EnumSet<LintCategory> propagateValidations(DeclNode topNode) {
            Assert.check(rootNode.children.contains(topNode));
            return topNode.propagateValidations(validationsMap);
=======
        void afterParse(JCCompilationUnit tree) {
            Assert.check(topSpans == null, "source already parsed");
            topSpans = tree.defs.stream()
              .filter(this::isTopLevelDecl)
              .map(decl -> new Span(decl, tree.endPositions))
              .collect(Collectors.toList());
        }

        void afterAttr(JCTree tree, EndPosTable endPositions) {
            Assert.check(topSpans != null, "source not parsed");
            Assert.check(findTopNode(tree.pos()) == null, "duplicate call");
            new DeclNodeTreeBuilder(rootNode, endPositions).scan(tree);
>>>>>>> 3cd938a2
        }

        Optional<Span> findTopSpan(DiagnosticPosition pos) {
            return topSpans.stream()
              .filter(span -> span.contains(pos))
              .findFirst();
        }

        DeclNode findTopNode(DiagnosticPosition pos) {
            return rootNode.children.stream()
              .filter(node -> node.contains(pos))
              .findFirst()
              .orElse(null);
        }

        boolean isTopLevelDecl(JCTree tree) {
            return tree.getTag() == Tag.MODULEDEF
                || tree.getTag() == Tag.PACKAGEDEF
                || tree.getTag() == Tag.CLASSDEF;
        }
    }

// Span

    /**
     * Represents a lexical range in a file.
     */
    private static class Span {

        final int startPos;
        final int endPos;

        Span(int startPos, int endPos) {
            this.startPos = startPos;
            this.endPos = endPos;
        }

        Span(JCTree tree, EndPosTable endPositions) {
            this(TreeInfo.getStartPos(tree), TreeInfo.endPos(endPositions, tree));
        }

        boolean contains(int pos) {
            return pos == startPos || (pos > startPos && pos < endPos);
        }

        boolean contains(DiagnosticPosition pos) {
            return contains(pos.getLintPosition());
        }

        boolean contains(Span that) {
            return this.startPos <= that.startPos && this.endPos >= that.endPos;
        }

        @Override
        public String toString() {
            return String.format("Span[%d-%d]", startPos, endPos);
        }
    }

// DeclNode

    /**
     * Represents a declaration and the {@link Lint} configuration that applies within its lexical range.
     *
     * <p>
     * For each file, there is a root node represents the entire source file. At the next level down are
     * nodes representing the top-level declarations in the file, and so on.
     */
    private static class DeclNode extends Span {

        final Symbol symbol;                                    // the symbol declared by this declaration (null for root)
<<<<<<< HEAD
        final Lint lint;                                        // the Lint configuration that applies within this declaration
        final JCAnnotation annotation;                          // the @SuppressWarnings on this declaration, if any
        final EnumSet<LintCategory> suppressions;               // categories suppressed by @SuppressWarnings, if any
        final EnumSet<LintCategory> unvalidated;                // categories in "suppressions" that were never validated
=======
        final DeclNode parent;                                  // the immediately containing declaration (null for root)
        final List<DeclNode> children = new ArrayList<>();      // the immediately next level down declarations under this node
        final Lint lint;                                        // the Lint configuration that applies at this declaration
>>>>>>> 3cd938a2

        // Create a root node representing the entire file
        DeclNode(Lint rootLint) {
            super(Integer.MIN_VALUE, Integer.MAX_VALUE);
            this.symbol = null;
            this.parent = null;
            this.lint = rootLint;
            this.annotation = null;
            this.suppressions = LintCategory.newEmptySet();     // you can't put @SuppressWarnings on a file
            this.unvalidated = EnumSet.copyOf(suppressions);
        }

        // Create a normal declaration node
<<<<<<< HEAD
        DeclNode(DeclNode parent, Symbol symbol, JCTree tree, EndPosTable endPositions,
          Lint lint, JCAnnotation annotation, EnumSet<LintCategory> suppressions) {
=======
        DeclNode(Symbol symbol, DeclNode parent, JCTree tree, EndPosTable endPositions, Lint lint) {
>>>>>>> 3cd938a2
            super(tree, endPositions);
            this.symbol = symbol;
            this.parent = parent;
            this.lint = lint;
            this.annotation = annotation;
            this.suppressions = suppressions;
            this.unvalidated = EnumSet.copyOf(suppressions);
            parent.children.add(this);
        }

        // Find the narrowest node in this tree that contains the given position, if any
        DeclNode find(DiagnosticPosition pos) {
            return children.stream()
              .map(child -> child.find(pos))
              .filter(Objects::nonNull)
              .reduce((a, b) -> a.contains(b) ? b : a)
              .orElseGet(() -> contains(pos) ? this : null);
        }

        // Stream this node and all descendents via pre-order recursive descent
        Stream<DeclNode> stream() {
            return Stream.concat(Stream.of(this), children.stream().flatMap(DeclNode::stream));
        }

<<<<<<< HEAD
        Span toSpan() {
            return new Span(startPos, endPos);
        }

        // Calculate the unvalidated suppressions in the subtree rooted at this node. We do this by recursively
        // propagating validations upward until they are "caught" by some matching suppression; this validates
        // the suppression. Validations that are not caught are returned to the caller.
        public EnumSet<LintCategory> propagateValidations(Map<Symbol, EnumSet<LintCategory>> validationsMap) {

            // Recurse on subtrees first and gather their uncaught validations
            EnumSet<LintCategory> validations = LintCategory.newEmptySet();
            children.stream()
              .map(child -> child.propagateValidations(validationsMap))
              .forEach(validations::addAll);

            // Add in the validations that occurred at this node, if any
            Optional.of(symbol)
              .map(validationsMap::get)
              .ifPresent(validations::addAll);

            // Apply (and then discard) validations that match any of this node's suppressions
            validations.removeIf(category -> {
                if (suppressions.contains(category)) {
                    unvalidated.remove(category);
                    return true;
                }
                return false;
            });

            // Propagate the remaining validations that weren't caught upward
            return validations;
        }

        // Note: no need for equals() or hashCode() here

=======
>>>>>>> 3cd938a2
        @Override
        public String toString() {
            String label = symbol != null ? "sym=" + symbol : "ROOT";
            return String.format("DeclNode[%s,lint=%s,suppressions=%s]", label, lint, suppressions);
        }
    }

// DeclNodeTreeBuilder

    /**
     * Builds a tree of {@link DeclNode}s starting from a top-level declaration.
     */
    private class DeclNodeTreeBuilder extends TreeScanner {

<<<<<<< HEAD
        // Variables declared together (separated by commas) share their @SuppressWarnings annotation, so they must also share
        // the set of validated suppressions: the suppression of a category is valid if *any* of the variables validates it.
        // We detect that situation using this map and, when found, invoke FileInfo.mergeValidations().
        private final Map<JCAnnotation, VarSymbol> annotationRepresentativeSymbolMap = new HashMap<>();

        private final FileInfo fileInfo;
=======
>>>>>>> 3cd938a2
        private final EndPosTable endPositions;

        private DeclNode parent;
        private Lint lint;

        DeclNodeTreeBuilder(DeclNode rootNode, EndPosTable endPositions) {
            this.endPositions = endPositions;
            this.parent = rootNode;
            this.lint = rootNode.lint;              // i.e, rootLint
        }

        @Override
        public void visitModuleDef(JCModuleDecl tree) {
            scanDecl(tree, tree.sym, findAnnotation(tree.mods), super::visitModuleDef);
        }

        @Override
        public void visitPackageDef(JCPackageDecl tree) {
            scanDecl(tree, tree.packge, findAnnotation(tree.annotations), super::visitPackageDef);
        }

        @Override
        public void visitClassDef(JCClassDecl tree) {
            scanDecl(tree, tree.sym, findAnnotation(tree.mods), super::visitClassDef);
        }

        @Override
        public void visitMethodDef(JCMethodDecl tree) {
            scanDecl(tree, tree.sym, findAnnotation(tree.mods), super::visitMethodDef);
        }

        @Override
        public void visitVarDef(JCVariableDecl tree) {
            scanDecl(tree, tree.sym, findAnnotation(tree.mods), super::visitVarDef);
        }

        private <T extends JCTree> void scanDecl(T tree, Symbol symbol, JCAnnotation annotation, Consumer<? super T> recursion) {

            // "symbol" can be null if there were earlier errors; skip this declaration if so
            if (symbol == null) {
                recursion.accept(tree);
                return;
            }

            // Update the current Lint in effect; note lint.augment() returns the same instance if there's no change
            Lint previousLint = lint;
            lint = lint.augment(symbol);

<<<<<<< HEAD
            // Get the lint categories explicitly suppressed at this symbol's declaration by @SuppressedWarnings
            EnumSet<LintCategory> suppressed = Optional.ofNullable(annotation)
              .map(anno -> rootLint.suppressionsFrom(anno, true))
              .orElseGet(LintCategory::newEmptySet);

            // Merge validation sets for variables that share the same declaration (and therefore the same @SuppressedWarnings)
            if (annotation != null && symbol instanceof VarSymbol varSym) {
                annotationRepresentativeSymbolMap.merge(annotation, varSym, (oldSymbol, newSymbol) -> {
                    fileInfo.mergeValidations(oldSymbol, newSymbol);
                    return oldSymbol;
                });
            }

            // If this declaration is not interesting, we don't need to create a DeclNode for it
            if (lint == previousLint && parent.parent != null && suppressed.isEmpty()) {
=======
            // If this declaration is not "interesting", we don't need to create a DeclNode for it
            if (lint == previousLint && parent.parent != null) {
>>>>>>> 3cd938a2
                recursion.accept(tree);
                return;
            }

            // Add a DeclNode here
<<<<<<< HEAD
            DeclNode node = new DeclNode(parent, symbol, tree, endPositions, lint, annotation, suppressed);
=======
            DeclNode node = new DeclNode(symbol, parent, tree, endPositions, lint);
>>>>>>> 3cd938a2
            parent = node;
            try {
                recursion.accept(tree);
            } finally {
                parent = node.parent;
                lint = previousLint;
            }
        }

        // Retrieve the @SuppressWarnings annotation, if any, from the given modifiers
        private JCAnnotation findAnnotation(JCModifiers mods) {
            return Optional.ofNullable(mods)
              .map(m -> m.annotations)
              .map(this::findAnnotation)
              .orElse(null);
        }

        // Retrieve the @SuppressWarnings annotation, if any, from the given list of annotations
        private JCAnnotation findAnnotation(Collection<JCAnnotation> annotations) {
            return Optional.ofNullable(annotations)
              .stream()
              .flatMap(Collection::stream)
              .filter(a -> a.attribute.type.tsym == syms.suppressWarningsType.tsym)
              .findFirst()
              .orElse(null);
        }
    }
}<|MERGE_RESOLUTION|>--- conflicted
+++ resolved
@@ -236,9 +236,6 @@
               .forEach(node -> report(node.unvalidated, name -> "\"" + name + "\"",
                 names -> log.warning(node.annotation.pos(), LintWarnings.UnnecessaryWarningSuppression(names))));
         }
-
-        // We are done with this top-level declaration
-        fileInfo.removeTopNode(topNode);
     }
 
     /**
@@ -305,32 +302,10 @@
      */
     private class FileInfo {
 
-<<<<<<< HEAD
-        Set<Span> topSpans;                                                 // the spans of all top level declarations
-        final DeclNode rootNode = new DeclNode(rootLint);                   // tree of file's "interesting" declaration nodes
-        final Map<Symbol, EnumSet<LintCategory>> validationsMap             // maps declaration symbol to validations therein
+        List<Span> topSpans;                                        // the spans of all top level declarations
+        final DeclNode rootNode = new DeclNode(rootLint);           // tree of file's "interesting" declaration nodes
+        final Map<Symbol, EnumSet<LintCategory>> validationsMap     // maps declaration symbol to validations therein
           = new HashMap<>();
-
-        // Add an entry to topSpans corresponding to each top-level declaration
-        void afterParse(JCCompilationUnit tree) {
-            Assert.check(topSpans == null, "source already parsed");
-            topSpans = tree.defs.stream()
-              .filter(this::isTopLevelDecl)
-              .map(decl -> new Span(decl, tree.endPositions))
-              .collect(Collectors.toSet());
-        }
-
-        // Mark the given top-level declaration as attributed and build its DeclNode subtree
-        void afterAttr(JCTree tree, EndPosTable endPositions) {
-            Assert.check(topSpans != null, "source not parsed");
-            Assert.check(topSpans.contains(new Span(tree, endPositions)), "unknown declaration");
-            Assert.check(findTopNode(tree.pos()) == null, "duplicate call");
-            new DeclNodeTreeBuilder(this, rootNode, endPositions).scan(tree);
-        }
-=======
-        List<Span> topSpans;                                // the spans of all top level declarations
-        final DeclNode rootNode = new DeclNode(rootLint);   // tree of file's "interesting" declaration nodes
->>>>>>> 3cd938a2
 
         // Find the Lint that applies to the given position, if known
         Optional<Lint> lintAt(DiagnosticPosition pos) {
@@ -345,7 +320,6 @@
             return Optional.of(node.lint);                  // use its Lint
         }
 
-<<<<<<< HEAD
         // Obtain the validation state for the given symbol
         EnumSet<LintCategory> validationsFor(Symbol symbol) {
             return validationsMap.computeIfAbsent(symbol, s -> LintCategory.newEmptySet());
@@ -363,7 +337,8 @@
         EnumSet<LintCategory> propagateValidations(DeclNode topNode) {
             Assert.check(rootNode.children.contains(topNode));
             return topNode.propagateValidations(validationsMap);
-=======
+        }
+
         void afterParse(JCCompilationUnit tree) {
             Assert.check(topSpans == null, "source already parsed");
             topSpans = tree.defs.stream()
@@ -375,8 +350,7 @@
         void afterAttr(JCTree tree, EndPosTable endPositions) {
             Assert.check(topSpans != null, "source not parsed");
             Assert.check(findTopNode(tree.pos()) == null, "duplicate call");
-            new DeclNodeTreeBuilder(rootNode, endPositions).scan(tree);
->>>>>>> 3cd938a2
+            new DeclNodeTreeBuilder(this, rootNode, endPositions).scan(tree);
         }
 
         Optional<Span> findTopSpan(DiagnosticPosition pos) {
@@ -448,16 +422,12 @@
     private static class DeclNode extends Span {
 
         final Symbol symbol;                                    // the symbol declared by this declaration (null for root)
-<<<<<<< HEAD
-        final Lint lint;                                        // the Lint configuration that applies within this declaration
+        final DeclNode parent;                                  // the immediately containing declaration (null for root)
+        final List<DeclNode> children = new ArrayList<>();      // the immediately next level down declarations under this node
+        final Lint lint;                                        // the Lint configuration that applies at this declaration
         final JCAnnotation annotation;                          // the @SuppressWarnings on this declaration, if any
         final EnumSet<LintCategory> suppressions;               // categories suppressed by @SuppressWarnings, if any
         final EnumSet<LintCategory> unvalidated;                // categories in "suppressions" that were never validated
-=======
-        final DeclNode parent;                                  // the immediately containing declaration (null for root)
-        final List<DeclNode> children = new ArrayList<>();      // the immediately next level down declarations under this node
-        final Lint lint;                                        // the Lint configuration that applies at this declaration
->>>>>>> 3cd938a2
 
         // Create a root node representing the entire file
         DeclNode(Lint rootLint) {
@@ -471,12 +441,8 @@
         }
 
         // Create a normal declaration node
-<<<<<<< HEAD
-        DeclNode(DeclNode parent, Symbol symbol, JCTree tree, EndPosTable endPositions,
+        DeclNode(Symbol symbol, DeclNode parent, JCTree tree, EndPosTable endPositions,
           Lint lint, JCAnnotation annotation, EnumSet<LintCategory> suppressions) {
-=======
-        DeclNode(Symbol symbol, DeclNode parent, JCTree tree, EndPosTable endPositions, Lint lint) {
->>>>>>> 3cd938a2
             super(tree, endPositions);
             this.symbol = symbol;
             this.parent = parent;
@@ -501,11 +467,6 @@
             return Stream.concat(Stream.of(this), children.stream().flatMap(DeclNode::stream));
         }
 
-<<<<<<< HEAD
-        Span toSpan() {
-            return new Span(startPos, endPos);
-        }
-
         // Calculate the unvalidated suppressions in the subtree rooted at this node. We do this by recursively
         // propagating validations upward until they are "caught" by some matching suppression; this validates
         // the suppression. Validations that are not caught are returned to the caller.
@@ -535,10 +496,6 @@
             return validations;
         }
 
-        // Note: no need for equals() or hashCode() here
-
-=======
->>>>>>> 3cd938a2
         @Override
         public String toString() {
             String label = symbol != null ? "sym=" + symbol : "ROOT";
@@ -553,21 +510,19 @@
      */
     private class DeclNodeTreeBuilder extends TreeScanner {
 
-<<<<<<< HEAD
         // Variables declared together (separated by commas) share their @SuppressWarnings annotation, so they must also share
         // the set of validated suppressions: the suppression of a category is valid if *any* of the variables validates it.
         // We detect that situation using this map and, when found, invoke FileInfo.mergeValidations().
         private final Map<JCAnnotation, VarSymbol> annotationRepresentativeSymbolMap = new HashMap<>();
 
         private final FileInfo fileInfo;
-=======
->>>>>>> 3cd938a2
         private final EndPosTable endPositions;
 
         private DeclNode parent;
         private Lint lint;
 
-        DeclNodeTreeBuilder(DeclNode rootNode, EndPosTable endPositions) {
+        DeclNodeTreeBuilder(FileInfo fileInfo, DeclNode rootNode, EndPosTable endPositions) {
+            this.fileInfo = fileInfo;
             this.endPositions = endPositions;
             this.parent = rootNode;
             this.lint = rootNode.lint;              // i.e, rootLint
@@ -610,7 +565,6 @@
             Lint previousLint = lint;
             lint = lint.augment(symbol);
 
-<<<<<<< HEAD
             // Get the lint categories explicitly suppressed at this symbol's declaration by @SuppressedWarnings
             EnumSet<LintCategory> suppressed = Optional.ofNullable(annotation)
               .map(anno -> rootLint.suppressionsFrom(anno, true))
@@ -624,22 +578,14 @@
                 });
             }
 
-            // If this declaration is not interesting, we don't need to create a DeclNode for it
+            // If this declaration is not "interesting", we don't need to create a DeclNode for it
             if (lint == previousLint && parent.parent != null && suppressed.isEmpty()) {
-=======
-            // If this declaration is not "interesting", we don't need to create a DeclNode for it
-            if (lint == previousLint && parent.parent != null) {
->>>>>>> 3cd938a2
                 recursion.accept(tree);
                 return;
             }
 
             // Add a DeclNode here
-<<<<<<< HEAD
-            DeclNode node = new DeclNode(parent, symbol, tree, endPositions, lint, annotation, suppressed);
-=======
-            DeclNode node = new DeclNode(symbol, parent, tree, endPositions, lint);
->>>>>>> 3cd938a2
+            DeclNode node = new DeclNode(symbol, parent, tree, endPositions, lint, annotation, suppressed);
             parent = node;
             try {
                 recursion.accept(tree);
