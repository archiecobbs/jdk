/*
 * Copyright (c) 1999, 2025, Oracle and/or its affiliates. All rights reserved.
 * DO NOT ALTER OR REMOVE COPYRIGHT NOTICES OR THIS FILE HEADER.
 *
 * This code is free software; you can redistribute it and/or modify it
 * under the terms of the GNU General Public License version 2 only, as
 * published by the Free Software Foundation.  Oracle designates this
 * particular file as subject to the "Classpath" exception as provided
 * by Oracle in the LICENSE file that accompanied this code.
 *
 * This code is distributed in the hope that it will be useful, but WITHOUT
 * ANY WARRANTY; without even the implied warranty of MERCHANTABILITY or
 * FITNESS FOR A PARTICULAR PURPOSE.  See the GNU General Public License
 * version 2 for more details (a copy is included in the LICENSE file that
 * accompanied this code).
 *
 * You should have received a copy of the GNU General Public License version
 * 2 along with this work; if not, write to the Free Software Foundation,
 * Inc., 51 Franklin St, Fifth Floor, Boston, MA 02110-1301 USA.
 *
 * Please contact Oracle, 500 Oracle Parkway, Redwood Shores, CA 94065 USA
 * or visit www.oracle.com if you need additional information or have any
 * questions.
 */

package com.sun.tools.javac.comp;

import java.util.*;
import java.util.function.BiConsumer;
import java.util.function.BiPredicate;
import java.util.function.Predicate;
import java.util.function.Supplier;
import java.util.function.ToIntBiFunction;
import java.util.stream.Collectors;
import java.util.stream.StreamSupport;

import javax.lang.model.element.ElementKind;
import javax.lang.model.element.NestingKind;
import javax.tools.JavaFileManager;

import com.sun.source.tree.CaseTree;
import com.sun.tools.javac.code.*;
import com.sun.tools.javac.code.Attribute.Compound;
import com.sun.tools.javac.code.Directive.ExportsDirective;
import com.sun.tools.javac.code.Directive.RequiresDirective;
import com.sun.tools.javac.code.Source.Feature;
import com.sun.tools.javac.comp.Annotate.AnnotationTypeMetadata;
import com.sun.tools.javac.jvm.*;
import com.sun.tools.javac.resources.CompilerProperties.Errors;
import com.sun.tools.javac.resources.CompilerProperties.Fragments;
import com.sun.tools.javac.resources.CompilerProperties.Warnings;
import com.sun.tools.javac.resources.CompilerProperties.LintWarnings;
import com.sun.tools.javac.tree.*;
import com.sun.tools.javac.util.*;
import com.sun.tools.javac.util.JCDiagnostic.DiagnosticFlag;
import com.sun.tools.javac.util.JCDiagnostic.DiagnosticPosition;
import com.sun.tools.javac.util.JCDiagnostic.Error;
import com.sun.tools.javac.util.JCDiagnostic.Fragment;
import com.sun.tools.javac.util.JCDiagnostic.LintWarning;
import com.sun.tools.javac.util.List;

import com.sun.tools.javac.code.Lint;
import com.sun.tools.javac.code.Lint.LintCategory;
import com.sun.tools.javac.code.Scope.WriteableScope;
import com.sun.tools.javac.code.Type.*;
import com.sun.tools.javac.code.Symbol.*;
import com.sun.tools.javac.comp.DeferredAttr.DeferredAttrContext;
import com.sun.tools.javac.tree.JCTree.*;

import static com.sun.tools.javac.code.Flags.*;
import static com.sun.tools.javac.code.Flags.ANNOTATION;
import static com.sun.tools.javac.code.Flags.SYNCHRONIZED;
import static com.sun.tools.javac.code.Kinds.*;
import static com.sun.tools.javac.code.Kinds.Kind.*;
import static com.sun.tools.javac.code.Scope.LookupKind.NON_RECURSIVE;
import static com.sun.tools.javac.code.Scope.LookupKind.RECURSIVE;
import static com.sun.tools.javac.code.TypeTag.*;
import static com.sun.tools.javac.code.TypeTag.WILDCARD;

import static com.sun.tools.javac.tree.JCTree.Tag.*;
import javax.lang.model.element.Element;
import javax.lang.model.element.TypeElement;
import javax.lang.model.type.DeclaredType;
import javax.lang.model.util.ElementKindVisitor14;

/** Type checking helper class for the attribution phase.
 *
 *  <p><b>This is NOT part of any supported API.
 *  If you write code that depends on this, you do so at your own risk.
 *  This code and its internal interfaces are subject to change or
 *  deletion without notice.</b>
 */
public class Check {
    protected static final Context.Key<Check> checkKey = new Context.Key<>();

    // Flag bits indicating which item(s) chosen from a pair of items
    private static final int FIRST = 0x01;
    private static final int SECOND = 0x02;

    private final Names names;
    private final Log log;
    private final Lint lint;
    private final Resolve rs;
    private final Symtab syms;
    private final Enter enter;
    private final DeferredAttr deferredAttr;
    private final Infer infer;
    private final Types types;
    private final TypeAnnotations typeAnnotations;
    private final JCDiagnostic.Factory diags;
    private final JavaFileManager fileManager;
    private final Source source;
    private final Target target;
    private final Profile profile;
    private final Preview preview;
    private final boolean warnOnAnyAccessToMembers;

    public boolean disablePreviewCheck;

    // The method being analyzed in Attr - it is set/reset as needed by
    // Attr as it visits new method declarations.
    private MethodSymbol method;

    public static Check instance(Context context) {
        Check instance = context.get(checkKey);
        if (instance == null)
            instance = new Check(context);
        return instance;
    }

    @SuppressWarnings("this-escape")
    protected Check(Context context) {
        context.put(checkKey, this);

        names = Names.instance(context);
        log = Log.instance(context);
        rs = Resolve.instance(context);
        syms = Symtab.instance(context);
        enter = Enter.instance(context);
        deferredAttr = DeferredAttr.instance(context);
        infer = Infer.instance(context);
        types = Types.instance(context);
        typeAnnotations = TypeAnnotations.instance(context);
        diags = JCDiagnostic.Factory.instance(context);
        Options options = Options.instance(context);
        lint = Lint.instance(context);
        fileManager = context.get(JavaFileManager.class);

        source = Source.instance(context);
        target = Target.instance(context);
        warnOnAnyAccessToMembers = options.isSet("warnOnAccessToMembers");

        disablePreviewCheck = false;

        Target target = Target.instance(context);
        syntheticNameChar = target.syntheticNameChar();

        profile = Profile.instance(context);
        preview = Preview.instance(context);

        boolean enforceMandatoryWarnings = true;

<<<<<<< HEAD
        deprecationHandler = new MandatoryWarningHandler(log, lint, null, enforceMandatoryWarnings, "deprecated");
        removalHandler = new MandatoryWarningHandler(log, lint, null, enforceMandatoryWarnings);
        uncheckedHandler = new MandatoryWarningHandler(log, lint, null, enforceMandatoryWarnings);
=======
        deprecationHandler = new MandatoryWarningHandler(log, null, verboseDeprecated,
                enforceMandatoryWarnings, LintCategory.DEPRECATION, "deprecated");
        removalHandler = new MandatoryWarningHandler(log, null, verboseRemoval,
                enforceMandatoryWarnings, LintCategory.REMOVAL);
        uncheckedHandler = new MandatoryWarningHandler(log, null, verboseUnchecked,
                enforceMandatoryWarnings, LintCategory.UNCHECKED);

        deferredLintHandler = DeferredLintHandler.instance(context);
>>>>>>> 2b82e2d5

        allowModules = Feature.MODULES.allowedInSource(source);
        allowRecords = Feature.RECORDS.allowedInSource(source);
        allowSealed = Feature.SEALED_CLASSES.allowedInSource(source);
    }

    /** Character for synthetic names
     */
    char syntheticNameChar;

    /** A table mapping flat names of all compiled classes for each module in this run
     *  to their symbols; maintained from outside.
     */
    private Map<Pair<ModuleSymbol, Name>,ClassSymbol> compiled = new HashMap<>();

    /** A handler for messages about deprecated usage.
     */
    private MandatoryWarningHandler deprecationHandler;

    /** A handler for messages about deprecated-for-removal usage.
     */
    private MandatoryWarningHandler removalHandler;

    /** A handler for messages about unchecked or unsafe usage.
     */
    private MandatoryWarningHandler uncheckedHandler;

<<<<<<< HEAD
=======
    /** A handler for deferred lint warnings.
     */
    private DeferredLintHandler deferredLintHandler;

>>>>>>> 2b82e2d5
    /** Are modules allowed
     */
    private final boolean allowModules;

    /** Are records allowed
     */
    private final boolean allowRecords;

    /** Are sealed classes allowed
     */
    private final boolean allowSealed;

/* *************************************************************************
 * Errors and Warnings
 **************************************************************************/

    MethodSymbol setMethod(MethodSymbol newMethod) {
        MethodSymbol prev = method;
        method = newMethod;
        return prev;
    }

    /** Warn about deprecated symbol.
     *  @param pos        Position to be used for error reporting.
     *  @param sym        The deprecated symbol.
     */
    void warnDeprecated(DiagnosticPosition pos, Symbol sym) {
        if (sym.isDeprecatedForRemoval()) {
            lint.ifNotSuppressed(LintCategory.REMOVAL, pos, () -> {
                if (sym.kind == MDL) {
                    removalHandler.report(pos, LintWarnings.HasBeenDeprecatedForRemovalModule(sym));
                } else {
                    removalHandler.report(pos, LintWarnings.HasBeenDeprecatedForRemoval(sym, sym.location()));
                }
            });
        } else {
            lint.ifNotSuppressed(LintCategory.DEPRECATION, pos, () -> {
                if (sym.kind == MDL) {
                    deprecationHandler.report(pos, LintWarnings.HasBeenDeprecatedModule(sym));
                } else {
                    deprecationHandler.report(pos, LintWarnings.HasBeenDeprecated(sym, sym.location()));
                }
            });
        }
    }

    /** Log a preview warning.
     *  @param pos        Position to be used for error reporting.
     *  @param msg        A Warning describing the problem.
     */
    public void warnPreviewAPI(DiagnosticPosition pos, LintWarning warnKey) {
        lint.ifNotSuppressed(LintCategory.PREVIEW, pos, () -> preview.reportPreviewWarning(pos, warnKey));
    }

    /** Log a preview warning.
     *  @param pos        Position to be used for error reporting.
     *  @param msg        A Warning describing the problem.
     */
    public void warnDeclaredUsingPreview(DiagnosticPosition pos, Symbol sym) {
        lint.ifNotSuppressed(LintCategory.PREVIEW, pos,
          () -> preview.reportPreviewWarning(pos, LintWarnings.DeclaredUsingPreview(kindName(sym), sym)));
    }

    /** Log a preview warning.
     *  @param pos        Position to be used for error reporting.
     *  @param msg        A Warning describing the problem.
     */
    public void warnRestrictedAPI(DiagnosticPosition pos, Symbol sym) {
        lint.logIfEnabled(pos, LintWarnings.RestrictedMethod(sym.enclClass(), sym));
    }

    /** Warn about unchecked operation.
     *  @param pos        Position to be used for error reporting.
     *  @param msg        A string describing the problem.
     */
    public void warnUnchecked(DiagnosticPosition pos, LintWarning warnKey) {
        lint.ifNotSuppressed(LintCategory.UNCHECKED, pos, () -> uncheckedHandler.report(pos, warnKey));
    }

    /**
     * Report any deferred diagnostics.
     */
    public void reportDeferredDiagnostics() {
        deprecationHandler.reportDeferredDiagnostic();
        removalHandler.reportDeferredDiagnostic();
        uncheckedHandler.reportDeferredDiagnostic();
    }


    /** Report a failure to complete a class.
     *  @param pos        Position to be used for error reporting.
     *  @param ex         The failure to report.
     */
    public Type completionError(DiagnosticPosition pos, CompletionFailure ex) {
        log.error(JCDiagnostic.DiagnosticFlag.NON_DEFERRABLE, pos, Errors.CantAccess(ex.sym, ex.getDetailValue()));
        return syms.errType;
    }

    /** Report an error that wrong type tag was found.
     *  @param pos        Position to be used for error reporting.
     *  @param required   An internationalized string describing the type tag
     *                    required.
     *  @param found      The type that was found.
     */
    Type typeTagError(DiagnosticPosition pos, JCDiagnostic required, Object found) {
        // this error used to be raised by the parser,
        // but has been delayed to this point:
        if (found instanceof Type type && type.hasTag(VOID)) {
            log.error(pos, Errors.IllegalStartOfType);
            return syms.errType;
        }
        log.error(pos, Errors.TypeFoundReq(found, required));
        return types.createErrorType(found instanceof Type type ? type : syms.errType);
    }

    /** Report duplicate declaration error.
     */
    void duplicateError(DiagnosticPosition pos, Symbol sym) {
        if (!sym.type.isErroneous()) {
            Symbol location = sym.location();
            if (location.kind == MTH &&
                    ((MethodSymbol)location).isStaticOrInstanceInit()) {
                log.error(pos,
                          Errors.AlreadyDefinedInClinit(kindName(sym),
                                                        sym,
                                                        kindName(sym.location()),
                                                        kindName(sym.location().enclClass()),
                                                        sym.location().enclClass()));
            } else {
                /* dont error if this is a duplicated parameter of a generated canonical constructor
                 * as we should have issued an error for the duplicated fields
                 */
                if (location.kind != MTH ||
                        ((sym.owner.flags_field & GENERATEDCONSTR) == 0) ||
                        ((sym.owner.flags_field & RECORD) == 0)) {
                    log.error(pos,
                            Errors.AlreadyDefined(kindName(sym),
                                    sym,
                                    kindName(sym.location()),
                                    sym.location()));
                }
            }
        }
    }

    /** Report array/varargs duplicate declaration
     */
    void varargsDuplicateError(DiagnosticPosition pos, Symbol sym1, Symbol sym2) {
        if (!sym1.type.isErroneous() && !sym2.type.isErroneous()) {
            log.error(pos, Errors.ArrayAndVarargs(sym1, sym2, sym2.location()));
        }
    }

/* ************************************************************************
 * duplicate declaration checking
 *************************************************************************/

    /** Check that variable does not hide variable with same name in
     *  immediately enclosing local scope.
     *  @param pos           Position for error reporting.
     *  @param v             The symbol.
     *  @param s             The scope.
     */
    void checkTransparentVar(DiagnosticPosition pos, VarSymbol v, Scope s) {
        for (Symbol sym : s.getSymbolsByName(v.name)) {
            if (sym.owner != v.owner) break;
            if (sym.kind == VAR &&
                sym.owner.kind.matches(KindSelector.VAL_MTH) &&
                v.name != names.error) {
                duplicateError(pos, sym);
                return;
            }
        }
    }

    /** Check that a class or interface does not hide a class or
     *  interface with same name in immediately enclosing local scope.
     *  @param pos           Position for error reporting.
     *  @param c             The symbol.
     *  @param s             The scope.
     */
    void checkTransparentClass(DiagnosticPosition pos, ClassSymbol c, Scope s) {
        for (Symbol sym : s.getSymbolsByName(c.name)) {
            if (sym.owner != c.owner) break;
            if (sym.kind == TYP && !sym.type.hasTag(TYPEVAR) &&
                sym.owner.kind.matches(KindSelector.VAL_MTH) &&
                c.name != names.error) {
                duplicateError(pos, sym);
                return;
            }
        }
    }

    /** Check that class does not have the same name as one of
     *  its enclosing classes, or as a class defined in its enclosing scope.
     *  return true if class is unique in its enclosing scope.
     *  @param pos           Position for error reporting.
     *  @param name          The class name.
     *  @param s             The enclosing scope.
     */
    boolean checkUniqueClassName(DiagnosticPosition pos, Name name, Scope s) {
        for (Symbol sym : s.getSymbolsByName(name, NON_RECURSIVE)) {
            if (sym.kind == TYP && sym.name != names.error) {
                duplicateError(pos, sym);
                return false;
            }
        }
        for (Symbol sym = s.owner; sym != null; sym = sym.owner) {
            if (sym.kind == TYP && sym.name == name && sym.name != names.error &&
                    !sym.isImplicit()) {
                duplicateError(pos, sym);
                return true;
            }
        }
        return true;
    }

/* *************************************************************************
 * Class name generation
 **************************************************************************/


    private Map<Pair<Name, Name>, Integer> localClassNameIndexes = new HashMap<>();

    /** Return name of local class.
     *  This is of the form   {@code <enclClass> $ n <classname> }
     *  where
     *    enclClass is the flat name of the enclosing class,
     *    classname is the simple name of the local class
     */
    public Name localClassName(ClassSymbol c) {
        Name enclFlatname = c.owner.enclClass().flatname;
        String enclFlatnameStr = enclFlatname.toString();
        Pair<Name, Name> key = new Pair<>(enclFlatname, c.name);
        Integer index = localClassNameIndexes.get(key);
        for (int i = (index == null) ? 1 : index; ; i++) {
            Name flatname = names.fromString(enclFlatnameStr
                    + syntheticNameChar + i + c.name);
            if (getCompiled(c.packge().modle, flatname) == null) {
                localClassNameIndexes.put(key, i + 1);
                return flatname;
            }
        }
    }

    public void clearLocalClassNameIndexes(ClassSymbol c) {
        if (c.owner != null && c.owner.kind != NIL) {
            localClassNameIndexes.remove(new Pair<>(
                    c.owner.enclClass().flatname, c.name));
        }
    }

    public void newRound() {
        compiled.clear();
        localClassNameIndexes.clear();
    }

    public void clear() {
        deprecationHandler.clear();
        removalHandler.clear();
        uncheckedHandler.clear();
    }

    public void putCompiled(ClassSymbol csym) {
        compiled.put(Pair.of(csym.packge().modle, csym.flatname), csym);
    }

    public ClassSymbol getCompiled(ClassSymbol csym) {
        return compiled.get(Pair.of(csym.packge().modle, csym.flatname));
    }

    public ClassSymbol getCompiled(ModuleSymbol msym, Name flatname) {
        return compiled.get(Pair.of(msym, flatname));
    }

    public void removeCompiled(ClassSymbol csym) {
        compiled.remove(Pair.of(csym.packge().modle, csym.flatname));
    }

/* *************************************************************************
 * Type Checking
 **************************************************************************/

    /**
     * A check context is an object that can be used to perform compatibility
     * checks - depending on the check context, meaning of 'compatibility' might
     * vary significantly.
     */
    public interface CheckContext {
        /**
         * Is type 'found' compatible with type 'req' in given context
         */
        boolean compatible(Type found, Type req, Warner warn);
        /**
         * Report a check error
         */
        void report(DiagnosticPosition pos, JCDiagnostic details);
        /**
         * Obtain a warner for this check context
         */
        public Warner checkWarner(DiagnosticPosition pos, Type found, Type req);

        public InferenceContext inferenceContext();

        public DeferredAttr.DeferredAttrContext deferredAttrContext();
    }

    /**
     * This class represent a check context that is nested within another check
     * context - useful to check sub-expressions. The default behavior simply
     * redirects all method calls to the enclosing check context leveraging
     * the forwarding pattern.
     */
    static class NestedCheckContext implements CheckContext {
        CheckContext enclosingContext;

        NestedCheckContext(CheckContext enclosingContext) {
            this.enclosingContext = enclosingContext;
        }

        public boolean compatible(Type found, Type req, Warner warn) {
            return enclosingContext.compatible(found, req, warn);
        }

        public void report(DiagnosticPosition pos, JCDiagnostic details) {
            enclosingContext.report(pos, details);
        }

        public Warner checkWarner(DiagnosticPosition pos, Type found, Type req) {
            return enclosingContext.checkWarner(pos, found, req);
        }

        public InferenceContext inferenceContext() {
            return enclosingContext.inferenceContext();
        }

        public DeferredAttrContext deferredAttrContext() {
            return enclosingContext.deferredAttrContext();
        }
    }

    /**
     * Check context to be used when evaluating assignment/return statements
     */
    CheckContext basicHandler = new CheckContext() {
        public void report(DiagnosticPosition pos, JCDiagnostic details) {
            log.error(pos, Errors.ProbFoundReq(details));
        }
        public boolean compatible(Type found, Type req, Warner warn) {
            return types.isAssignable(found, req, warn);
        }

        public Warner checkWarner(DiagnosticPosition pos, Type found, Type req) {
            return convertWarner(pos, found, req);
        }

        public InferenceContext inferenceContext() {
            return infer.emptyContext;
        }

        public DeferredAttrContext deferredAttrContext() {
            return deferredAttr.emptyDeferredAttrContext;
        }

        @Override
        public String toString() {
            return "CheckContext: basicHandler";
        }
    };

    /** Check that a given type is assignable to a given proto-type.
     *  If it is, return the type, otherwise return errType.
     *  @param pos        Position to be used for error reporting.
     *  @param found      The type that was found.
     *  @param req        The type that was required.
     */
    public Type checkType(DiagnosticPosition pos, Type found, Type req) {
        return checkType(pos, found, req, basicHandler);
    }

    Type checkType(final DiagnosticPosition pos, final Type found, final Type req, final CheckContext checkContext) {
        final InferenceContext inferenceContext = checkContext.inferenceContext();
        if (inferenceContext.free(req) || inferenceContext.free(found)) {
            inferenceContext.addFreeTypeListener(List.of(req, found),
                    solvedContext -> checkType(pos, solvedContext.asInstType(found), solvedContext.asInstType(req), checkContext));
        }
        if (req.hasTag(ERROR))
            return req;
        if (req.hasTag(NONE))
            return found;
        if (checkContext.compatible(found, req, checkContext.checkWarner(pos, found, req))) {
            return found;
        } else {
            if (found.isNumeric() && req.isNumeric()) {
                checkContext.report(pos, diags.fragment(Fragments.PossibleLossOfPrecision(found, req)));
                return types.createErrorType(found);
            }
            checkContext.report(pos, diags.fragment(Fragments.InconvertibleTypes(found, req)));
            return types.createErrorType(found);
        }
    }

    /** Check that a given type can be cast to a given target type.
     *  Return the result of the cast.
     *  @param pos        Position to be used for error reporting.
     *  @param found      The type that is being cast.
     *  @param req        The target type of the cast.
     */
    Type checkCastable(DiagnosticPosition pos, Type found, Type req) {
        return checkCastable(pos, found, req, basicHandler);
    }
    Type checkCastable(DiagnosticPosition pos, Type found, Type req, CheckContext checkContext) {
        if (types.isCastable(found, req, castWarner(pos, found, req))) {
            return req;
        } else {
            checkContext.report(pos, diags.fragment(Fragments.InconvertibleTypes(found, req)));
            return types.createErrorType(found);
        }
    }

    /** Check for redundant casts (i.e. where source type is a subtype of target type)
     * The problem should only be reported for non-292 cast
     */
    public void checkRedundantCast(Env<AttrContext> env, final JCTypeCast tree) {

/*
System.out.println("checkRedundantCast():"
+"\n  tree=["+tree+"]"
+"\n  tree.type.isErroneous()="+tree.type.isErroneous()
+"\n  tree.expr.type="+tree.expr.type
+"\n  tree.clazz.type="+tree.clazz.type
+"\n  types.isSameType(tree.expr.type, tree.clazz.type)="+types.isSameType(tree.expr.type, tree.clazz.type)
+"\n  ignoreAnnotatedCasts="+ignoreAnnotatedCasts
+"\n  TreeInfo.containsTypeAnnotation(tree.clazz)="+TreeInfo.containsTypeAnnotation(tree.clazz)
+"\n  is292targetTypeCast(tree)="+is292targetTypeCast(tree)
);
*/

        if (!tree.type.isErroneous()
                && types.isSameType(tree.expr.type, tree.clazz.type)
                && !(ignoreAnnotatedCasts && TreeInfo.containsTypeAnnotation(tree.clazz))
                && !is292targetTypeCast(tree)) {
<<<<<<< HEAD
            lint.logIfEnabled(tree.pos(), LintWarnings.RedundantCast(tree.clazz.type));
=======
            deferredLintHandler.report(_l -> {
                lint.logIfEnabled(tree.pos(), LintWarnings.RedundantCast(tree.clazz.type));
            });
>>>>>>> 2b82e2d5
        }
    }
    //where
        private boolean is292targetTypeCast(JCTypeCast tree) {
            boolean is292targetTypeCast = false;
            JCExpression expr = TreeInfo.skipParens(tree.expr);
            if (expr.hasTag(APPLY)) {
                JCMethodInvocation apply = (JCMethodInvocation)expr;
                Symbol sym = TreeInfo.symbol(apply.meth);
                is292targetTypeCast = sym != null &&
                    sym.kind == MTH &&
                    (sym.flags() & HYPOTHETICAL) != 0;
            }
            return is292targetTypeCast;
        }

        private static final boolean ignoreAnnotatedCasts = true;

    /** Check that a type is within some bounds.
     *
     *  Used in TypeApply to verify that, e.g., X in {@code V<X>} is a valid
     *  type argument.
     *  @param a             The type that should be bounded by bs.
     *  @param bound         The bound.
     */
    private boolean checkExtends(Type a, Type bound) {
         if (a.isUnbound()) {
             return true;
         } else if (!a.hasTag(WILDCARD)) {
             a = types.cvarUpperBound(a);
             return types.isSubtype(a, bound);
         } else if (a.isExtendsBound()) {
             return types.isCastable(bound, types.wildUpperBound(a), types.noWarnings);
         } else if (a.isSuperBound()) {
             return !types.notSoftSubtype(types.wildLowerBound(a), bound);
         }
         return true;
     }

    /** Check that type is different from 'void'.
     *  @param pos           Position to be used for error reporting.
     *  @param t             The type to be checked.
     */
    Type checkNonVoid(DiagnosticPosition pos, Type t) {
        if (t.hasTag(VOID)) {
            log.error(pos, Errors.VoidNotAllowedHere);
            return types.createErrorType(t);
        } else {
            return t;
        }
    }

    Type checkClassOrArrayType(DiagnosticPosition pos, Type t) {
        if (!t.hasTag(CLASS) && !t.hasTag(ARRAY) && !t.hasTag(ERROR)) {
            return typeTagError(pos,
                                diags.fragment(Fragments.TypeReqClassArray),
                                asTypeParam(t));
        } else {
            return t;
        }
    }

    /** Check that type is a class or interface type.
     *  @param pos           Position to be used for error reporting.
     *  @param t             The type to be checked.
     */
    Type checkClassType(DiagnosticPosition pos, Type t) {
        if (!t.hasTag(CLASS) && !t.hasTag(ERROR)) {
            return typeTagError(pos,
                                diags.fragment(Fragments.TypeReqClass),
                                asTypeParam(t));
        } else {
            return t;
        }
    }
    //where
        private Object asTypeParam(Type t) {
            return (t.hasTag(TYPEVAR))
                                    ? diags.fragment(Fragments.TypeParameter(t))
                                    : t;
        }

    /** Check that type is a valid qualifier for a constructor reference expression
     */
    Type checkConstructorRefType(DiagnosticPosition pos, Type t) {
        t = checkClassOrArrayType(pos, t);
        if (t.hasTag(CLASS)) {
            if ((t.tsym.flags() & (ABSTRACT | INTERFACE)) != 0) {
                log.error(pos, Errors.AbstractCantBeInstantiated(t.tsym));
                t = types.createErrorType(t);
            } else if ((t.tsym.flags() & ENUM) != 0) {
                log.error(pos, Errors.EnumCantBeInstantiated);
                t = types.createErrorType(t);
            } else {
                t = checkClassType(pos, t, true);
            }
        } else if (t.hasTag(ARRAY)) {
            if (!types.isReifiable(((ArrayType)t).elemtype)) {
                log.error(pos, Errors.GenericArrayCreation);
                t = types.createErrorType(t);
            }
        }
        return t;
    }

    /** Check that type is a class or interface type.
     *  @param pos           Position to be used for error reporting.
     *  @param t             The type to be checked.
     *  @param noBounds    True if type bounds are illegal here.
     */
    Type checkClassType(DiagnosticPosition pos, Type t, boolean noBounds) {
        t = checkClassType(pos, t);
        if (noBounds && t.isParameterized()) {
            List<Type> args = t.getTypeArguments();
            while (args.nonEmpty()) {
                if (args.head.hasTag(WILDCARD))
                    return typeTagError(pos,
                                        diags.fragment(Fragments.TypeReqExact),
                                        args.head);
                args = args.tail;
            }
        }
        return t;
    }

    /** Check that type is a reference type, i.e. a class, interface or array type
     *  or a type variable.
     *  @param pos           Position to be used for error reporting.
     *  @param t             The type to be checked.
     */
    Type checkRefType(DiagnosticPosition pos, Type t) {
        if (t.isReference())
            return t;
        else
            return typeTagError(pos,
                                diags.fragment(Fragments.TypeReqRef),
                                t);
    }

    /** Check that each type is a reference type, i.e. a class, interface or array type
     *  or a type variable.
     *  @param trees         Original trees, used for error reporting.
     *  @param types         The types to be checked.
     */
    List<Type> checkRefTypes(List<JCExpression> trees, List<Type> types) {
        List<JCExpression> tl = trees;
        for (List<Type> l = types; l.nonEmpty(); l = l.tail) {
            l.head = checkRefType(tl.head.pos(), l.head);
            tl = tl.tail;
        }
        return types;
    }

    /** Check that type is a null or reference type.
     *  @param pos           Position to be used for error reporting.
     *  @param t             The type to be checked.
     */
    Type checkNullOrRefType(DiagnosticPosition pos, Type t) {
        if (t.isReference() || t.hasTag(BOT))
            return t;
        else
            return typeTagError(pos,
                                diags.fragment(Fragments.TypeReqRef),
                                t);
    }

    /** Check that flag set does not contain elements of two conflicting sets. s
     *  Return true if it doesn't.
     *  @param pos           Position to be used for error reporting.
     *  @param flags         The set of flags to be checked.
     *  @param set1          Conflicting flags set #1.
     *  @param set2          Conflicting flags set #2.
     */
    boolean checkDisjoint(DiagnosticPosition pos, long flags, long set1, long set2) {
        if ((flags & set1) != 0 && (flags & set2) != 0) {
            log.error(pos,
                      Errors.IllegalCombinationOfModifiers(asFlagSet(TreeInfo.firstFlag(flags & set1)),
                                                           asFlagSet(TreeInfo.firstFlag(flags & set2))));
            return false;
        } else
            return true;
    }

    /** Check that usage of diamond operator is correct (i.e. diamond should not
     * be used with non-generic classes or in anonymous class creation expressions)
     */
    Type checkDiamond(JCNewClass tree, Type t) {
        if (!TreeInfo.isDiamond(tree) ||
                t.isErroneous()) {
            return checkClassType(tree.clazz.pos(), t, true);
        } else {
            if (tree.def != null && !Feature.DIAMOND_WITH_ANONYMOUS_CLASS_CREATION.allowedInSource(source)) {
                log.error(DiagnosticFlag.SOURCE_LEVEL, tree.clazz.pos(),
                        Errors.CantApplyDiamond1(t, Feature.DIAMOND_WITH_ANONYMOUS_CLASS_CREATION.fragment(source.name)));
            }
            if (t.tsym.type.getTypeArguments().isEmpty()) {
                log.error(tree.clazz.pos(),
                          Errors.CantApplyDiamond1(t,
                                                   Fragments.DiamondNonGeneric(t)));
                return types.createErrorType(t);
            } else if (tree.typeargs != null &&
                    tree.typeargs.nonEmpty()) {
                log.error(tree.clazz.pos(),
                          Errors.CantApplyDiamond1(t,
                                                   Fragments.DiamondAndExplicitParams(t)));
                return types.createErrorType(t);
            } else {
                return t;
            }
        }
    }

    /** Check that the type inferred using the diamond operator does not contain
     *  non-denotable types such as captured types or intersection types.
     *  @param t the type inferred using the diamond operator
     *  @return  the (possibly empty) list of non-denotable types.
     */
    List<Type> checkDiamondDenotable(ClassType t) {
        ListBuffer<Type> buf = new ListBuffer<>();
        for (Type arg : t.allparams()) {
            if (!checkDenotable(arg)) {
                buf.append(arg);
            }
        }
        return buf.toList();
    }

    public boolean checkDenotable(Type t) {
        return denotableChecker.visit(t, null);
    }
        // where

        /** diamondTypeChecker: A type visitor that descends down the given type looking for non-denotable
         *  types. The visit methods return false as soon as a non-denotable type is encountered and true
         *  otherwise.
         */
        private static final Types.SimpleVisitor<Boolean, Void> denotableChecker = new Types.SimpleVisitor<Boolean, Void>() {
            @Override
            public Boolean visitType(Type t, Void s) {
                return true;
            }
            @Override
            public Boolean visitClassType(ClassType t, Void s) {
                if (t.isUnion() || t.isIntersection()) {
                    return false;
                }
                for (Type targ : t.allparams()) {
                    if (!visit(targ, s)) {
                        return false;
                    }
                }
                return true;
            }

            @Override
            public Boolean visitTypeVar(TypeVar t, Void s) {
                /* Any type variable mentioned in the inferred type must have been declared as a type parameter
                  (i.e cannot have been produced by inference (18.4))
                */
                return (t.tsym.flags() & SYNTHETIC) == 0;
            }

            @Override
            public Boolean visitCapturedType(CapturedType t, Void s) {
                /* Any type variable mentioned in the inferred type must have been declared as a type parameter
                  (i.e cannot have been produced by capture conversion (5.1.10))
                */
                return false;
            }

            @Override
            public Boolean visitArrayType(ArrayType t, Void s) {
                return visit(t.elemtype, s);
            }

            @Override
            public Boolean visitWildcardType(WildcardType t, Void s) {
                return visit(t.type, s);
            }
        };

    void checkVarargsMethodDecl(Env<AttrContext> env, JCMethodDecl tree) {
        MethodSymbol m = tree.sym;
        boolean hasTrustMeAnno = m.attribute(syms.trustMeType.tsym) != null;
        Type varargElemType = null;
        if (m.isVarArgs()) {
            varargElemType = types.elemtype(tree.params.last().type);
        }
        if (hasTrustMeAnno && !isTrustMeAllowedOnMethod(m)) {
            if (varargElemType != null) {
                JCDiagnostic msg = Feature.PRIVATE_SAFE_VARARGS.allowedInSource(source) ?
                        diags.fragment(Fragments.VarargsTrustmeOnVirtualVarargs(m)) :
                        diags.fragment(Fragments.VarargsTrustmeOnVirtualVarargsFinalOnly(m));
                log.error(tree,
                          Errors.VarargsInvalidTrustmeAnno(syms.trustMeType.tsym,
                                                           msg));
            } else {
                log.error(tree,
                          Errors.VarargsInvalidTrustmeAnno(syms.trustMeType.tsym,
                                                           Fragments.VarargsTrustmeOnNonVarargsMeth(m)));
            }
        } else if (hasTrustMeAnno && varargElemType != null &&
                            types.isReifiable(varargElemType)) {
            lint.logIfEnabled(tree, LintWarnings.VarargsRedundantTrustmeAnno(
                                syms.trustMeType.tsym,
                                diags.fragment(Fragments.VarargsTrustmeOnReifiableVarargs(varargElemType))));
        }
        else if (!hasTrustMeAnno && varargElemType != null &&
                !types.isReifiable(varargElemType)) {
            warnUnchecked(tree.params.head.pos(), LintWarnings.UncheckedVarargsNonReifiableType(varargElemType));
        }
    }
    //where
        private boolean isTrustMeAllowedOnMethod(Symbol s) {
            return (s.flags() & VARARGS) != 0 &&
                (s.isConstructor() ||
                    (s.flags() & (STATIC | FINAL |
                                  (Feature.PRIVATE_SAFE_VARARGS.allowedInSource(source) ? PRIVATE : 0) )) != 0);
        }

    Type checkLocalVarType(DiagnosticPosition pos, Type t, Name name) {
        //check that resulting type is not the null type
        if (t.hasTag(BOT)) {
            log.error(pos, Errors.CantInferLocalVarType(name, Fragments.LocalCantInferNull));
            return types.createErrorType(t);
        } else if (t.hasTag(VOID)) {
            log.error(pos, Errors.CantInferLocalVarType(name, Fragments.LocalCantInferVoid));
            return types.createErrorType(t);
        }

        //upward project the initializer type
        return types.upward(t, types.captures(t)).baseType();
    }

    Type checkMethod(final Type mtype,
            final Symbol sym,
            final Env<AttrContext> env,
            final List<JCExpression> argtrees,
            final List<Type> argtypes,
            final boolean useVarargs,
            InferenceContext inferenceContext) {
        // System.out.println("call   : " + env.tree);
        // System.out.println("method : " + owntype);
        // System.out.println("actuals: " + argtypes);
        if (inferenceContext.free(mtype)) {
            inferenceContext.addFreeTypeListener(List.of(mtype),
                    solvedContext -> checkMethod(solvedContext.asInstType(mtype), sym, env, argtrees, argtypes, useVarargs, solvedContext));
            return mtype;
        }
        Type owntype = mtype;
        List<Type> formals = owntype.getParameterTypes();
        List<Type> nonInferred = sym.type.getParameterTypes();
        if (nonInferred.length() != formals.length()) nonInferred = formals;
        Type last = useVarargs ? formals.last() : null;
        if (sym.name == names.init && sym.owner == syms.enumSym) {
            formals = formals.tail.tail;
            nonInferred = nonInferred.tail.tail;
        }
        if ((sym.flags() & ANONCONSTR_BASED) != 0) {
            formals = formals.tail;
            nonInferred = nonInferred.tail;
        }
        List<JCExpression> args = argtrees;
        if (args != null) {
            //this is null when type-checking a method reference
            while (formals.head != last) {
                JCTree arg = args.head;
                Warner warn = convertWarner(arg.pos(), arg.type, nonInferred.head);
                assertConvertible(arg, arg.type, formals.head, warn);
                args = args.tail;
                formals = formals.tail;
                nonInferred = nonInferred.tail;
            }
            if (useVarargs) {
                Type varArg = types.elemtype(last);
                while (args.tail != null) {
                    JCTree arg = args.head;
                    Warner warn = convertWarner(arg.pos(), arg.type, varArg);
                    assertConvertible(arg, arg.type, varArg, warn);
                    args = args.tail;
                }
            } else if ((sym.flags() & (VARARGS | SIGNATURE_POLYMORPHIC)) == VARARGS) {
                // non-varargs call to varargs method
                Type varParam = owntype.getParameterTypes().last();
                Type lastArg = argtypes.last();
                if (types.isSubtypeUnchecked(lastArg, types.elemtype(varParam)) &&
                    !types.isSameType(types.erasure(varParam), types.erasure(lastArg)))
                    log.warning(argtrees.last().pos(),
                                Warnings.InexactNonVarargsCall(types.elemtype(varParam),varParam));
            }
        }
        if (useVarargs) {
            Type argtype = owntype.getParameterTypes().last();
            if (!types.isReifiable(argtype) &&
                (sym.baseSymbol().attribute(syms.trustMeType.tsym) == null ||
                 !isTrustMeAllowedOnMethod(sym))) {
                warnUnchecked(env.tree.pos(), LintWarnings.UncheckedGenericArrayCreation(argtype));
            }
            TreeInfo.setVarargsElement(env.tree, types.elemtype(argtype));
         }
         return owntype;
    }
    //where
    private void assertConvertible(JCTree tree, Type actual, Type formal, Warner warn) {
        if (types.isConvertible(actual, formal, warn))
            return;

        if (formal.isCompound()
            && types.isSubtype(actual, types.supertype(formal))
            && types.isSubtypeUnchecked(actual, types.interfaces(formal), warn))
            return;
    }

    /**
     * Check that type 't' is a valid instantiation of a generic class
     * (see JLS 4.5)
     *
     * @param t class type to be checked
     * @return true if 't' is well-formed
     */
    public boolean checkValidGenericType(Type t) {
        return firstIncompatibleTypeArg(t) == null;
    }
    //WHERE
        private Type firstIncompatibleTypeArg(Type type) {
            List<Type> formals = type.tsym.type.allparams();
            List<Type> actuals = type.allparams();
            List<Type> args = type.getTypeArguments();
            List<Type> forms = type.tsym.type.getTypeArguments();
            ListBuffer<Type> bounds_buf = new ListBuffer<>();

            // For matching pairs of actual argument types `a' and
            // formal type parameters with declared bound `b' ...
            while (args.nonEmpty() && forms.nonEmpty()) {
                // exact type arguments needs to know their
                // bounds (for upper and lower bound
                // calculations).  So we create new bounds where
                // type-parameters are replaced with actuals argument types.
                bounds_buf.append(types.subst(forms.head.getUpperBound(), formals, actuals));
                args = args.tail;
                forms = forms.tail;
            }

            args = type.getTypeArguments();
            List<Type> tvars_cap = types.substBounds(formals,
                                      formals,
                                      types.capture(type).allparams());
            while (args.nonEmpty() && tvars_cap.nonEmpty()) {
                // Let the actual arguments know their bound
                args.head.withTypeVar((TypeVar)tvars_cap.head);
                args = args.tail;
                tvars_cap = tvars_cap.tail;
            }

            args = type.getTypeArguments();
            List<Type> bounds = bounds_buf.toList();

            while (args.nonEmpty() && bounds.nonEmpty()) {
                Type actual = args.head;
                if (!isTypeArgErroneous(actual) &&
                        !bounds.head.isErroneous() &&
                        !checkExtends(actual, bounds.head)) {
                    return args.head;
                }
                args = args.tail;
                bounds = bounds.tail;
            }

            args = type.getTypeArguments();
            bounds = bounds_buf.toList();

            for (Type arg : types.capture(type).getTypeArguments()) {
                if (arg.hasTag(TYPEVAR) &&
                        arg.getUpperBound().isErroneous() &&
                        !bounds.head.isErroneous() &&
                        !isTypeArgErroneous(args.head)) {
                    return args.head;
                }
                bounds = bounds.tail;
                args = args.tail;
            }

            return null;
        }
        //where
        boolean isTypeArgErroneous(Type t) {
            return isTypeArgErroneous.visit(t);
        }

        Types.UnaryVisitor<Boolean> isTypeArgErroneous = new Types.UnaryVisitor<Boolean>() {
            public Boolean visitType(Type t, Void s) {
                return t.isErroneous();
            }
            @Override
            public Boolean visitTypeVar(TypeVar t, Void s) {
                return visit(t.getUpperBound());
            }
            @Override
            public Boolean visitCapturedType(CapturedType t, Void s) {
                return visit(t.getUpperBound()) ||
                        visit(t.getLowerBound());
            }
            @Override
            public Boolean visitWildcardType(WildcardType t, Void s) {
                return visit(t.type);
            }
        };

    /** Check that given modifiers are legal for given symbol and
     *  return modifiers together with any implicit modifiers for that symbol.
     *  Warning: we can't use flags() here since this method
     *  is called during class enter, when flags() would cause a premature
     *  completion.
     *  @param flags         The set of modifiers given in a definition.
     *  @param sym           The defined symbol.
     *  @param tree          The declaration
     */
    long checkFlags(long flags, Symbol sym, JCTree tree) {
        final DiagnosticPosition pos = tree.pos();
        long mask;
        long implicit = 0;

        switch (sym.kind) {
        case VAR:
            if (TreeInfo.isReceiverParam(tree))
                mask = ReceiverParamFlags;
            else if (sym.owner.kind != TYP)
                mask = LocalVarFlags;
            else if ((sym.owner.flags_field & INTERFACE) != 0)
                mask = implicit = InterfaceVarFlags;
            else
                mask = VarFlags;
            break;
        case MTH:
            if (sym.name == names.init) {
                if ((sym.owner.flags_field & ENUM) != 0) {
                    // enum constructors cannot be declared public or
                    // protected and must be implicitly or explicitly
                    // private
                    implicit = PRIVATE;
                    mask = PRIVATE;
                } else
                    mask = ConstructorFlags;
            }  else if ((sym.owner.flags_field & INTERFACE) != 0) {
                if ((sym.owner.flags_field & ANNOTATION) != 0) {
                    mask = AnnotationTypeElementMask;
                    implicit = PUBLIC | ABSTRACT;
                } else if ((flags & (DEFAULT | STATIC | PRIVATE)) != 0) {
                    mask = InterfaceMethodMask;
                    implicit = (flags & PRIVATE) != 0 ? 0 : PUBLIC;
                    if ((flags & DEFAULT) != 0) {
                        implicit |= ABSTRACT;
                    }
                } else {
                    mask = implicit = InterfaceMethodFlags;
                }
            } else if ((sym.owner.flags_field & RECORD) != 0) {
                mask = RecordMethodFlags;
            } else {
                mask = MethodFlags;
            }
            if ((flags & STRICTFP) != 0) {
                warnOnExplicitStrictfp(tree);
            }
            // Imply STRICTFP if owner has STRICTFP set.
            if (((flags|implicit) & Flags.ABSTRACT) == 0 ||
                ((flags) & Flags.DEFAULT) != 0)
                implicit |= sym.owner.flags_field & STRICTFP;
            break;
        case TYP:
            if (sym.owner.kind.matches(KindSelector.VAL_MTH) ||
                    (sym.isDirectlyOrIndirectlyLocal() && (flags & ANNOTATION) != 0)) {
                boolean implicitlyStatic = !sym.isAnonymous() &&
                        ((flags & RECORD) != 0 || (flags & ENUM) != 0 || (flags & INTERFACE) != 0);
                boolean staticOrImplicitlyStatic = (flags & STATIC) != 0 || implicitlyStatic;
                // local statics are allowed only if records are allowed too
                mask = staticOrImplicitlyStatic && allowRecords && (flags & ANNOTATION) == 0 ? StaticLocalFlags : LocalClassFlags;
                implicit = implicitlyStatic ? STATIC : implicit;
            } else if (sym.owner.kind == TYP) {
                // statics in inner classes are allowed only if records are allowed too
                mask = ((flags & STATIC) != 0) && allowRecords && (flags & ANNOTATION) == 0 ? ExtendedMemberStaticClassFlags : ExtendedMemberClassFlags;
                if (sym.owner.owner.kind == PCK ||
                    (sym.owner.flags_field & STATIC) != 0) {
                    mask |= STATIC;
                } else if (!allowRecords && ((flags & ENUM) != 0 || (flags & RECORD) != 0)) {
                    log.error(pos, Errors.StaticDeclarationNotAllowedInInnerClasses);
                }
                // Nested interfaces and enums are always STATIC (Spec ???)
                if ((flags & (INTERFACE | ENUM | RECORD)) != 0 ) implicit = STATIC;
            } else {
                mask = ExtendedClassFlags;
            }
            // Interfaces are always ABSTRACT
            if ((flags & INTERFACE) != 0) implicit |= ABSTRACT;

            if ((flags & ENUM) != 0) {
                // enums can't be declared abstract, final, sealed or non-sealed
                mask &= ~(ABSTRACT | FINAL | SEALED | NON_SEALED);
                implicit |= implicitEnumFinalFlag(tree);
            }
            if ((flags & RECORD) != 0) {
                // records can't be declared abstract
                mask &= ~ABSTRACT;
                implicit |= FINAL;
            }
            if ((flags & STRICTFP) != 0) {
                warnOnExplicitStrictfp(tree);
            }
            // Imply STRICTFP if owner has STRICTFP set.
            implicit |= sym.owner.flags_field & STRICTFP;
            break;
        default:
            throw new AssertionError();
        }
        long illegal = flags & ExtendedStandardFlags & ~mask;
        if (illegal != 0) {
            if ((illegal & INTERFACE) != 0) {
                log.error(pos, ((flags & ANNOTATION) != 0) ? Errors.AnnotationDeclNotAllowedHere : Errors.IntfNotAllowedHere);
                mask |= INTERFACE;
            }
            else {
                log.error(pos,
                        Errors.ModNotAllowedHere(asFlagSet(illegal)));
            }
        }
        else if ((sym.kind == TYP ||
                  // ISSUE: Disallowing abstract&private is no longer appropriate
                  // in the presence of inner classes. Should it be deleted here?
                  checkDisjoint(pos, flags,
                                ABSTRACT,
                                PRIVATE | STATIC | DEFAULT))
                 &&
                 checkDisjoint(pos, flags,
                                STATIC | PRIVATE,
                                DEFAULT)
                 &&
                 checkDisjoint(pos, flags,
                               ABSTRACT | INTERFACE,
                               FINAL | NATIVE | SYNCHRONIZED)
                 &&
                 checkDisjoint(pos, flags,
                               PUBLIC,
                               PRIVATE | PROTECTED)
                 &&
                 checkDisjoint(pos, flags,
                               PRIVATE,
                               PUBLIC | PROTECTED)
                 &&
                 checkDisjoint(pos, flags,
                               FINAL,
                               VOLATILE)
                 &&
                 (sym.kind == TYP ||
                  checkDisjoint(pos, flags,
                                ABSTRACT | NATIVE,
                                STRICTFP))
                 && checkDisjoint(pos, flags,
                                FINAL,
                           SEALED | NON_SEALED)
                 && checkDisjoint(pos, flags,
                                SEALED,
                           FINAL | NON_SEALED)
                 && checkDisjoint(pos, flags,
                                SEALED,
                                ANNOTATION)) {
            // skip
        }
        return flags & (mask | ~ExtendedStandardFlags) | implicit;
    }

<<<<<<< HEAD
    private void warnOnExplicitStrictfp(JCTree tree) {
        lint.logIfEnabled(tree.pos(), LintWarnings.Strictfp);
=======
    private void warnOnExplicitStrictfp(DiagnosticPosition pos) {
        DiagnosticPosition prevLintPos = deferredLintHandler.setPos(pos);
        try {
            deferredLintHandler.report(_ -> lint.logIfEnabled(pos, LintWarnings.Strictfp));
        } finally {
            deferredLintHandler.setPos(prevLintPos);
        }
>>>>>>> 2b82e2d5
    }


    /** Determine if this enum should be implicitly final.
     *
     *  If the enum has no specialized enum constants, it is final.
     *
     *  If the enum does have specialized enum constants, it is
     *  <i>not</i> final.
     */
    private long implicitEnumFinalFlag(JCTree tree) {
        if (!tree.hasTag(CLASSDEF)) return 0;
        class SpecialTreeVisitor extends JCTree.Visitor {
            boolean specialized;
            SpecialTreeVisitor() {
                this.specialized = false;
            }

            @Override
            public void visitTree(JCTree tree) { /* no-op */ }

            @Override
            public void visitVarDef(JCVariableDecl tree) {
                if ((tree.mods.flags & ENUM) != 0) {
                    if (tree.init instanceof JCNewClass newClass && newClass.def != null) {
                        specialized = true;
                    }
                }
            }
        }

        SpecialTreeVisitor sts = new SpecialTreeVisitor();
        JCClassDecl cdef = (JCClassDecl) tree;
        for (JCTree defs: cdef.defs) {
            defs.accept(sts);
            if (sts.specialized) return allowSealed ? SEALED : 0;
        }
        return FINAL;
    }

/* *************************************************************************
 * Type Validation
 **************************************************************************/

    /** Validate a type expression. That is,
     *  check that all type arguments of a parametric type are within
     *  their bounds. This must be done in a second phase after type attribution
     *  since a class might have a subclass as type parameter bound. E.g:
     *
     *  <pre>{@code
     *  class B<A extends C> { ... }
     *  class C extends B<C> { ... }
     *  }</pre>
     *
     *  and we can't make sure that the bound is already attributed because
     *  of possible cycles.
     *
     * Visitor method: Validate a type expression, if it is not null, catching
     *  and reporting any completion failures.
     */
    void validate(JCTree tree, Env<AttrContext> env) {
        validate(tree, env, true);
    }
    void validate(JCTree tree, Env<AttrContext> env, boolean checkRaw) {
        new Validator(env).validateTree(tree, checkRaw, true);
    }

    /** Visitor method: Validate a list of type expressions.
     */
    void validate(List<? extends JCTree> trees, Env<AttrContext> env) {
        for (List<? extends JCTree> l = trees; l.nonEmpty(); l = l.tail)
            validate(l.head, env);
    }

    /** A visitor class for type validation.
     */
    class Validator extends JCTree.Visitor {

        boolean checkRaw;
        boolean isOuter;
        Env<AttrContext> env;

        Validator(Env<AttrContext> env) {
            this.env = env;
        }

        @Override
        public void visitTypeArray(JCArrayTypeTree tree) {
            validateTree(tree.elemtype, checkRaw, isOuter);
        }

        @Override
        public void visitTypeApply(JCTypeApply tree) {
            if (tree.type.hasTag(CLASS)) {
                List<JCExpression> args = tree.arguments;
                List<Type> forms = tree.type.tsym.type.getTypeArguments();

                Type incompatibleArg = firstIncompatibleTypeArg(tree.type);
                if (incompatibleArg != null) {
                    for (JCTree arg : tree.arguments) {
                        if (arg.type == incompatibleArg) {
                            log.error(arg, Errors.NotWithinBounds(incompatibleArg, forms.head));
                        }
                        forms = forms.tail;
                     }
                 }

                forms = tree.type.tsym.type.getTypeArguments();

                boolean is_java_lang_Class = tree.type.tsym.flatName() == names.java_lang_Class;

                // For matching pairs of actual argument types `a' and
                // formal type parameters with declared bound `b' ...
                while (args.nonEmpty() && forms.nonEmpty()) {
                    validateTree(args.head,
                            !(isOuter && is_java_lang_Class),
                            false);
                    args = args.tail;
                    forms = forms.tail;
                }

                // Check that this type is either fully parameterized, or
                // not parameterized at all.
                if (tree.type.getEnclosingType().isRaw())
                    log.error(tree.pos(), Errors.ImproperlyFormedTypeInnerRawParam);
                if (tree.clazz.hasTag(SELECT))
                    visitSelectInternal((JCFieldAccess)tree.clazz);
            }
        }

        @Override
        public void visitTypeParameter(JCTypeParameter tree) {
            validateTrees(tree.bounds, true, isOuter);
            checkClassBounds(tree.pos(), tree.type);
        }

        @Override
        public void visitWildcard(JCWildcard tree) {
            if (tree.inner != null)
                validateTree(tree.inner, true, isOuter);
        }

        @Override
        public void visitSelect(JCFieldAccess tree) {
            if (tree.type.hasTag(CLASS)) {
                visitSelectInternal(tree);

                // Check that this type is either fully parameterized, or
                // not parameterized at all.
                if (tree.selected.type.isParameterized() && tree.type.tsym.type.getTypeArguments().nonEmpty())
                    log.error(tree.pos(), Errors.ImproperlyFormedTypeParamMissing);
            }
        }

        public void visitSelectInternal(JCFieldAccess tree) {
            if (tree.type.tsym.isStatic() &&
                tree.selected.type.isParameterized()) {
                // The enclosing type is not a class, so we are
                // looking at a static member type.  However, the
                // qualifying expression is parameterized.
                log.error(tree.pos(), Errors.CantSelectStaticClassFromParamType);
            } else {
                // otherwise validate the rest of the expression
                tree.selected.accept(this);
            }
        }

        @Override
        public void visitAnnotatedType(JCAnnotatedType tree) {
            tree.underlyingType.accept(this);
        }

        @Override
        public void visitTypeIdent(JCPrimitiveTypeTree that) {
            if (that.type.hasTag(TypeTag.VOID)) {
                log.error(that.pos(), Errors.VoidNotAllowedHere);
            }
            super.visitTypeIdent(that);
        }

        /** Default visitor method: do nothing.
         */
        @Override
        public void visitTree(JCTree tree) {
        }

        public void validateTree(JCTree tree, boolean checkRaw, boolean isOuter) {
            if (tree != null) {
                boolean prevCheckRaw = this.checkRaw;
                this.checkRaw = checkRaw;
                this.isOuter = isOuter;

                try {
                    tree.accept(this);
                    if (checkRaw)
                        checkRaw(tree, env);
                } catch (CompletionFailure ex) {
                    completionError(tree.pos(), ex);
                } finally {
                    this.checkRaw = prevCheckRaw;
                }
            }
        }

        public void validateTrees(List<? extends JCTree> trees, boolean checkRaw, boolean isOuter) {
            for (List<? extends JCTree> l = trees; l.nonEmpty(); l = l.tail)
                validateTree(l.head, checkRaw, isOuter);
        }
    }

    void checkRaw(JCTree tree, Env<AttrContext> env) {
        if (tree.type.hasTag(CLASS) &&
            !TreeInfo.isDiamond(tree) &&
            !withinAnonConstr(env) &&
            tree.type.isRaw()) {
            lint.logIfEnabled(tree.pos(), LintWarnings.RawClassUse(tree.type, tree.type.tsym.type));
        }
    }
    //where
        private boolean withinAnonConstr(Env<AttrContext> env) {
            return env.enclClass.name.isEmpty() &&
                    env.enclMethod != null && env.enclMethod.name == names.init;
        }

/* *************************************************************************
 * Exception checking
 **************************************************************************/

    /* The following methods treat classes as sets that contain
     * the class itself and all their subclasses
     */

    /** Is given type a subtype of some of the types in given list?
     */
    boolean subset(Type t, List<Type> ts) {
        for (List<Type> l = ts; l.nonEmpty(); l = l.tail)
            if (types.isSubtype(t, l.head)) return true;
        return false;
    }

    /** Is given type a subtype or supertype of
     *  some of the types in given list?
     */
    boolean intersects(Type t, List<Type> ts) {
        for (List<Type> l = ts; l.nonEmpty(); l = l.tail)
            if (types.isSubtype(t, l.head) || types.isSubtype(l.head, t)) return true;
        return false;
    }

    /** Add type set to given type list, unless it is a subclass of some class
     *  in the list.
     */
    List<Type> incl(Type t, List<Type> ts) {
        return subset(t, ts) ? ts : excl(t, ts).prepend(t);
    }

    /** Remove type set from type set list.
     */
    List<Type> excl(Type t, List<Type> ts) {
        if (ts.isEmpty()) {
            return ts;
        } else {
            List<Type> ts1 = excl(t, ts.tail);
            if (types.isSubtype(ts.head, t)) return ts1;
            else if (ts1 == ts.tail) return ts;
            else return ts1.prepend(ts.head);
        }
    }

    /** Form the union of two type set lists.
     */
    List<Type> union(List<Type> ts1, List<Type> ts2) {
        List<Type> ts = ts1;
        for (List<Type> l = ts2; l.nonEmpty(); l = l.tail)
            ts = incl(l.head, ts);
        return ts;
    }

    /** Form the difference of two type lists.
     */
    List<Type> diff(List<Type> ts1, List<Type> ts2) {
        List<Type> ts = ts1;
        for (List<Type> l = ts2; l.nonEmpty(); l = l.tail)
            ts = excl(l.head, ts);
        return ts;
    }

    /** Form the intersection of two type lists.
     */
    public List<Type> intersect(List<Type> ts1, List<Type> ts2) {
        List<Type> ts = List.nil();
        for (List<Type> l = ts1; l.nonEmpty(); l = l.tail)
            if (subset(l.head, ts2)) ts = incl(l.head, ts);
        for (List<Type> l = ts2; l.nonEmpty(); l = l.tail)
            if (subset(l.head, ts1)) ts = incl(l.head, ts);
        return ts;
    }

    /** Is exc an exception symbol that need not be declared?
     */
    boolean isUnchecked(ClassSymbol exc) {
        return
            exc.kind == ERR ||
            exc.isSubClass(syms.errorType.tsym, types) ||
            exc.isSubClass(syms.runtimeExceptionType.tsym, types);
    }

    /** Is exc an exception type that need not be declared?
     */
    boolean isUnchecked(Type exc) {
        return
            (exc.hasTag(TYPEVAR)) ? isUnchecked(types.supertype(exc)) :
            (exc.hasTag(CLASS)) ? isUnchecked((ClassSymbol)exc.tsym) :
            exc.hasTag(BOT);
    }

    boolean isChecked(Type exc) {
        return !isUnchecked(exc);
    }

    /** Same, but handling completion failures.
     */
    boolean isUnchecked(DiagnosticPosition pos, Type exc) {
        try {
            return isUnchecked(exc);
        } catch (CompletionFailure ex) {
            completionError(pos, ex);
            return true;
        }
    }

    /** Is exc handled by given exception list?
     */
    boolean isHandled(Type exc, List<Type> handled) {
        return isUnchecked(exc) || subset(exc, handled);
    }

    /** Return all exceptions in thrown list that are not in handled list.
     *  @param thrown     The list of thrown exceptions.
     *  @param handled    The list of handled exceptions.
     */
    List<Type> unhandled(List<Type> thrown, List<Type> handled) {
        List<Type> unhandled = List.nil();
        for (List<Type> l = thrown; l.nonEmpty(); l = l.tail)
            if (!isHandled(l.head, handled)) unhandled = unhandled.prepend(l.head);
        return unhandled;
    }

/* *************************************************************************
 * Overriding/Implementation checking
 **************************************************************************/

    /** The level of access protection given by a flag set,
     *  where PRIVATE is highest and PUBLIC is lowest.
     */
    static int protection(long flags) {
        switch ((short)(flags & AccessFlags)) {
        case PRIVATE: return 3;
        case PROTECTED: return 1;
        default:
        case PUBLIC: return 0;
        case 0: return 2;
        }
    }

    /** A customized "cannot override" error message.
     *  @param m      The overriding method.
     *  @param other  The overridden method.
     *  @return       An internationalized string.
     */
    Fragment cannotOverride(MethodSymbol m, MethodSymbol other) {
        Symbol mloc = m.location();
        Symbol oloc = other.location();

        if ((other.owner.flags() & INTERFACE) == 0)
            return Fragments.CantOverride(m, mloc, other, oloc);
        else if ((m.owner.flags() & INTERFACE) == 0)
            return Fragments.CantImplement(m, mloc, other, oloc);
        else
            return Fragments.ClashesWith(m, mloc, other, oloc);
    }

    /** A customized "override" warning message.
     *  @param m      The overriding method.
     *  @param other  The overridden method.
     *  @return       An internationalized string.
     */
    Fragment uncheckedOverrides(MethodSymbol m, MethodSymbol other) {
        Symbol mloc = m.location();
        Symbol oloc = other.location();

        if ((other.owner.flags() & INTERFACE) == 0)
            return Fragments.UncheckedOverride(m, mloc, other, oloc);
        else if ((m.owner.flags() & INTERFACE) == 0)
            return Fragments.UncheckedImplement(m, mloc, other, oloc);
        else
            return Fragments.UncheckedClashWith(m, mloc, other, oloc);
    }

    /** A customized "override" warning message.
     *  @param m      The overriding method.
     *  @param other  The overridden method.
     *  @return       An internationalized string.
     */
    Fragment varargsOverrides(MethodSymbol m, MethodSymbol other) {
        Symbol mloc = m.location();
        Symbol oloc = other.location();

        if ((other.owner.flags() & INTERFACE) == 0)
            return Fragments.VarargsOverride(m, mloc, other, oloc);
        else  if ((m.owner.flags() & INTERFACE) == 0)
            return Fragments.VarargsImplement(m, mloc, other, oloc);
        else
            return Fragments.VarargsClashWith(m, mloc, other, oloc);
    }

    /** Check that this method conforms with overridden method 'other'.
     *  where `origin' is the class where checking started.
     *  Complications:
     *  (1) Do not check overriding of synthetic methods
     *      (reason: they might be final).
     *      todo: check whether this is still necessary.
     *  (2) Admit the case where an interface proxy throws fewer exceptions
     *      than the method it implements. Augment the proxy methods with the
     *      undeclared exceptions in this case.
     *  (3) When generics are enabled, admit the case where an interface proxy
     *      has a result type
     *      extended by the result type of the method it implements.
     *      Change the proxies result type to the smaller type in this case.
     *
     *  @param tree         The tree from which positions
     *                      are extracted for errors.
     *  @param m            The overriding method.
     *  @param other        The overridden method.
     *  @param origin       The class of which the overriding method
     *                      is a member.
     */
    void checkOverride(JCTree tree,
                       MethodSymbol m,
                       MethodSymbol other,
                       ClassSymbol origin) {
        // Don't check overriding of synthetic methods or by bridge methods.
        if ((m.flags() & (SYNTHETIC|BRIDGE)) != 0 || (other.flags() & SYNTHETIC) != 0) {
            return;
        }

        // Error if static method overrides instance method (JLS 8.4.8.2).
        if ((m.flags() & STATIC) != 0 &&
                   (other.flags() & STATIC) == 0) {
            log.error(TreeInfo.diagnosticPositionFor(m, tree),
                      Errors.OverrideStatic(cannotOverride(m, other)));
            m.flags_field |= BAD_OVERRIDE;
            return;
        }

        // Error if instance method overrides static or final
        // method (JLS 8.4.8.1).
        if ((other.flags() & FINAL) != 0 ||
                 (m.flags() & STATIC) == 0 &&
                 (other.flags() & STATIC) != 0) {
            log.error(TreeInfo.diagnosticPositionFor(m, tree),
                      Errors.OverrideMeth(cannotOverride(m, other),
                                          asFlagSet(other.flags() & (FINAL | STATIC))));
            m.flags_field |= BAD_OVERRIDE;
            return;
        }

        if ((m.owner.flags() & ANNOTATION) != 0) {
            // handled in validateAnnotationMethod
            return;
        }

        // Error if overriding method has weaker access (JLS 8.4.8.3).
        if (protection(m.flags()) > protection(other.flags())) {
            log.error(TreeInfo.diagnosticPositionFor(m, tree),
                      (other.flags() & AccessFlags) == 0 ?
                              Errors.OverrideWeakerAccess(cannotOverride(m, other),
                                                          "package") :
                              Errors.OverrideWeakerAccess(cannotOverride(m, other),
                                                          asFlagSet(other.flags() & AccessFlags)));
            m.flags_field |= BAD_OVERRIDE;
            return;
        }

        if (shouldCheckPreview(m, other, origin)) {
            checkPreview(TreeInfo.diagnosticPositionFor(m, tree),
                         m, origin.type, other);
        }

        Type mt = types.memberType(origin.type, m);
        Type ot = types.memberType(origin.type, other);
        // Error if overriding result type is different
        // (or, in the case of generics mode, not a subtype) of
        // overridden result type. We have to rename any type parameters
        // before comparing types.
        List<Type> mtvars = mt.getTypeArguments();
        List<Type> otvars = ot.getTypeArguments();
        Type mtres = mt.getReturnType();
        Type otres = types.subst(ot.getReturnType(), otvars, mtvars);

        overrideWarner.clear();
        boolean resultTypesOK =
            types.returnTypeSubstitutable(mt, ot, otres, overrideWarner);
        if (!resultTypesOK) {
            if ((m.flags() & STATIC) != 0 && (other.flags() & STATIC) != 0) {
                log.error(TreeInfo.diagnosticPositionFor(m, tree),
                          Errors.OverrideIncompatibleRet(Fragments.CantHide(m, m.location(), other,
                                        other.location()), mtres, otres));
                m.flags_field |= BAD_OVERRIDE;
            } else {
                log.error(TreeInfo.diagnosticPositionFor(m, tree),
                          Errors.OverrideIncompatibleRet(cannotOverride(m, other), mtres, otres));
                m.flags_field |= BAD_OVERRIDE;
            }
            return;
        } else if (overrideWarner.hasNonSilentLint(LintCategory.UNCHECKED)) {
            warnUnchecked(TreeInfo.diagnosticPositionFor(m, tree),
                    LintWarnings.OverrideUncheckedRet(uncheckedOverrides(m, other), mtres, otres));
        }

        // Error if overriding method throws an exception not reported
        // by overridden method.
        List<Type> otthrown = types.subst(ot.getThrownTypes(), otvars, mtvars);
        List<Type> unhandledErased = unhandled(mt.getThrownTypes(), types.erasure(otthrown));
        List<Type> unhandledUnerased = unhandled(mt.getThrownTypes(), otthrown);
        if (unhandledErased.nonEmpty()) {
            log.error(TreeInfo.diagnosticPositionFor(m, tree),
                      Errors.OverrideMethDoesntThrow(cannotOverride(m, other), unhandledUnerased.head));
            m.flags_field |= BAD_OVERRIDE;
            return;
        }
        else if (unhandledUnerased.nonEmpty()) {
            warnUnchecked(TreeInfo.diagnosticPositionFor(m, tree),
                          LintWarnings.OverrideUncheckedThrown(cannotOverride(m, other), unhandledUnerased.head));
            return;
        }

        // Optional warning if varargs don't agree
        if ((((m.flags() ^ other.flags()) & Flags.VARARGS) != 0)) {
            lint.logIfEnabled(TreeInfo.diagnosticPositionFor(m, tree),
                        ((m.flags() & Flags.VARARGS) != 0)
                        ? LintWarnings.OverrideVarargsMissing(varargsOverrides(m, other))
                        : LintWarnings.OverrideVarargsExtra(varargsOverrides(m, other)));
        }

        // Warn if instance method overrides bridge method (compiler spec ??)
        if ((other.flags() & BRIDGE) != 0) {
            log.warning(TreeInfo.diagnosticPositionFor(m, tree),
                        Warnings.OverrideBridge(uncheckedOverrides(m, other)));
        }

        // Warn if a deprecated method overridden by a non-deprecated one.
        if (!isDeprecatedOverrideIgnorable(other, origin)) {
            checkDeprecated(() -> TreeInfo.diagnosticPositionFor(m, tree), m, other);
        }
    }
    // where
        private boolean shouldCheckPreview(MethodSymbol m, MethodSymbol other, ClassSymbol origin) {
            if (m.owner != origin ||
                //performance - only do the expensive checks when the overridden method is a Preview API:
                ((other.flags() & PREVIEW_API) == 0 &&
                 (other.owner.flags() & PREVIEW_API) == 0)) {
                return false;
            }

            for (Symbol s : types.membersClosure(origin.type, false).getSymbolsByName(m.name)) {
                if (m != s && m.overrides(s, origin, types, false)) {
                    //only produce preview warnings or errors if "m" immediatelly overrides "other"
                    //without intermediate overriding methods:
                    return s == other;
                }
            }

            return false;
        }
        private boolean isDeprecatedOverrideIgnorable(MethodSymbol m, ClassSymbol origin) {
            // If the method, m, is defined in an interface, then ignore the issue if the method
            // is only inherited via a supertype and also implemented in the supertype,
            // because in that case, we will rediscover the issue when examining the method
            // in the supertype.
            // If the method, m, is not defined in an interface, then the only time we need to
            // address the issue is when the method is the supertype implementation: any other
            // case, we will have dealt with when examining the supertype classes
            ClassSymbol mc = m.enclClass();
            Type st = types.supertype(origin.type);
            if (!st.hasTag(CLASS))
                return true;
            MethodSymbol stimpl = m.implementation((ClassSymbol)st.tsym, types, false);

            if (mc != null && ((mc.flags() & INTERFACE) != 0)) {
                List<Type> intfs = types.interfaces(origin.type);
                return (intfs.contains(mc.type) ? false : (stimpl != null));
            }
            else
                return (stimpl != m);
        }


    // used to check if there were any unchecked conversions
    Warner overrideWarner = new Warner();

    /** Check that a class does not inherit two concrete methods
     *  with the same signature.
     *  @param pos          Position to be used for error reporting.
     *  @param site         The class type to be checked.
     */
    public void checkCompatibleConcretes(DiagnosticPosition pos, Type site) {
        Type sup = types.supertype(site);
        if (!sup.hasTag(CLASS)) return;

        for (Type t1 = sup;
             t1.hasTag(CLASS) && t1.tsym.type.isParameterized();
             t1 = types.supertype(t1)) {
            for (Symbol s1 : t1.tsym.members().getSymbols(NON_RECURSIVE)) {
                if (s1.kind != MTH ||
                    (s1.flags() & (STATIC|SYNTHETIC|BRIDGE)) != 0 ||
                    !s1.isInheritedIn(site.tsym, types) ||
                    ((MethodSymbol)s1).implementation(site.tsym,
                                                      types,
                                                      true) != s1)
                    continue;
                Type st1 = types.memberType(t1, s1);
                int s1ArgsLength = st1.getParameterTypes().length();
                if (st1 == s1.type) continue;

                for (Type t2 = sup;
                     t2.hasTag(CLASS);
                     t2 = types.supertype(t2)) {
                    for (Symbol s2 : t2.tsym.members().getSymbolsByName(s1.name)) {
                        if (s2 == s1 ||
                            s2.kind != MTH ||
                            (s2.flags() & (STATIC|SYNTHETIC|BRIDGE)) != 0 ||
                            s2.type.getParameterTypes().length() != s1ArgsLength ||
                            !s2.isInheritedIn(site.tsym, types) ||
                            ((MethodSymbol)s2).implementation(site.tsym,
                                                              types,
                                                              true) != s2)
                            continue;
                        Type st2 = types.memberType(t2, s2);
                        if (types.overrideEquivalent(st1, st2))
                            log.error(pos,
                                      Errors.ConcreteInheritanceConflict(s1, t1, s2, t2, sup));
                    }
                }
            }
        }
    }

    /** Check that classes (or interfaces) do not each define an abstract
     *  method with same name and arguments but incompatible return types.
     *  @param pos          Position to be used for error reporting.
     *  @param t1           The first argument type.
     *  @param t2           The second argument type.
     */
    public boolean checkCompatibleAbstracts(DiagnosticPosition pos,
                                            Type t1,
                                            Type t2,
                                            Type site) {
        if ((site.tsym.flags() & COMPOUND) != 0) {
            // special case for intersections: need to eliminate wildcards in supertypes
            t1 = types.capture(t1);
            t2 = types.capture(t2);
        }
        return firstIncompatibility(pos, t1, t2, site) == null;
    }

    /** Return the first method which is defined with same args
     *  but different return types in two given interfaces, or null if none
     *  exists.
     *  @param t1     The first type.
     *  @param t2     The second type.
     *  @param site   The most derived type.
     *  @return symbol from t2 that conflicts with one in t1.
     */
    private Symbol firstIncompatibility(DiagnosticPosition pos, Type t1, Type t2, Type site) {
        Map<TypeSymbol,Type> interfaces1 = new HashMap<>();
        closure(t1, interfaces1);
        Map<TypeSymbol,Type> interfaces2;
        if (t1 == t2)
            interfaces2 = interfaces1;
        else
            closure(t2, interfaces1, interfaces2 = new HashMap<>());

        for (Type t3 : interfaces1.values()) {
            for (Type t4 : interfaces2.values()) {
                Symbol s = firstDirectIncompatibility(pos, t3, t4, site);
                if (s != null) return s;
            }
        }
        return null;
    }

    /** Compute all the supertypes of t, indexed by type symbol. */
    private void closure(Type t, Map<TypeSymbol,Type> typeMap) {
        if (!t.hasTag(CLASS)) return;
        if (typeMap.put(t.tsym, t) == null) {
            closure(types.supertype(t), typeMap);
            for (Type i : types.interfaces(t))
                closure(i, typeMap);
        }
    }

    /** Compute all the supertypes of t, indexed by type symbol (except those in typesSkip). */
    private void closure(Type t, Map<TypeSymbol,Type> typesSkip, Map<TypeSymbol,Type> typeMap) {
        if (!t.hasTag(CLASS)) return;
        if (typesSkip.get(t.tsym) != null) return;
        if (typeMap.put(t.tsym, t) == null) {
            closure(types.supertype(t), typesSkip, typeMap);
            for (Type i : types.interfaces(t))
                closure(i, typesSkip, typeMap);
        }
    }

    /** Return the first method in t2 that conflicts with a method from t1. */
    private Symbol firstDirectIncompatibility(DiagnosticPosition pos, Type t1, Type t2, Type site) {
        for (Symbol s1 : t1.tsym.members().getSymbols(NON_RECURSIVE)) {
            Type st1 = null;
            if (s1.kind != MTH || !s1.isInheritedIn(site.tsym, types) ||
                    (s1.flags() & SYNTHETIC) != 0) continue;
            Symbol impl = ((MethodSymbol)s1).implementation(site.tsym, types, false);
            if (impl != null && (impl.flags() & ABSTRACT) == 0) continue;
            for (Symbol s2 : t2.tsym.members().getSymbolsByName(s1.name)) {
                if (s1 == s2) continue;
                if (s2.kind != MTH || !s2.isInheritedIn(site.tsym, types) ||
                        (s2.flags() & SYNTHETIC) != 0) continue;
                if (st1 == null) st1 = types.memberType(t1, s1);
                Type st2 = types.memberType(t2, s2);
                if (types.overrideEquivalent(st1, st2)) {
                    List<Type> tvars1 = st1.getTypeArguments();
                    List<Type> tvars2 = st2.getTypeArguments();
                    Type rt1 = st1.getReturnType();
                    Type rt2 = types.subst(st2.getReturnType(), tvars2, tvars1);
                    boolean compat =
                        types.isSameType(rt1, rt2) ||
                        !rt1.isPrimitiveOrVoid() &&
                        !rt2.isPrimitiveOrVoid() &&
                        (types.covariantReturnType(rt1, rt2, types.noWarnings) ||
                         types.covariantReturnType(rt2, rt1, types.noWarnings)) ||
                         checkCommonOverriderIn(s1,s2,site);
                    if (!compat) {
                        if (types.isSameType(t1, t2)) {
                            log.error(pos, Errors.IncompatibleDiffRetSameType(t1,
                                    s2.name, types.memberType(t2, s2).getParameterTypes()));
                        } else {
                            log.error(pos, Errors.TypesIncompatible(t1, t2,
                                    Fragments.IncompatibleDiffRet(s2.name, types.memberType(t2, s2).getParameterTypes())));
                        }
                        return s2;
                    }
                } else if (checkNameClash((ClassSymbol)site.tsym, s1, s2) &&
                        !checkCommonOverriderIn(s1, s2, site)) {
                    log.error(pos, Errors.NameClashSameErasureNoOverride(
                            s1.name, types.memberType(site, s1).asMethodType().getParameterTypes(), s1.location(),
                            s2.name, types.memberType(site, s2).asMethodType().getParameterTypes(), s2.location()));
                    return s2;
                }
            }
        }
        return null;
    }
    //WHERE
    boolean checkCommonOverriderIn(Symbol s1, Symbol s2, Type site) {
        Map<TypeSymbol,Type> supertypes = new HashMap<>();
        Type st1 = types.memberType(site, s1);
        Type st2 = types.memberType(site, s2);
        closure(site, supertypes);
        for (Type t : supertypes.values()) {
            for (Symbol s3 : t.tsym.members().getSymbolsByName(s1.name)) {
                if (s3 == s1 || s3 == s2 || s3.kind != MTH || (s3.flags() & (BRIDGE|SYNTHETIC)) != 0) continue;
                Type st3 = types.memberType(site,s3);
                if (types.overrideEquivalent(st3, st1) &&
                        types.overrideEquivalent(st3, st2) &&
                        types.returnTypeSubstitutable(st3, st1) &&
                        types.returnTypeSubstitutable(st3, st2)) {
                    return true;
                }
            }
        }
        return false;
    }

    /** Check that a given method conforms with any method it overrides.
     *  @param tree         The tree from which positions are extracted
     *                      for errors.
     *  @param m            The overriding method.
     */
    void checkOverride(Env<AttrContext> env, JCMethodDecl tree, MethodSymbol m) {
        ClassSymbol origin = (ClassSymbol)m.owner;
        if ((origin.flags() & ENUM) != 0 && names.finalize.equals(m.name)) {
            if (m.overrides(syms.enumFinalFinalize, origin, types, false)) {
                log.error(tree.pos(), Errors.EnumNoFinalize);
                return;
            }
        }
        if (allowRecords && origin.isRecord()) {
            // let's find out if this is a user defined accessor in which case the @Override annotation is acceptable
            Optional<? extends RecordComponent> recordComponent = origin.getRecordComponents().stream()
                    .filter(rc -> rc.accessor == tree.sym && (rc.accessor.flags_field & GENERATED_MEMBER) == 0).findFirst();
            if (recordComponent.isPresent()) {
                return;
            }
        }

        for (Type t = origin.type; t.hasTag(CLASS);
             t = types.supertype(t)) {
            if (t != origin.type) {
                checkOverride(tree, t, origin, m);
            }
            for (Type t2 : types.interfaces(t)) {
                checkOverride(tree, t2, origin, m);
            }
        }

        final boolean explicitOverride = m.attribute(syms.overrideType.tsym) != null;
        // Check if this method must override a super method due to being annotated with @Override
        // or by virtue of being a member of a diamond inferred anonymous class. Latter case is to
        // be treated "as if as they were annotated" with @Override.
        boolean mustOverride = explicitOverride ||
                (env.info.isAnonymousDiamond && !m.isConstructor() && !m.isPrivate());
        if (mustOverride && !isOverrider(m)) {
            DiagnosticPosition pos = tree.pos();
            for (JCAnnotation a : tree.getModifiers().annotations) {
                if (a.annotationType.type.tsym == syms.overrideType.tsym) {
                    pos = a.pos();
                    break;
                }
            }
            log.error(pos,
                      explicitOverride ? (m.isStatic() ? Errors.StaticMethodsCannotBeAnnotatedWithOverride : Errors.MethodDoesNotOverrideSuperclass) :
                                Errors.AnonymousDiamondMethodDoesNotOverrideSuperclass(Fragments.DiamondAnonymousMethodsImplicitlyOverride));
        }
    }

    void checkOverride(JCTree tree, Type site, ClassSymbol origin, MethodSymbol m) {
        TypeSymbol c = site.tsym;
        for (Symbol sym : c.members().getSymbolsByName(m.name)) {
            if (m.overrides(sym, origin, types, false)) {
                if ((sym.flags() & ABSTRACT) == 0) {
                    checkOverride(tree, m, (MethodSymbol)sym, origin);
                }
            }
        }
    }

    private Predicate<Symbol> equalsHasCodeFilter = s -> MethodSymbol.implementation_filter.test(s) &&
            (s.flags() & BAD_OVERRIDE) == 0;

    public void checkClassOverrideEqualsAndHashIfNeeded(DiagnosticPosition pos,
            ClassSymbol someClass) {
        /* At present, annotations cannot possibly have a method that is override
         * equivalent with Object.equals(Object) but in any case the condition is
         * fine for completeness.
         */
        if (someClass == (ClassSymbol)syms.objectType.tsym ||
            someClass.isInterface() || someClass.isEnum() ||
            (someClass.flags() & ANNOTATION) != 0 ||
            (someClass.flags() & ABSTRACT) != 0) return;
        //anonymous inner classes implementing interfaces need especial treatment
        if (someClass.isAnonymous()) {
            List<Type> interfaces =  types.interfaces(someClass.type);
            if (interfaces != null && !interfaces.isEmpty() &&
                interfaces.head.tsym == syms.comparatorType.tsym) return;
        }
        checkClassOverrideEqualsAndHash(pos, someClass);
    }

    private void checkClassOverrideEqualsAndHash(DiagnosticPosition pos,
            ClassSymbol someClass) {
        lint.ifEnabled(LintCategory.OVERRIDES, pos, () -> {
            MethodSymbol equalsAtObject = (MethodSymbol)syms.objectType
                    .tsym.members().findFirst(names.equals);
            MethodSymbol hashCodeAtObject = (MethodSymbol)syms.objectType
                    .tsym.members().findFirst(names.hashCode);
            MethodSymbol equalsImpl = types.implementation(equalsAtObject,
                    someClass, false, equalsHasCodeFilter);
            boolean overridesEquals = equalsImpl != null &&
                                      equalsImpl.owner == someClass;
            boolean overridesHashCode = types.implementation(hashCodeAtObject,
                someClass, false, equalsHasCodeFilter) != hashCodeAtObject;

            if (overridesEquals && !overridesHashCode) {
                lint.logIfEnabled(pos,
                            LintWarnings.OverrideEqualsButNotHashcode(someClass));
            }
        });
    }

    public void checkHasMain(DiagnosticPosition pos, ClassSymbol c) {
        boolean found = false;

        for (Symbol sym : c.members().getSymbolsByName(names.main)) {
            if (sym.kind == MTH && (sym.flags() & PRIVATE) == 0) {
                MethodSymbol meth = (MethodSymbol)sym;
                if (!types.isSameType(meth.getReturnType(), syms.voidType)) {
                    continue;
                }
                if (meth.params.isEmpty()) {
                    found = true;
                    break;
                }
                if (meth.params.size() != 1) {
                    continue;
                }
                if (!types.isSameType(meth.params.head.type, types.makeArrayType(syms.stringType))) {
                    continue;
                }

                found = true;
                break;
            }
        }

        if (!found) {
            log.error(pos, Errors.ImplicitClassDoesNotHaveMainMethod);
        }
    }

    public void checkModuleName (JCModuleDecl tree) {
        Name moduleName = tree.sym.name;
        Assert.checkNonNull(moduleName);
        lint.ifEnabled(LintCategory.MODULE, tree.pos(), () -> {
            JCExpression qualId = tree.qualId;
            while (qualId != null) {
                Name componentName;
                DiagnosticPosition pos;
                switch (qualId.getTag()) {
                    case SELECT:
                        JCFieldAccess selectNode = ((JCFieldAccess) qualId);
                        componentName = selectNode.name;
                        pos = selectNode.pos();
                        qualId = selectNode.selected;
                        break;
                    case IDENT:
                        componentName = ((JCIdent) qualId).name;
                        pos = qualId.pos();
                        qualId = null;
                        break;
                    default:
                        throw new AssertionError("Unexpected qualified identifier: " + qualId.toString());
                }
                if (componentName != null) {
                    String moduleNameComponentString = componentName.toString();
                    int nameLength = moduleNameComponentString.length();
                    if (nameLength > 0 && Character.isDigit(moduleNameComponentString.charAt(nameLength - 1))) {
                        lint.logIfEnabled(pos, LintWarnings.PoorChoiceForModuleName(componentName));
                    }
                }
            }
        });
    }

    private boolean checkNameClash(ClassSymbol origin, Symbol s1, Symbol s2) {
        ClashFilter cf = new ClashFilter(origin.type);
        return (cf.test(s1) &&
                cf.test(s2) &&
                types.hasSameArgs(s1.erasure(types), s2.erasure(types)));
    }


    /** Check that all abstract members of given class have definitions.
     *  @param pos          Position to be used for error reporting.
     *  @param c            The class.
     */
    void checkAllDefined(DiagnosticPosition pos, ClassSymbol c) {
        MethodSymbol undef = types.firstUnimplementedAbstract(c);
        if (undef != null) {
            MethodSymbol undef1 =
                new MethodSymbol(undef.flags(), undef.name,
                                 types.memberType(c.type, undef), undef.owner);
            log.error(pos,
                      Errors.DoesNotOverrideAbstract(c, undef1, undef1.location()));
        }
    }

    void checkNonCyclicDecl(JCClassDecl tree) {
        CycleChecker cc = new CycleChecker();
        cc.scan(tree);
        if (!cc.errorFound && !cc.partialCheck) {
            tree.sym.flags_field |= ACYCLIC;
        }
    }

    class CycleChecker extends TreeScanner {

        Set<Symbol> seenClasses = new HashSet<>();
        boolean errorFound = false;
        boolean partialCheck = false;

        private void checkSymbol(DiagnosticPosition pos, Symbol sym) {
            if (sym != null && sym.kind == TYP) {
                Env<AttrContext> classEnv = enter.getEnv((TypeSymbol)sym);
                if (classEnv != null) {
                    DiagnosticSource prevSource = log.currentSource();
                    try {
                        log.useSource(classEnv.toplevel.sourcefile);
                        scan(classEnv.tree);
                    }
                    finally {
                        log.useSource(prevSource.getFile());
                    }
                } else if (sym.kind == TYP) {
                    checkClass(pos, sym, List.nil());
                }
            } else if (sym == null || sym.kind != PCK) {
                //not completed yet
                partialCheck = true;
            }
        }

        @Override
        public void visitSelect(JCFieldAccess tree) {
            super.visitSelect(tree);
            checkSymbol(tree.pos(), tree.sym);
        }

        @Override
        public void visitIdent(JCIdent tree) {
            checkSymbol(tree.pos(), tree.sym);
        }

        @Override
        public void visitTypeApply(JCTypeApply tree) {
            scan(tree.clazz);
        }

        @Override
        public void visitTypeArray(JCArrayTypeTree tree) {
            scan(tree.elemtype);
        }

        @Override
        public void visitClassDef(JCClassDecl tree) {
            List<JCTree> supertypes = List.nil();
            if (tree.getExtendsClause() != null) {
                supertypes = supertypes.prepend(tree.getExtendsClause());
            }
            if (tree.getImplementsClause() != null) {
                for (JCTree intf : tree.getImplementsClause()) {
                    supertypes = supertypes.prepend(intf);
                }
            }
            checkClass(tree.pos(), tree.sym, supertypes);
        }

        void checkClass(DiagnosticPosition pos, Symbol c, List<JCTree> supertypes) {
            if ((c.flags_field & ACYCLIC) != 0)
                return;
            if (seenClasses.contains(c)) {
                errorFound = true;
                noteCyclic(pos, (ClassSymbol)c);
            } else if (!c.type.isErroneous()) {
                try {
                    seenClasses.add(c);
                    if (c.type.hasTag(CLASS)) {
                        if (supertypes.nonEmpty()) {
                            scan(supertypes);
                        }
                        else {
                            ClassType ct = (ClassType)c.type;
                            if (ct.supertype_field == null ||
                                    ct.interfaces_field == null) {
                                //not completed yet
                                partialCheck = true;
                                return;
                            }
                            checkSymbol(pos, ct.supertype_field.tsym);
                            for (Type intf : ct.interfaces_field) {
                                checkSymbol(pos, intf.tsym);
                            }
                        }
                        if (c.owner.kind == TYP) {
                            checkSymbol(pos, c.owner);
                        }
                    }
                } finally {
                    seenClasses.remove(c);
                }
            }
        }
    }

    /** Check for cyclic references. Issue an error if the
     *  symbol of the type referred to has a LOCKED flag set.
     *
     *  @param pos      Position to be used for error reporting.
     *  @param t        The type referred to.
     */
    void checkNonCyclic(DiagnosticPosition pos, Type t) {
        checkNonCyclicInternal(pos, t);
    }


    void checkNonCyclic(DiagnosticPosition pos, TypeVar t) {
        checkNonCyclic1(pos, t, List.nil());
    }

    private void checkNonCyclic1(DiagnosticPosition pos, Type t, List<TypeVar> seen) {
        final TypeVar tv;
        if  (t.hasTag(TYPEVAR) && (t.tsym.flags() & UNATTRIBUTED) != 0)
            return;
        if (seen.contains(t)) {
            tv = (TypeVar)t;
            tv.setUpperBound(types.createErrorType(t));
            log.error(pos, Errors.CyclicInheritance(t));
        } else if (t.hasTag(TYPEVAR)) {
            tv = (TypeVar)t;
            seen = seen.prepend(tv);
            for (Type b : types.getBounds(tv))
                checkNonCyclic1(pos, b, seen);
        }
    }

    /** Check for cyclic references. Issue an error if the
     *  symbol of the type referred to has a LOCKED flag set.
     *
     *  @param pos      Position to be used for error reporting.
     *  @param t        The type referred to.
     *  @return        True if the check completed on all attributed classes
     */
    private boolean checkNonCyclicInternal(DiagnosticPosition pos, Type t) {
        boolean complete = true; // was the check complete?
        //- System.err.println("checkNonCyclicInternal("+t+");");//DEBUG
        Symbol c = t.tsym;
        if ((c.flags_field & ACYCLIC) != 0) return true;

        if ((c.flags_field & LOCKED) != 0) {
            noteCyclic(pos, (ClassSymbol)c);
        } else if (!c.type.isErroneous()) {
            try {
                c.flags_field |= LOCKED;
                if (c.type.hasTag(CLASS)) {
                    ClassType clazz = (ClassType)c.type;
                    if (clazz.interfaces_field != null)
                        for (List<Type> l=clazz.interfaces_field; l.nonEmpty(); l=l.tail)
                            complete &= checkNonCyclicInternal(pos, l.head);
                    if (clazz.supertype_field != null) {
                        Type st = clazz.supertype_field;
                        if (st != null && st.hasTag(CLASS))
                            complete &= checkNonCyclicInternal(pos, st);
                    }
                    if (c.owner.kind == TYP)
                        complete &= checkNonCyclicInternal(pos, c.owner.type);
                }
            } finally {
                c.flags_field &= ~LOCKED;
            }
        }
        if (complete)
            complete = ((c.flags_field & UNATTRIBUTED) == 0) && c.isCompleted();
        if (complete) c.flags_field |= ACYCLIC;
        return complete;
    }

    /** Note that we found an inheritance cycle. */
    private void noteCyclic(DiagnosticPosition pos, ClassSymbol c) {
        log.error(pos, Errors.CyclicInheritance(c));
        for (List<Type> l=types.interfaces(c.type); l.nonEmpty(); l=l.tail)
            l.head = types.createErrorType((ClassSymbol)l.head.tsym, Type.noType);
        Type st = types.supertype(c.type);
        if (st.hasTag(CLASS))
            ((ClassType)c.type).supertype_field = types.createErrorType((ClassSymbol)st.tsym, Type.noType);
        c.type = types.createErrorType(c, c.type);
        c.flags_field |= ACYCLIC;
    }

    /** Check that all methods which implement some
     *  method conform to the method they implement.
     *  @param tree         The class definition whose members are checked.
     */
    void checkImplementations(JCClassDecl tree) {
        checkImplementations(tree, tree.sym, tree.sym);
    }
    //where
        /** Check that all methods which implement some
         *  method in `ic' conform to the method they implement.
         */
        void checkImplementations(JCTree tree, ClassSymbol origin, ClassSymbol ic) {
            for (List<Type> l = types.closure(ic.type); l.nonEmpty(); l = l.tail) {
                ClassSymbol lc = (ClassSymbol)l.head.tsym;
                if ((lc.flags() & ABSTRACT) != 0) {
                    for (Symbol sym : lc.members().getSymbols(NON_RECURSIVE)) {
                        if (sym.kind == MTH &&
                            (sym.flags() & (STATIC|ABSTRACT)) == ABSTRACT) {
                            MethodSymbol absmeth = (MethodSymbol)sym;
                            MethodSymbol implmeth = absmeth.implementation(origin, types, false);
                            if (implmeth != null && implmeth != absmeth &&
                                (implmeth.owner.flags() & INTERFACE) ==
                                (origin.flags() & INTERFACE)) {
                                // don't check if implmeth is in a class, yet
                                // origin is an interface. This case arises only
                                // if implmeth is declared in Object. The reason is
                                // that interfaces really don't inherit from
                                // Object it's just that the compiler represents
                                // things that way.
                                checkOverride(tree, implmeth, absmeth, origin);
                            }
                        }
                    }
                }
            }
        }

    /** Check that all abstract methods implemented by a class are
     *  mutually compatible.
     *  @param pos          Position to be used for error reporting.
     *  @param c            The class whose interfaces are checked.
     */
    void checkCompatibleSupertypes(DiagnosticPosition pos, Type c) {
        List<Type> supertypes = types.interfaces(c);
        Type supertype = types.supertype(c);
        if (supertype.hasTag(CLASS) &&
            (supertype.tsym.flags() & ABSTRACT) != 0)
            supertypes = supertypes.prepend(supertype);
        for (List<Type> l = supertypes; l.nonEmpty(); l = l.tail) {
            if (!l.head.getTypeArguments().isEmpty() &&
                !checkCompatibleAbstracts(pos, l.head, l.head, c))
                return;
            for (List<Type> m = supertypes; m != l; m = m.tail)
                if (!checkCompatibleAbstracts(pos, l.head, m.head, c))
                    return;
        }
        checkCompatibleConcretes(pos, c);
    }

    /** Check that all non-override equivalent methods accessible from 'site'
     *  are mutually compatible (JLS 8.4.8/9.4.1).
     *
     *  @param pos  Position to be used for error reporting.
     *  @param site The class whose methods are checked.
     *  @param sym  The method symbol to be checked.
     */
    void checkOverrideClashes(DiagnosticPosition pos, Type site, MethodSymbol sym) {
         ClashFilter cf = new ClashFilter(site);
        //for each method m1 that is overridden (directly or indirectly)
        //by method 'sym' in 'site'...

        ArrayList<Symbol> symbolsByName = new ArrayList<>();
        types.membersClosure(site, false).getSymbolsByName(sym.name, cf).forEach(symbolsByName::add);
        for (Symbol m1 : symbolsByName) {
            if (!sym.overrides(m1, site.tsym, types, false)) {
                continue;
            }

            //...check each method m2 that is a member of 'site'
            for (Symbol m2 : symbolsByName) {
                if (m2 == m1) continue;
                //if (i) the signature of 'sym' is not a subsignature of m1 (seen as
                //a member of 'site') and (ii) m1 has the same erasure as m2, issue an error
                if (!types.isSubSignature(sym.type, types.memberType(site, m2)) &&
                        types.hasSameArgs(m2.erasure(types), m1.erasure(types))) {
                    sym.flags_field |= CLASH;
                    if (m1 == sym) {
                        log.error(pos, Errors.NameClashSameErasureNoOverride(
                            m1.name, types.memberType(site, m1).asMethodType().getParameterTypes(), m1.location(),
                            m2.name, types.memberType(site, m2).asMethodType().getParameterTypes(), m2.location()));
                    } else {
                        ClassType ct = (ClassType)site;
                        String kind = ct.isInterface() ? "interface" : "class";
                        log.error(pos, Errors.NameClashSameErasureNoOverride1(
                            kind,
                            ct.tsym.name,
                            m1.name,
                            types.memberType(site, m1).asMethodType().getParameterTypes(),
                            m1.location(),
                            m2.name,
                            types.memberType(site, m2).asMethodType().getParameterTypes(),
                            m2.location()));
                    }
                    return;
                }
            }
        }
    }

    /** Check that all static methods accessible from 'site' are
     *  mutually compatible (JLS 8.4.8).
     *
     *  @param pos  Position to be used for error reporting.
     *  @param site The class whose methods are checked.
     *  @param sym  The method symbol to be checked.
     */
    void checkHideClashes(DiagnosticPosition pos, Type site, MethodSymbol sym) {
        ClashFilter cf = new ClashFilter(site);
        //for each method m1 that is a member of 'site'...
        for (Symbol s : types.membersClosure(site, true).getSymbolsByName(sym.name, cf)) {
            //if (i) the signature of 'sym' is not a subsignature of m1 (seen as
            //a member of 'site') and (ii) 'sym' has the same erasure as m1, issue an error
            if (!types.isSubSignature(sym.type, types.memberType(site, s))) {
                if (types.hasSameArgs(s.erasure(types), sym.erasure(types))) {
                    log.error(pos,
                              Errors.NameClashSameErasureNoHide(sym, sym.location(), s, s.location()));
                    return;
                }
            }
         }
     }

     //where
     private class ClashFilter implements Predicate<Symbol> {

         Type site;

         ClashFilter(Type site) {
             this.site = site;
         }

         boolean shouldSkip(Symbol s) {
             return (s.flags() & CLASH) != 0 &&
                s.owner == site.tsym;
         }

         @Override
         public boolean test(Symbol s) {
             return s.kind == MTH &&
                     (s.flags() & SYNTHETIC) == 0 &&
                     !shouldSkip(s) &&
                     s.isInheritedIn(site.tsym, types) &&
                     !s.isConstructor();
         }
     }

    void checkDefaultMethodClashes(DiagnosticPosition pos, Type site) {
        DefaultMethodClashFilter dcf = new DefaultMethodClashFilter(site);
        for (Symbol m : types.membersClosure(site, false).getSymbols(dcf)) {
            Assert.check(m.kind == MTH);
            List<MethodSymbol> prov = types.interfaceCandidates(site, (MethodSymbol)m);
            if (prov.size() > 1) {
                ListBuffer<Symbol> abstracts = new ListBuffer<>();
                ListBuffer<Symbol> defaults = new ListBuffer<>();
                for (MethodSymbol provSym : prov) {
                    if ((provSym.flags() & DEFAULT) != 0) {
                        defaults = defaults.append(provSym);
                    } else if ((provSym.flags() & ABSTRACT) != 0) {
                        abstracts = abstracts.append(provSym);
                    }
                    if (defaults.nonEmpty() && defaults.size() + abstracts.size() >= 2) {
                        //strong semantics - issue an error if two sibling interfaces
                        //have two override-equivalent defaults - or if one is abstract
                        //and the other is default
                        Fragment diagKey;
                        Symbol s1 = defaults.first();
                        Symbol s2;
                        if (defaults.size() > 1) {
                            s2 = defaults.toList().tail.head;
                            diagKey = Fragments.IncompatibleUnrelatedDefaults(Kinds.kindName(site.tsym), site,
                                    m.name, types.memberType(site, m).getParameterTypes(),
                                    s1.location(), s2.location());

                        } else {
                            s2 = abstracts.first();
                            diagKey = Fragments.IncompatibleAbstractDefault(Kinds.kindName(site.tsym), site,
                                    m.name, types.memberType(site, m).getParameterTypes(),
                                    s1.location(), s2.location());
                        }
                        log.error(pos, Errors.TypesIncompatible(s1.location().type, s2.location().type, diagKey));
                        break;
                    }
                }
            }
        }
    }

    //where
     private class DefaultMethodClashFilter implements Predicate<Symbol> {

         Type site;

         DefaultMethodClashFilter(Type site) {
             this.site = site;
         }

         @Override
         public boolean test(Symbol s) {
             return s.kind == MTH &&
                     (s.flags() & DEFAULT) != 0 &&
                     s.isInheritedIn(site.tsym, types) &&
                     !s.isConstructor();
         }
     }

    /** Report warnings for potentially ambiguous method declarations in the given site. */
    void checkPotentiallyAmbiguousOverloads(JCClassDecl tree, Type site) {
        lint.ifEnabled(LintCategory.OVERLOADS, tree.pos(), () -> analyzePotentiallyAmbiguousOverloads(tree, site));
    }

    private void analyzePotentiallyAmbiguousOverloads(JCClassDecl tree, Type site) {

        // Gather all of site's methods, including overridden methods, grouped by name (except Object methods)
        List<java.util.List<MethodSymbol>> methodGroups = methodsGroupedByName(site,
            new PotentiallyAmbiguousFilter(site), ArrayList::new);

        // Build the predicate that determines if site is responsible for an ambiguity
        BiPredicate<MethodSymbol, MethodSymbol> responsible = buildResponsiblePredicate(site, methodGroups);

        // Now remove overridden methods from each group, leaving only site's actual members
        methodGroups.forEach(list -> removePreempted(list, (m1, m2) -> m1.overrides(m2, site.tsym, types, false)));

        // Allow site's own declared methods (only) to apply @SuppressWarnings("overloads")
        Lint.Config currentLint = lint.configAt(tree.pos());
        methodGroups.forEach(list -> list.removeIf(
            m -> m.owner == site.tsym && !currentLint.augment(m).isEnabled(LintCategory.OVERLOADS)));

        // Warn about ambiguous overload method pairs for which site is responsible
        methodGroups.forEach(list -> compareAndRemove(list, (m1, m2) -> {

            // See if this is an ambiguous overload for which "site" is responsible
            if (!potentiallyAmbiguousOverload(site, m1, m2) || !responsible.test(m1, m2))
                return 0;

            // Locate the warning at one of the methods, if possible
            DiagnosticPosition pos =
                m1.owner == site.tsym ? TreeInfo.diagnosticPositionFor(m1, tree) :
                m2.owner == site.tsym ? TreeInfo.diagnosticPositionFor(m2, tree) :
                tree.pos();

            // Log the warning
            lint.logIfEnabled(pos,
                LintWarnings.PotentiallyAmbiguousOverload(
                    m1.asMemberOf(site, types), m1.location(),
                    m2.asMemberOf(site, types), m2.location()));

            // Don't warn again for either of these two methods
            return FIRST | SECOND;
        }));
    }

    /** Build a predicate that determines, given two methods that are members of the given class,
     *  whether the class should be held "responsible" if the methods are potentially ambiguous.
     *
     *  Sometimes ambiguous methods are unavoidable because they're inherited from a supertype.
     *  For example, any subtype of Spliterator.OfInt will have ambiguities for both
     *  forEachRemaining() and tryAdvance() (in both cases the overloads are IntConsumer and
     *  Consumer&lt;? super Integer&gt;). So we only want to "blame" a class when that class is
     *  itself responsible for creating the ambiguity. We declare that a class C is "responsible"
     *  for the ambiguity between two methods m1 and m2 if there is no direct supertype T of C
     *  such that m1 and m2, or some overrides thereof, both exist in T and are ambiguous in T.
     *  As an optimization, we first check if either method is declared in C and does not override
     *  any other methods; in this case the class is definitely responsible.
     */
    BiPredicate<MethodSymbol, MethodSymbol> buildResponsiblePredicate(Type site,
        List<? extends Collection<MethodSymbol>> methodGroups) {

        // Define the "overrides" predicate
        BiPredicate<MethodSymbol, MethodSymbol> overrides = (m1, m2) -> m1.overrides(m2, site.tsym, types, false);

        // Map each method declared in site to a list of the supertype method(s) it directly overrides
        HashMap<MethodSymbol, ArrayList<MethodSymbol>> overriddenMethodsMap = new HashMap<>();
        methodGroups.forEach(list -> {
            for (MethodSymbol m : list) {

                // Skip methods not declared in site
                if (m.owner != site.tsym)
                    continue;

                // Gather all supertype methods overridden by m, directly or indirectly
                ArrayList<MethodSymbol> overriddenMethods = list.stream()
                  .filter(m2 -> m2 != m && overrides.test(m, m2))
                  .collect(Collectors.toCollection(ArrayList::new));

                // Eliminate non-direct overrides
                removePreempted(overriddenMethods, overrides);

                // Add to map
                overriddenMethodsMap.put(m, overriddenMethods);
            }
        });

        // Build the predicate
        return (m1, m2) -> {

            // Get corresponding supertype methods (if declared in site)
            java.util.List<MethodSymbol> overriddenMethods1 = overriddenMethodsMap.get(m1);
            java.util.List<MethodSymbol> overriddenMethods2 = overriddenMethodsMap.get(m2);

            // Quick check for the case where a method was added by site itself
            if (overriddenMethods1 != null && overriddenMethods1.isEmpty())
                return true;
            if (overriddenMethods2 != null && overriddenMethods2.isEmpty())
                return true;

            // Get each method's corresponding method(s) from supertypes of site
            java.util.List<MethodSymbol> supertypeMethods1 = overriddenMethods1 != null ?
              overriddenMethods1 : Collections.singletonList(m1);
            java.util.List<MethodSymbol> supertypeMethods2 = overriddenMethods2 != null ?
              overriddenMethods2 : Collections.singletonList(m2);

            // See if we can blame some direct supertype instead
            return types.directSupertypes(site).stream()
              .filter(stype -> stype != syms.objectType)
              .map(stype -> stype.tsym.type)                // view supertype in its original form
              .noneMatch(stype -> {
                for (MethodSymbol sm1 : supertypeMethods1) {
                    if (!types.isSubtype(types.erasure(stype), types.erasure(sm1.owner.type)))
                        continue;
                    for (MethodSymbol sm2 : supertypeMethods2) {
                        if (!types.isSubtype(types.erasure(stype), types.erasure(sm2.owner.type)))
                            continue;
                        if (potentiallyAmbiguousOverload(stype, sm1, sm2))
                            return true;
                    }
                }
                return false;
            });
        };
    }

    /** Gather all of site's methods, including overridden methods, grouped and sorted by name,
     *  after applying the given filter.
     */
    <C extends Collection<MethodSymbol>> List<C> methodsGroupedByName(Type site,
            Predicate<Symbol> filter, Supplier<? extends C> groupMaker) {
        Iterable<Symbol> symbols = types.membersClosure(site, false).getSymbols(filter, RECURSIVE);
        return StreamSupport.stream(symbols.spliterator(), false)
          .map(MethodSymbol.class::cast)
          .collect(Collectors.groupingBy(m -> m.name, Collectors.toCollection(groupMaker)))
          .entrySet()
          .stream()
          .sorted(Comparator.comparing(e -> e.getKey().toString()))
          .map(Map.Entry::getValue)
          .collect(List.collector());
    }

    /** Compare elements in a list pair-wise in order to remove some of them.
     *  @param list mutable list of items
     *  @param comparer returns flag bit(s) to remove FIRST and/or SECOND
     */
    <T> void compareAndRemove(java.util.List<T> list, ToIntBiFunction<? super T, ? super T> comparer) {
        for (int index1 = 0; index1 < list.size() - 1; index1++) {
            T item1 = list.get(index1);
            for (int index2 = index1 + 1; index2 < list.size(); index2++) {
                T item2 = list.get(index2);
                int flags = comparer.applyAsInt(item1, item2);
                if ((flags & SECOND) != 0)
                    list.remove(index2--);          // remove item2
                if ((flags & FIRST) != 0) {
                    list.remove(index1--);          // remove item1
                    break;
                }
            }
        }
    }

    /** Remove elements in a list that are preempted by some other element in the list.
     *  @param list mutable list of items
     *  @param preempts decides if one item preempts another, causing the second one to be removed
     */
    <T> void removePreempted(java.util.List<T> list, BiPredicate<? super T, ? super T> preempts) {
        compareAndRemove(list, (item1, item2) -> {
            int flags = 0;
            if (preempts.test(item1, item2))
                flags |= SECOND;
            if (preempts.test(item2, item1))
                flags |= FIRST;
            return flags;
        });
    }

    /** Filters method candidates for the "potentially ambiguous method" check */
    class PotentiallyAmbiguousFilter extends ClashFilter {

        PotentiallyAmbiguousFilter(Type site) {
            super(site);
        }

        @Override
        boolean shouldSkip(Symbol s) {
            return s.owner.type.tsym == syms.objectType.tsym || super.shouldSkip(s);
        }
    }

    /**
      * Report warnings for potentially ambiguous method declarations. Two declarations
      * are potentially ambiguous if they feature two unrelated functional interface
      * in same argument position (in which case, a call site passing an implicit
      * lambda would be ambiguous). This assumes they already have the same name.
      */
    boolean potentiallyAmbiguousOverload(Type site, MethodSymbol msym1, MethodSymbol msym2) {
        Assert.check(msym1.name == msym2.name);
        if (msym1 == msym2)
            return false;
        Type mt1 = types.memberType(site, msym1);
        Type mt2 = types.memberType(site, msym2);
        //if both generic methods, adjust type variables
        if (mt1.hasTag(FORALL) && mt2.hasTag(FORALL) &&
                types.hasSameBounds((ForAll)mt1, (ForAll)mt2)) {
            mt2 = types.subst(mt2, ((ForAll)mt2).tvars, ((ForAll)mt1).tvars);
        }
        //expand varargs methods if needed
        int maxLength = Math.max(mt1.getParameterTypes().length(), mt2.getParameterTypes().length());
        List<Type> args1 = rs.adjustArgs(mt1.getParameterTypes(), msym1, maxLength, true);
        List<Type> args2 = rs.adjustArgs(mt2.getParameterTypes(), msym2, maxLength, true);
        //if arities don't match, exit
        if (args1.length() != args2.length())
            return false;
        boolean potentiallyAmbiguous = false;
        while (args1.nonEmpty() && args2.nonEmpty()) {
            Type s = args1.head;
            Type t = args2.head;
            if (!types.isSubtype(t, s) && !types.isSubtype(s, t)) {
                if (types.isFunctionalInterface(s) && types.isFunctionalInterface(t) &&
                        types.findDescriptorType(s).getParameterTypes().length() > 0 &&
                        types.findDescriptorType(s).getParameterTypes().length() ==
                        types.findDescriptorType(t).getParameterTypes().length()) {
                    potentiallyAmbiguous = true;
                } else {
                    return false;
                }
            }
            args1 = args1.tail;
            args2 = args2.tail;
        }
        return potentiallyAmbiguous;
    }

    // Apply special flag "-XDwarnOnAccessToMembers" which turns on just this particular warning for all types of access
    void checkAccessFromSerializableElement(final JCTree tree, boolean isLambda) {
        lint.analyze(LintCategory.SERIAL, () -> {
            if (warnOnAnyAccessToMembers)
                lint.modifyConfig(tree, config -> config.enable(LintCategory.SERIAL));
            if (warnOnAnyAccessToMembers || isLambda)
                checkAccessFromSerializableElementInner(tree, isLambda);
        });
    }

    private void checkAccessFromSerializableElementInner(final JCTree tree, boolean isLambda) {
        if (lint.configAt(tree.pos()).isEnabled(LintCategory.SERIAL)) {
            Symbol sym = TreeInfo.symbol(tree);
            if (!sym.kind.matches(KindSelector.VAL_MTH)) {
                return;
            }

            if (sym.kind == VAR) {
                if ((sym.flags() & PARAMETER) != 0 ||
                    sym.isDirectlyOrIndirectlyLocal() ||
                    sym.name == names._this ||
                    sym.name == names._super) {
                    return;
                }
            }

            if (!types.isSubtype(sym.owner.type, syms.serializableType) &&
                isEffectivelyNonPublic(sym)) {
                if (isLambda) {
                    if (belongsToRestrictedPackage(sym)) {
                        lint.logIfEnabled(tree.pos(),
                                    LintWarnings.AccessToMemberFromSerializableLambda(sym));
                    }
                } else {
                    lint.logIfEnabled(tree.pos(),
                                LintWarnings.AccessToMemberFromSerializableElement(sym));
                }
            }
        }
    }

    private boolean isEffectivelyNonPublic(Symbol sym) {
        if (sym.packge() == syms.rootPackage) {
            return false;
        }

        while (sym.kind != PCK) {
            if ((sym.flags() & PUBLIC) == 0) {
                return true;
            }
            sym = sym.owner;
        }
        return false;
    }

    private boolean belongsToRestrictedPackage(Symbol sym) {
        String fullName = sym.packge().fullname.toString();
        return fullName.startsWith("java.") ||
                fullName.startsWith("javax.") ||
                fullName.startsWith("sun.") ||
                fullName.contains(".internal.");
    }

    /** Check that class c does not implement directly or indirectly
     *  the same parameterized interface with two different argument lists.
     *  @param pos          Position to be used for error reporting.
     *  @param type         The type whose interfaces are checked.
     */
    void checkClassBounds(DiagnosticPosition pos, Type type) {
        checkClassBounds(pos, new HashMap<TypeSymbol,Type>(), type);
    }
//where
        /** Enter all interfaces of type `type' into the hash table `seensofar'
         *  with their class symbol as key and their type as value. Make
         *  sure no class is entered with two different types.
         */
        void checkClassBounds(DiagnosticPosition pos,
                              Map<TypeSymbol,Type> seensofar,
                              Type type) {
            if (type.isErroneous()) return;
            for (List<Type> l = types.interfaces(type); l.nonEmpty(); l = l.tail) {
                Type it = l.head;
                if (type.hasTag(CLASS) && !it.hasTag(CLASS)) continue; // JLS 8.1.5

                Type oldit = seensofar.put(it.tsym, it);
                if (oldit != null) {
                    List<Type> oldparams = oldit.allparams();
                    List<Type> newparams = it.allparams();
                    if (!types.containsTypeEquivalent(oldparams, newparams))
                        log.error(pos,
                                  Errors.CantInheritDiffArg(it.tsym,
                                                            Type.toString(oldparams),
                                                            Type.toString(newparams)));
                }
                checkClassBounds(pos, seensofar, it);
            }
            Type st = types.supertype(type);
            if (type.hasTag(CLASS) && !st.hasTag(CLASS)) return; // JLS 8.1.4
            if (st != Type.noType) checkClassBounds(pos, seensofar, st);
        }

    /** Enter interface into into set.
     *  If it existed already, issue a "repeated interface" error.
     */
    void checkNotRepeated(DiagnosticPosition pos, Type it, Set<Symbol> its) {
        if (its.contains(it.tsym))
            log.error(pos, Errors.RepeatedInterface);
        else {
            its.add(it.tsym);
        }
    }

/* *************************************************************************
 * Check annotations
 **************************************************************************/

    /**
     * Recursively validate annotations values
     */
    void validateAnnotationTree(JCTree tree) {
        class AnnotationValidator extends TreeScanner {
            @Override
            public void visitAnnotation(JCAnnotation tree) {
                if (!tree.type.isErroneous() && tree.type.tsym.isAnnotationType()) {
                    super.visitAnnotation(tree);
                    validateAnnotation(tree);
                }
            }
        }
        tree.accept(new AnnotationValidator());
    }

    /**
     *  {@literal
     *  Annotation types are restricted to primitives, String, an
     *  enum, an annotation, Class, Class<?>, Class<? extends
     *  Anything>, arrays of the preceding.
     *  }
     */
    void validateAnnotationType(JCTree restype) {
        // restype may be null if an error occurred, so don't bother validating it
        if (restype != null) {
            validateAnnotationType(restype.pos(), restype.type);
        }
    }

    void validateAnnotationType(DiagnosticPosition pos, Type type) {
        if (type.isPrimitive()) return;
        if (types.isSameType(type, syms.stringType)) return;
        if ((type.tsym.flags() & Flags.ENUM) != 0) return;
        if ((type.tsym.flags() & Flags.ANNOTATION) != 0) return;
        if (types.cvarLowerBound(type).tsym == syms.classType.tsym) return;
        if (types.isArray(type) && !types.isArray(types.elemtype(type))) {
            validateAnnotationType(pos, types.elemtype(type));
            return;
        }
        log.error(pos, Errors.InvalidAnnotationMemberType);
    }

    /**
     * "It is also a compile-time error if any method declared in an
     * annotation type has a signature that is override-equivalent to
     * that of any public or protected method declared in class Object
     * or in the interface annotation.Annotation."
     *
     * @jls 9.6 Annotation Types
     */
    void validateAnnotationMethod(DiagnosticPosition pos, MethodSymbol m) {
        for (Type sup = syms.annotationType; sup.hasTag(CLASS); sup = types.supertype(sup)) {
            Scope s = sup.tsym.members();
            for (Symbol sym : s.getSymbolsByName(m.name)) {
                if (sym.kind == MTH &&
                    (sym.flags() & (PUBLIC | PROTECTED)) != 0 &&
                    types.overrideEquivalent(m.type, sym.type))
                    log.error(pos, Errors.IntfAnnotationMemberClash(sym, sup));
            }
        }
    }

    /** Check the annotations of a symbol.
     */
    public void validateAnnotations(List<JCAnnotation> annotations, JCTree declarationTree, Symbol s) {
        for (JCAnnotation a : annotations)
            validateAnnotation(a, declarationTree, s);
    }

    /** Check the type annotations.
     */
    public void validateTypeAnnotations(List<JCAnnotation> annotations, Symbol s, boolean isTypeParameter) {
        for (JCAnnotation a : annotations)
            validateTypeAnnotation(a, s, isTypeParameter);
    }

    /** Check an annotation of a symbol.
     */
    private void validateAnnotation(JCAnnotation a, JCTree declarationTree, Symbol s) {
        /** NOTE: if annotation processors are present, annotation processing rounds can happen after this method,
         *  this can impact in particular records for which annotations are forcibly propagated.
         */
        validateAnnotationTree(a);
        boolean isRecordMember = ((s.flags_field & RECORD) != 0 || s.enclClass() != null && s.enclClass().isRecord());

        boolean isRecordField = (s.flags_field & RECORD) != 0 &&
                declarationTree.hasTag(VARDEF) &&
                s.owner.kind == TYP;

        if (isRecordField) {
            // first we need to check if the annotation is applicable to records
            Name[] targets = getTargetNames(a);
            boolean appliesToRecords = false;
            for (Name target : targets) {
                appliesToRecords =
                                target == names.FIELD ||
                                target == names.PARAMETER ||
                                target == names.METHOD ||
                                target == names.TYPE_USE ||
                                target == names.RECORD_COMPONENT;
                if (appliesToRecords) {
                    break;
                }
            }
            if (!appliesToRecords) {
                log.error(a.pos(), Errors.AnnotationTypeNotApplicable);
            } else {
                /* lets now find the annotations in the field that are targeted to record components and append them to
                 * the corresponding record component
                 */
                ClassSymbol recordClass = (ClassSymbol) s.owner;
                RecordComponent rc = recordClass.getRecordComponent((VarSymbol)s);
                SymbolMetadata metadata = rc.getMetadata();
                if (metadata == null || metadata.isEmpty()) {
                    /* if not is empty then we have already been here, which is the case if multiple annotations are applied
                     * to the record component declaration
                     */
                    rc.appendAttributes(s.getRawAttributes().stream().filter(anno ->
                            Arrays.stream(getTargetNames(anno.type.tsym)).anyMatch(name -> name == names.RECORD_COMPONENT)
                    ).collect(List.collector()));

                    JCVariableDecl fieldAST = (JCVariableDecl) declarationTree;
                    for (JCAnnotation fieldAnnot : fieldAST.mods.annotations) {
                        for (JCAnnotation rcAnnot : rc.declarationFor().mods.annotations) {
                            if (rcAnnot.pos == fieldAnnot.pos) {
                                rcAnnot.setType(fieldAnnot.type);
                                break;
                            }
                        }
                    }

                    /* At this point, we used to carry over any type annotations from the VARDEF to the record component, but
                     * that is problematic, since we get here only when *some* annotation is applied to the SE5 (declaration)
                     * annotation location, inadvertently failing to carry over the type annotations when the VarDef has no
                     * annotations in the SE5 annotation location.
                     *
                     * Now type annotations are assigned to record components in a method that would execute irrespective of
                     * whether there are SE5 annotations on a VarDef viz com.sun.tools.javac.code.TypeAnnotations.TypeAnnotationPositions.visitVarDef
                     */
                }
            }
        }

        /* the section below is tricky. Annotations applied to record components are propagated to the corresponding
         * record member so if an annotation has target: FIELD, it is propagated to the corresponding FIELD, if it has
         * target METHOD, it is propagated to the accessor and so on. But at the moment when method members are generated
         * there is no enough information to propagate only the right annotations. So all the annotations are propagated
         * to all the possible locations.
         *
         * At this point we need to remove all the annotations that are not in place before going on with the annotation
         * party. On top of the above there is the issue that there is no AST representing record components, just symbols
         * so the corresponding field has been holding all the annotations and it's metadata has been modified as if it
         * was both a field and a record component.
         *
         * So there are two places where we need to trim annotations from: the metadata of the symbol and / or the modifiers
         * in the AST. Whatever is in the metadata will be written to the class file, whatever is in the modifiers could
         * be see by annotation processors.
         *
         * The metadata contains both type annotations and declaration annotations. At this point of the game we don't
         * need to care about type annotations, they are all in the right place. But we could need to remove declaration
         * annotations. So for declaration annotations if they are not applicable to the record member, excluding type
         * annotations which are already correct, then we will remove it. For the AST modifiers if the annotation is not
         * applicable either as type annotation and or declaration annotation, only in that case it will be removed.
         *
         * So it could be that annotation is removed as a declaration annotation but it is kept in the AST modifier for
         * further inspection by annotation processors.
         *
         * For example:
         *
         *     import java.lang.annotation.*;
         *
         *     @Target({ElementType.TYPE_USE, ElementType.RECORD_COMPONENT})
         *     @Retention(RetentionPolicy.RUNTIME)
         *     @interface Anno { }
         *
         *     record R(@Anno String s) {}
         *
         * at this point we will have for the case of the generated field:
         *   - @Anno in the modifier
         *   - @Anno as a type annotation
         *   - @Anno as a declaration annotation
         *
         * the last one should be removed because the annotation has not FIELD as target but it was applied as a
         * declaration annotation because the field was being treated both as a field and as a record component
         * as we have already copied the annotations to the record component, now the field doesn't need to hold
         * annotations that are not intended for it anymore. Still @Anno has to be kept in the AST's modifiers as it
         * is applicable as a type annotation to the type of the field.
         */

        if (a.type.tsym.isAnnotationType()) {
            Optional<Set<Name>> applicableTargetsOp = getApplicableTargets(a, s);
            if (!applicableTargetsOp.isEmpty()) {
                Set<Name> applicableTargets = applicableTargetsOp.get();
                boolean notApplicableOrIsTypeUseOnly = applicableTargets.isEmpty() ||
                        applicableTargets.size() == 1 && applicableTargets.contains(names.TYPE_USE);
                boolean isCompGeneratedRecordElement = isRecordMember && (s.flags_field & Flags.GENERATED_MEMBER) != 0;
                boolean isCompRecordElementWithNonApplicableDeclAnno = isCompGeneratedRecordElement && notApplicableOrIsTypeUseOnly;

                if (applicableTargets.isEmpty() || isCompRecordElementWithNonApplicableDeclAnno) {
                    if (isCompRecordElementWithNonApplicableDeclAnno) {
                            /* so we have found an annotation that is not applicable to a record member that was generated by the
                             * compiler. This was intentionally done at TypeEnter, now is the moment strip away the annotations
                             * that are not applicable to the given record member
                             */
                        JCModifiers modifiers = TreeInfo.getModifiers(declarationTree);
                            /* lets first remove the annotation from the modifier if it is not applicable, we have to check again as
                             * it could be a type annotation
                             */
                        if (modifiers != null && applicableTargets.isEmpty()) {
                            ListBuffer<JCAnnotation> newAnnotations = new ListBuffer<>();
                            for (JCAnnotation anno : modifiers.annotations) {
                                if (anno != a) {
                                    newAnnotations.add(anno);
                                }
                            }
                            modifiers.annotations = newAnnotations.toList();
                        }
                        // now lets remove it from the symbol
                        s.getMetadata().removeDeclarationMetadata(a.attribute);
                    } else {
                        log.error(a.pos(), Errors.AnnotationTypeNotApplicable);
                    }
                }
                /* if we are seeing the @SafeVarargs annotation applied to a compiler generated accessor,
                 * then this is an error as we know that no compiler generated accessor will be a varargs
                 * method, better to fail asap
                 */
                if (isCompGeneratedRecordElement && !isRecordField && a.type.tsym == syms.trustMeType.tsym && declarationTree.hasTag(METHODDEF)) {
                    log.error(a.pos(), Errors.VarargsInvalidTrustmeAnno(syms.trustMeType.tsym, Fragments.VarargsTrustmeOnNonVarargsAccessor(s)));
                }
            }
        }

        if (a.annotationType.type.tsym == syms.functionalInterfaceType.tsym) {
            if (s.kind != TYP) {
                log.error(a.pos(), Errors.BadFunctionalIntfAnno);
            } else if (!s.isInterface() || (s.flags() & ANNOTATION) != 0) {
                log.error(a.pos(), Errors.BadFunctionalIntfAnno1(Fragments.NotAFunctionalIntf(s)));
            }
        }
    }

    public void validateTypeAnnotation(JCAnnotation a, Symbol s, boolean isTypeParameter) {
        Assert.checkNonNull(a.type);
        // we just want to validate that the anotation doesn't have any wrong target
        if (s != null) getApplicableTargets(a, s);
        validateAnnotationTree(a);

        if (a.hasTag(TYPE_ANNOTATION) &&
                !a.annotationType.type.isErroneous() &&
                !isTypeAnnotation(a, isTypeParameter)) {
            log.error(a.pos(), Errors.AnnotationTypeNotApplicableToType(a.type));
        }
    }

    /**
     * Validate the proposed container 'repeatable' on the
     * annotation type symbol 's'. Report errors at position
     * 'pos'.
     *
     * @param s The (annotation)type declaration annotated with a @Repeatable
     * @param repeatable the @Repeatable on 's'
     * @param pos where to report errors
     */
    public void validateRepeatable(TypeSymbol s, Attribute.Compound repeatable, DiagnosticPosition pos) {
        Assert.check(types.isSameType(repeatable.type, syms.repeatableType));

        Type t = null;
        List<Pair<MethodSymbol,Attribute>> l = repeatable.values;
        if (!l.isEmpty()) {
            Assert.check(l.head.fst.name == names.value);
            if (l.head.snd instanceof Attribute.Class) {
                t = ((Attribute.Class)l.head.snd).getValue();
            }
        }

        if (t == null) {
            // errors should already have been reported during Annotate
            return;
        }

        validateValue(t.tsym, s, pos);
        validateRetention(t.tsym, s, pos);
        validateDocumented(t.tsym, s, pos);
        validateInherited(t.tsym, s, pos);
        validateTarget(t.tsym, s, pos);
        validateDefault(t.tsym, pos);
    }

    private void validateValue(TypeSymbol container, TypeSymbol contained, DiagnosticPosition pos) {
        Symbol sym = container.members().findFirst(names.value);
        if (sym != null && sym.kind == MTH) {
            MethodSymbol m = (MethodSymbol) sym;
            Type ret = m.getReturnType();
            if (!(ret.hasTag(ARRAY) && types.isSameType(((ArrayType)ret).elemtype, contained.type))) {
                log.error(pos,
                          Errors.InvalidRepeatableAnnotationValueReturn(container,
                                                                        ret,
                                                                        types.makeArrayType(contained.type)));
            }
        } else {
            log.error(pos, Errors.InvalidRepeatableAnnotationNoValue(container));
        }
    }

    private void validateRetention(TypeSymbol container, TypeSymbol contained, DiagnosticPosition pos) {
        Attribute.RetentionPolicy containerRetention = types.getRetention(container);
        Attribute.RetentionPolicy containedRetention = types.getRetention(contained);

        boolean error = false;
        switch (containedRetention) {
        case RUNTIME:
            if (containerRetention != Attribute.RetentionPolicy.RUNTIME) {
                error = true;
            }
            break;
        case CLASS:
            if (containerRetention == Attribute.RetentionPolicy.SOURCE)  {
                error = true;
            }
        }
        if (error ) {
            log.error(pos,
                      Errors.InvalidRepeatableAnnotationRetention(container,
                                                                  containerRetention.name(),
                                                                  contained,
                                                                  containedRetention.name()));
        }
    }

    private void validateDocumented(Symbol container, Symbol contained, DiagnosticPosition pos) {
        if (contained.attribute(syms.documentedType.tsym) != null) {
            if (container.attribute(syms.documentedType.tsym) == null) {
                log.error(pos, Errors.InvalidRepeatableAnnotationNotDocumented(container, contained));
            }
        }
    }

    private void validateInherited(Symbol container, Symbol contained, DiagnosticPosition pos) {
        if (contained.attribute(syms.inheritedType.tsym) != null) {
            if (container.attribute(syms.inheritedType.tsym) == null) {
                log.error(pos, Errors.InvalidRepeatableAnnotationNotInherited(container, contained));
            }
        }
    }

    private void validateTarget(TypeSymbol container, TypeSymbol contained, DiagnosticPosition pos) {
        // The set of targets the container is applicable to must be a subset
        // (with respect to annotation target semantics) of the set of targets
        // the contained is applicable to. The target sets may be implicit or
        // explicit.

        Set<Name> containerTargets;
        Attribute.Array containerTarget = getAttributeTargetAttribute(container);
        if (containerTarget == null) {
            containerTargets = getDefaultTargetSet();
        } else {
            containerTargets = new HashSet<>();
            for (Attribute app : containerTarget.values) {
                if (!(app instanceof Attribute.Enum attributeEnum)) {
                    continue; // recovery
                }
                containerTargets.add(attributeEnum.value.name);
            }
        }

        Set<Name> containedTargets;
        Attribute.Array containedTarget = getAttributeTargetAttribute(contained);
        if (containedTarget == null) {
            containedTargets = getDefaultTargetSet();
        } else {
            containedTargets = new HashSet<>();
            for (Attribute app : containedTarget.values) {
                if (!(app instanceof Attribute.Enum attributeEnum)) {
                    continue; // recovery
                }
                containedTargets.add(attributeEnum.value.name);
            }
        }

        if (!isTargetSubsetOf(containerTargets, containedTargets)) {
            log.error(pos, Errors.InvalidRepeatableAnnotationIncompatibleTarget(container, contained));
        }
    }

    /* get a set of names for the default target */
    private Set<Name> getDefaultTargetSet() {
        if (defaultTargets == null) {
            defaultTargets = Set.of(defaultTargetMetaInfo());
        }

        return defaultTargets;
    }
    private Set<Name> defaultTargets;


    /** Checks that s is a subset of t, with respect to ElementType
     * semantics, specifically {ANNOTATION_TYPE} is a subset of {TYPE},
     * and {TYPE_USE} covers the set {ANNOTATION_TYPE, TYPE, TYPE_USE,
     * TYPE_PARAMETER}.
     */
    private boolean isTargetSubsetOf(Set<Name> s, Set<Name> t) {
        // Check that all elements in s are present in t
        for (Name n2 : s) {
            boolean currentElementOk = false;
            for (Name n1 : t) {
                if (n1 == n2) {
                    currentElementOk = true;
                    break;
                } else if (n1 == names.TYPE && n2 == names.ANNOTATION_TYPE) {
                    currentElementOk = true;
                    break;
                } else if (n1 == names.TYPE_USE &&
                        (n2 == names.TYPE ||
                         n2 == names.ANNOTATION_TYPE ||
                         n2 == names.TYPE_PARAMETER)) {
                    currentElementOk = true;
                    break;
                }
            }
            if (!currentElementOk)
                return false;
        }
        return true;
    }

    private void validateDefault(Symbol container, DiagnosticPosition pos) {
        // validate that all other elements of containing type has defaults
        Scope scope = container.members();
        for(Symbol elm : scope.getSymbols()) {
            if (elm.name != names.value &&
                elm.kind == MTH &&
                ((MethodSymbol)elm).defaultValue == null) {
                log.error(pos,
                          Errors.InvalidRepeatableAnnotationElemNondefault(container, elm));
            }
        }
    }

    /** Is s a method symbol that overrides a method in a superclass? */
    boolean isOverrider(Symbol s) {
        if (s.kind != MTH || s.isStatic())
            return false;
        MethodSymbol m = (MethodSymbol)s;
        TypeSymbol owner = (TypeSymbol)m.owner;
        for (Type sup : types.closure(owner.type)) {
            if (sup == owner.type)
                continue; // skip "this"
            Scope scope = sup.tsym.members();
            for (Symbol sym : scope.getSymbolsByName(m.name)) {
                if (!sym.isStatic() && m.overrides(sym, owner, types, true))
                    return true;
            }
        }
        return false;
    }

    /** Is the annotation applicable to types? */
    protected boolean isTypeAnnotation(JCAnnotation a, boolean isTypeParameter) {
        List<Attribute> targets = typeAnnotations.annotationTargets(a.annotationType.type.tsym);
        return (targets == null) ?
                (Feature.NO_TARGET_ANNOTATION_APPLICABILITY.allowedInSource(source) && isTypeParameter) :
                targets.stream()
                        .anyMatch(attr -> isTypeAnnotation(attr, isTypeParameter));
    }
    //where
        boolean isTypeAnnotation(Attribute a, boolean isTypeParameter) {
            Attribute.Enum e = (Attribute.Enum)a;
            return (e.value.name == names.TYPE_USE ||
                    (isTypeParameter && e.value.name == names.TYPE_PARAMETER));
        }

    /** Is the annotation applicable to the symbol? */
    Name[] getTargetNames(JCAnnotation a) {
        return getTargetNames(a.annotationType.type.tsym);
    }

    public Name[] getTargetNames(TypeSymbol annoSym) {
        Attribute.Array arr = getAttributeTargetAttribute(annoSym);
        Name[] targets;
        if (arr == null) {
            targets = defaultTargetMetaInfo();
        } else {
            // TODO: can we optimize this?
            targets = new Name[arr.values.length];
            for (int i=0; i<arr.values.length; ++i) {
                Attribute app = arr.values[i];
                if (!(app instanceof Attribute.Enum attributeEnum)) {
                    return new Name[0];
                }
                targets[i] = attributeEnum.value.name;
            }
        }
        return targets;
    }

    boolean annotationApplicable(JCAnnotation a, Symbol s) {
        Optional<Set<Name>> targets = getApplicableTargets(a, s);
        /* the optional could be empty if the annotation is unknown in that case
         * we return that it is applicable and if it is erroneous that should imply
         * an error at the declaration site
         */
        return targets.isEmpty() || targets.isPresent() && !targets.get().isEmpty();
    }

    Optional<Set<Name>> getApplicableTargets(JCAnnotation a, Symbol s) {
        Attribute.Array arr = getAttributeTargetAttribute(a.annotationType.type.tsym);
        Name[] targets;
        Set<Name> applicableTargets = new HashSet<>();

        if (arr == null) {
            targets = defaultTargetMetaInfo();
        } else {
            // TODO: can we optimize this?
            targets = new Name[arr.values.length];
            for (int i=0; i<arr.values.length; ++i) {
                Attribute app = arr.values[i];
                if (!(app instanceof Attribute.Enum attributeEnum)) {
                    // recovery
                    return Optional.empty();
                }
                targets[i] = attributeEnum.value.name;
            }
        }
        for (Name target : targets) {
            if (target == names.TYPE) {
                if (s.kind == TYP)
                    applicableTargets.add(names.TYPE);
            } else if (target == names.FIELD) {
                if (s.kind == VAR && s.owner.kind != MTH)
                    applicableTargets.add(names.FIELD);
            } else if (target == names.RECORD_COMPONENT) {
                if (s.getKind() == ElementKind.RECORD_COMPONENT) {
                    applicableTargets.add(names.RECORD_COMPONENT);
                }
            } else if (target == names.METHOD) {
                if (s.kind == MTH && !s.isConstructor())
                    applicableTargets.add(names.METHOD);
            } else if (target == names.PARAMETER) {
                if (s.kind == VAR &&
                    (s.owner.kind == MTH && (s.flags() & PARAMETER) != 0)) {
                    applicableTargets.add(names.PARAMETER);
                }
            } else if (target == names.CONSTRUCTOR) {
                if (s.kind == MTH && s.isConstructor())
                    applicableTargets.add(names.CONSTRUCTOR);
            } else if (target == names.LOCAL_VARIABLE) {
                if (s.kind == VAR && s.owner.kind == MTH &&
                      (s.flags() & PARAMETER) == 0) {
                    applicableTargets.add(names.LOCAL_VARIABLE);
                }
            } else if (target == names.ANNOTATION_TYPE) {
                if (s.kind == TYP && (s.flags() & ANNOTATION) != 0) {
                    applicableTargets.add(names.ANNOTATION_TYPE);
                }
            } else if (target == names.PACKAGE) {
                if (s.kind == PCK)
                    applicableTargets.add(names.PACKAGE);
            } else if (target == names.TYPE_USE) {
                if (s.kind == VAR && s.owner.kind == MTH && s.type.hasTag(NONE)) {
                    //cannot type annotate implicitly typed locals
                    continue;
                } else if (s.kind == TYP || s.kind == VAR ||
                        (s.kind == MTH && !s.isConstructor() &&
                                !s.type.getReturnType().hasTag(VOID)) ||
                        (s.kind == MTH && s.isConstructor())) {
                    applicableTargets.add(names.TYPE_USE);
                }
            } else if (target == names.TYPE_PARAMETER) {
                if (s.kind == TYP && s.type.hasTag(TYPEVAR))
                    applicableTargets.add(names.TYPE_PARAMETER);
            } else if (target == names.MODULE) {
                if (s.kind == MDL)
                    applicableTargets.add(names.MODULE);
            } else {
                log.error(a, Errors.AnnotationUnrecognizedAttributeName(a.type, target));
                return Optional.empty(); // Unknown ElementType
            }
        }
        return Optional.of(applicableTargets);
    }

    Attribute.Array getAttributeTargetAttribute(TypeSymbol s) {
        Attribute.Compound atTarget = s.getAnnotationTypeMetadata().getTarget();
        if (atTarget == null) return null; // ok, is applicable
        Attribute atValue = atTarget.member(names.value);
        return (atValue instanceof Attribute.Array attributeArray) ? attributeArray : null;
    }

    private Name[] dfltTargetMeta;
    private Name[] defaultTargetMetaInfo() {
        if (dfltTargetMeta == null) {
            ArrayList<Name> defaultTargets = new ArrayList<>();
            defaultTargets.add(names.PACKAGE);
            defaultTargets.add(names.TYPE);
            defaultTargets.add(names.FIELD);
            defaultTargets.add(names.METHOD);
            defaultTargets.add(names.CONSTRUCTOR);
            defaultTargets.add(names.ANNOTATION_TYPE);
            defaultTargets.add(names.LOCAL_VARIABLE);
            defaultTargets.add(names.PARAMETER);
            if (allowRecords) {
              defaultTargets.add(names.RECORD_COMPONENT);
            }
            if (allowModules) {
              defaultTargets.add(names.MODULE);
            }
            dfltTargetMeta = defaultTargets.toArray(new Name[0]);
        }
        return dfltTargetMeta;
    }

    /** Check an annotation value.
     *
     * @param a The annotation tree to check
     * @return true if this annotation tree is valid, otherwise false
     */
    public boolean validateAnnotationDeferErrors(JCAnnotation a) {
        boolean res = false;
        final Log.DiagnosticHandler diagHandler = new Log.DiscardDiagnosticHandler(log);
        try {
            res = validateAnnotation(a);
        } finally {
            log.popDiagnosticHandler(diagHandler);
        }
        return res;
    }

    private boolean validateAnnotation(JCAnnotation a) {
        boolean isValid = true;
        AnnotationTypeMetadata metadata = a.annotationType.type.tsym.getAnnotationTypeMetadata();

        // collect an inventory of the annotation elements
        Set<MethodSymbol> elements = metadata.getAnnotationElements();

        // remove the ones that are assigned values
        for (JCTree arg : a.args) {
            if (!arg.hasTag(ASSIGN)) continue; // recovery
            JCAssign assign = (JCAssign)arg;
            Symbol m = TreeInfo.symbol(assign.lhs);
            if (m == null || m.type.isErroneous()) continue;
            if (!elements.remove(m)) {
                isValid = false;
                log.error(assign.lhs.pos(),
                          Errors.DuplicateAnnotationMemberValue(m.name, a.type));
            }
        }

        // all the remaining ones better have default values
        List<Name> missingDefaults = List.nil();
        Set<MethodSymbol> membersWithDefault = metadata.getAnnotationElementsWithDefault();
        for (MethodSymbol m : elements) {
            if (m.type.isErroneous())
                continue;

            if (!membersWithDefault.contains(m))
                missingDefaults = missingDefaults.append(m.name);
        }
        missingDefaults = missingDefaults.reverse();
        if (missingDefaults.nonEmpty()) {
            isValid = false;
            Error errorKey = (missingDefaults.size() > 1)
                    ? Errors.AnnotationMissingDefaultValue1(a.type, missingDefaults)
                    : Errors.AnnotationMissingDefaultValue(a.type, missingDefaults);
            log.error(a.pos(), errorKey);
        }

        return isValid && validateTargetAnnotationValue(a);
    }

    /* Validate the special java.lang.annotation.Target annotation */
    boolean validateTargetAnnotationValue(JCAnnotation a) {
        // special case: java.lang.annotation.Target must not have
        // repeated values in its value member
        if (a.annotationType.type.tsym != syms.annotationTargetType.tsym ||
                a.args.tail == null)
            return true;

        boolean isValid = true;
        if (!a.args.head.hasTag(ASSIGN)) return false; // error recovery
        JCAssign assign = (JCAssign) a.args.head;
        Symbol m = TreeInfo.symbol(assign.lhs);
        if (m.name != names.value) return false;
        JCTree rhs = assign.rhs;
        if (!rhs.hasTag(NEWARRAY)) return false;
        JCNewArray na = (JCNewArray) rhs;
        Set<Symbol> targets = new HashSet<>();
        for (JCTree elem : na.elems) {
            if (!targets.add(TreeInfo.symbol(elem))) {
                isValid = false;
                log.error(elem.pos(), Errors.RepeatedAnnotationTarget);
            }
        }
        return isValid;
    }

    void checkDeprecatedAnnotation(DiagnosticPosition pos, Symbol s) {
        lint.ifEnabled(LintCategory.DEP_ANN, pos, () -> {
            if (s.isDeprecatableViaAnnotation() &&
                (s.flags() & DEPRECATED) != 0 &&
                !syms.deprecatedType.isErroneous() &&
                s.attribute(syms.deprecatedType.tsym) == null) {
                lint.logIfEnabled(pos, LintWarnings.MissingDeprecatedAnnotation);
            }
        });
        // Note: @Deprecated has no effect on local variables, parameters and package decls.
        if (!s.isDeprecatableViaAnnotation()) {
            if (!syms.deprecatedType.isErroneous() && s.attribute(syms.deprecatedType.tsym) != null) {
                lint.logIfEnabled(pos, LintWarnings.DeprecatedAnnotationHasNoEffect(Kinds.kindName(s)));
            }
        }
    }

    void checkDeprecated(final DiagnosticPosition pos, final Symbol other, final Symbol s) {
        checkDeprecated(() -> pos, other, s);
    }

    void checkDeprecated(Supplier<DiagnosticPosition> pos, final Symbol other, final Symbol s) {
        if ( (s.isDeprecatedForRemoval()
                || s.isDeprecated() && !other.isDeprecated())
                && (s.outermostClass() != other.outermostClass() || s.outermostClass() == null)
                && s.kind != Kind.PCK) {
            warnDeprecated(pos.get(), s);
        }
    }

    void checkSunAPI(final DiagnosticPosition pos, final Symbol s) {
        if ((s.flags() & PROPRIETARY) != 0) {
            log.mandatoryWarning(pos, Warnings.SunProprietary(s));
        }
    }

    void checkProfile(final DiagnosticPosition pos, final Symbol s) {
        if (profile != Profile.DEFAULT && (s.flags() & NOT_IN_PROFILE) != 0) {
            log.error(pos, Errors.NotInProfile(s, profile));
        }
    }

    void checkPreview(DiagnosticPosition pos, Symbol other, Symbol s) {
        checkPreview(pos, other, Type.noType, s);
    }

    void checkPreview(DiagnosticPosition pos, Symbol other, Type site, Symbol s) {
        boolean sIsPreview;
        Symbol previewSymbol;
        if ((s.flags() & PREVIEW_API) != 0) {
            sIsPreview = true;
            previewSymbol=  s;
        } else if ((s.kind == Kind.MTH || s.kind == Kind.VAR) &&
                   site.tsym != null &&
                   (site.tsym.flags() & PREVIEW_API) == 0 &&
                   (s.owner.flags() & PREVIEW_API) != 0) {
            //calling a method, or using a field, whose owner is a preview, but
            //using a site that is not a preview. Also produce an error or warning:
            sIsPreview = true;
            previewSymbol = s.owner;
        } else {
            sIsPreview = false;
            previewSymbol = null;
        }
        if (sIsPreview && !preview.participatesInPreview(syms, other, s) && !disablePreviewCheck) {
            if ((previewSymbol.flags() & PREVIEW_REFLECTIVE) == 0) {
                if (!preview.isEnabled()) {
                    log.error(pos, Errors.IsPreview(s));
                } else {
                    preview.markUsesPreview(pos);
                    warnPreviewAPI(pos, LintWarnings.IsPreview(s));
                }
            } else {
                    warnPreviewAPI(pos, LintWarnings.IsPreviewReflective(s));
            }
        }
        if (preview.declaredUsingPreviewFeature(s)) {
            if (preview.isEnabled()) {
                //for preview disabled do presumably so not need to do anything?
                //If "s" is compiled from source, then there was an error for it already;
                //if "s" is from classfile, there already was an error for the classfile.
                preview.markUsesPreview(pos);
                warnDeclaredUsingPreview(pos, s);
            }
        }
    }

    void checkRestricted(DiagnosticPosition pos, Symbol s) {
        if (s.kind == MTH && (s.flags() & RESTRICTED) != 0) {
            warnRestrictedAPI(pos, s);
        }
    }

/* *************************************************************************
 * Check for recursive annotation elements.
 **************************************************************************/

    /** Check for cycles in the graph of annotation elements.
     */
    void checkNonCyclicElements(JCClassDecl tree) {
        if ((tree.sym.flags_field & ANNOTATION) == 0) return;
        Assert.check((tree.sym.flags_field & LOCKED) == 0);
        try {
            tree.sym.flags_field |= LOCKED;
            for (JCTree def : tree.defs) {
                if (!def.hasTag(METHODDEF)) continue;
                JCMethodDecl meth = (JCMethodDecl)def;
                checkAnnotationResType(meth.pos(), meth.restype.type);
            }
        } finally {
            tree.sym.flags_field &= ~LOCKED;
            tree.sym.flags_field |= ACYCLIC_ANN;
        }
    }

    void checkNonCyclicElementsInternal(DiagnosticPosition pos, TypeSymbol tsym) {
        if ((tsym.flags_field & ACYCLIC_ANN) != 0)
            return;
        if ((tsym.flags_field & LOCKED) != 0) {
            log.error(pos, Errors.CyclicAnnotationElement(tsym));
            return;
        }
        try {
            tsym.flags_field |= LOCKED;
            for (Symbol s : tsym.members().getSymbols(NON_RECURSIVE)) {
                if (s.kind != MTH)
                    continue;
                checkAnnotationResType(pos, ((MethodSymbol)s).type.getReturnType());
            }
        } finally {
            tsym.flags_field &= ~LOCKED;
            tsym.flags_field |= ACYCLIC_ANN;
        }
    }

    void checkAnnotationResType(DiagnosticPosition pos, Type type) {
        switch (type.getTag()) {
        case CLASS:
            if ((type.tsym.flags() & ANNOTATION) != 0)
                checkNonCyclicElementsInternal(pos, type.tsym);
            break;
        case ARRAY:
            checkAnnotationResType(pos, types.elemtype(type));
            break;
        default:
            break; // int etc
        }
    }

/* *************************************************************************
 * Check for cycles in the constructor call graph.
 **************************************************************************/

    /** Check for cycles in the graph of constructors calling other
     *  constructors.
     */
    void checkCyclicConstructors(JCClassDecl tree) {
        // use LinkedHashMap so we generate errors deterministically
        Map<Symbol,Symbol> callMap = new LinkedHashMap<>();

        // enter each constructor this-call into the map
        for (List<JCTree> l = tree.defs; l.nonEmpty(); l = l.tail) {
            if (!TreeInfo.isConstructor(l.head))
                continue;
            JCMethodDecl meth = (JCMethodDecl)l.head;
            JCMethodInvocation app = TreeInfo.findConstructorCall(meth);
            if (app != null && TreeInfo.name(app.meth) == names._this) {
                callMap.put(meth.sym, TreeInfo.symbol(app.meth));
            } else {
                meth.sym.flags_field |= ACYCLIC;
            }
        }

        // Check for cycles in the map
        Symbol[] ctors = new Symbol[0];
        ctors = callMap.keySet().toArray(ctors);
        for (Symbol caller : ctors) {
            checkCyclicConstructor(tree, caller, callMap);
        }
    }

    /** Look in the map to see if the given constructor is part of a
     *  call cycle.
     */
    private void checkCyclicConstructor(JCClassDecl tree, Symbol ctor,
                                        Map<Symbol,Symbol> callMap) {
        if (ctor != null && (ctor.flags_field & ACYCLIC) == 0) {
            if ((ctor.flags_field & LOCKED) != 0) {
                log.error(TreeInfo.diagnosticPositionFor(ctor, tree, false, t -> t.hasTag(IDENT)),
                          Errors.RecursiveCtorInvocation);
            } else {
                ctor.flags_field |= LOCKED;
                checkCyclicConstructor(tree, callMap.remove(ctor), callMap);
                ctor.flags_field &= ~LOCKED;
            }
            ctor.flags_field |= ACYCLIC;
        }
    }

/* *************************************************************************
 * Verify the proper placement of super()/this() calls.
 *
 *    - super()/this() may only appear in constructors
 *    - There must be at most one super()/this() call per constructor
 *    - The super()/this() call, if any, must be a top-level statement in the
 *      constructor, i.e., not nested inside any other statement or block
 *    - There must be no return statements prior to the super()/this() call
 **************************************************************************/

    void checkSuperInitCalls(JCClassDecl tree) {
        new SuperThisChecker().check(tree);
    }

    private class SuperThisChecker extends TreeScanner {

        // Match this scan stack: 1=JCMethodDecl, 2=JCExpressionStatement, 3=JCMethodInvocation
        private static final int MATCH_SCAN_DEPTH = 3;

        private boolean constructor;        // is this method a constructor?
        private boolean firstStatement;     // at the first statement in method?
        private JCReturn earlyReturn;       // first return prior to the super()/init(), if any
        private Name initCall;              // whichever of "super" or "init" we've seen already
        private int scanDepth;              // current scan recursion depth in method body

        public void check(JCClassDecl classDef) {
            scan(classDef.defs);
        }

        @Override
        public void visitMethodDef(JCMethodDecl tree) {
            Assert.check(!constructor);
            Assert.check(earlyReturn == null);
            Assert.check(initCall == null);
            Assert.check(scanDepth == 1);

            // Initialize state for this method
            constructor = TreeInfo.isConstructor(tree);
            try {

                // Scan method body
                if (tree.body != null) {
                    firstStatement = true;
                    for (List<JCStatement> l = tree.body.stats; l.nonEmpty(); l = l.tail) {
                        scan(l.head);
                        firstStatement = false;
                    }
                }

                // Verify no 'return' seen prior to an explicit super()/this() call
                if (constructor && earlyReturn != null && initCall != null)
                    log.error(earlyReturn.pos(), Errors.ReturnBeforeSuperclassInitialized);
            } finally {
                firstStatement = false;
                constructor = false;
                earlyReturn = null;
                initCall = null;
            }
        }

        @Override
        public void scan(JCTree tree) {
            scanDepth++;
            try {
                super.scan(tree);
            } finally {
                scanDepth--;
            }
        }

        @Override
        public void visitApply(JCMethodInvocation apply) {
            do {

                // Is this a super() or this() call?
                Name methodName = TreeInfo.name(apply.meth);
                if (methodName != names._super && methodName != names._this)
                    break;

                // super()/this() calls must only appear in a constructor
                if (!constructor) {
                    log.error(apply.pos(), Errors.CallMustOnlyAppearInCtor);
                    break;
                }

                // super()/this() calls must be a top level statement
                if (scanDepth != MATCH_SCAN_DEPTH) {
                    log.error(apply.pos(), Errors.CtorCallsNotAllowedHere);
                    break;
                }

                // super()/this() calls must not appear more than once
                if (initCall != null) {
                    log.error(apply.pos(), Errors.RedundantSuperclassInit);
                    break;
                }

                // If super()/this() isn't first, require flexible constructors feature
                if (!firstStatement)
                    preview.checkSourceLevel(apply.pos(), Feature.FLEXIBLE_CONSTRUCTORS);

                // We found a legitimate super()/this() call; remember it
                initCall = methodName;
            } while (false);

            // Proceed
            super.visitApply(apply);
        }

        @Override
        public void visitReturn(JCReturn tree) {
            if (constructor && initCall == null && earlyReturn == null)
                earlyReturn = tree;             // we have seen a return but not (yet) a super()/this()
            super.visitReturn(tree);
        }

        @Override
        public void visitClassDef(JCClassDecl tree) {
            // don't descend any further
        }

        @Override
        public void visitLambda(JCLambda tree) {
            final boolean constructorPrev = constructor;
            final boolean firstStatementPrev = firstStatement;
            final JCReturn earlyReturnPrev = earlyReturn;
            final Name initCallPrev = initCall;
            final int scanDepthPrev = scanDepth;
            constructor = false;
            firstStatement = false;
            earlyReturn = null;
            initCall = null;
            scanDepth = 0;
            try {
                super.visitLambda(tree);
            } finally {
                constructor = constructorPrev;
                firstStatement = firstStatementPrev;
                earlyReturn = earlyReturnPrev;
                initCall = initCallPrev;
                scanDepth = scanDepthPrev;
            }
        }
    }

/* *************************************************************************
 * Miscellaneous
 **************************************************************************/

    /**
     *  Check for division by integer constant zero
     *  @param pos           Position for error reporting.
     *  @param operator      The operator for the expression
     *  @param operand       The right hand operand for the expression
     */
    void checkDivZero(final DiagnosticPosition pos, Symbol operator, Type operand) {
        if (operand.constValue() != null
            && operand.getTag().isSubRangeOf(LONG)
            && ((Number) (operand.constValue())).longValue() == 0) {
            int opc = ((OperatorSymbol)operator).opcode;
            if (opc == ByteCodes.idiv || opc == ByteCodes.imod
                || opc == ByteCodes.ldiv || opc == ByteCodes.lmod) {
<<<<<<< HEAD
                lint.logIfEnabled(pos, LintWarnings.DivZero);
=======
                deferredLintHandler.report(_ -> lint.logIfEnabled(pos, LintWarnings.DivZero));
>>>>>>> 2b82e2d5
            }
        }
    }

    /**
     *  Check for possible loss of precission
     *  @param pos           Position for error reporting.
     *  @param found    The computed type of the tree
     *  @param req  The computed type of the tree
     */
    void checkLossOfPrecision(final DiagnosticPosition pos, Type found, Type req) {
        if (found.isNumeric() && req.isNumeric() && !types.isAssignable(found, req)) {
<<<<<<< HEAD
            lint.logIfEnabled(pos, LintWarnings.PossibleLossOfPrecision(found, req));
=======
            deferredLintHandler.report(_ ->
                lint.logIfEnabled(pos, LintWarnings.PossibleLossOfPrecision(found, req)));
>>>>>>> 2b82e2d5
        }
    }

    /**
     * Check for empty statements after if
     */
    void checkEmptyIf(JCIf tree) {
        if (tree.thenpart.hasTag(SKIP) && tree.elsepart == null) {
            lint.logIfEnabled(tree.thenpart.pos(), LintWarnings.EmptyIf);
        }
    }

    /** Check that symbol is unique in given scope.
     *  @param pos           Position for error reporting.
     *  @param sym           The symbol.
     *  @param s             The scope.
     */
    boolean checkUnique(DiagnosticPosition pos, Symbol sym, Scope s) {
        if (sym.type.isErroneous())
            return true;
        if (sym.owner.name == names.any) return false;
        for (Symbol byName : s.getSymbolsByName(sym.name, NON_RECURSIVE)) {
            if (sym != byName &&
                    (byName.flags() & CLASH) == 0 &&
                    sym.kind == byName.kind &&
                    sym.name != names.error &&
                    (sym.kind != MTH ||
                     types.hasSameArgs(sym.type, byName.type) ||
                     types.hasSameArgs(types.erasure(sym.type), types.erasure(byName.type)))) {
                if ((sym.flags() & VARARGS) != (byName.flags() & VARARGS)) {
                    sym.flags_field |= CLASH;
                    varargsDuplicateError(pos, sym, byName);
                    return true;
                } else if (sym.kind == MTH && !types.hasSameArgs(sym.type, byName.type, false)) {
                    duplicateErasureError(pos, sym, byName);
                    sym.flags_field |= CLASH;
                    return true;
                } else if ((sym.flags() & MATCH_BINDING) != 0 &&
                           (byName.flags() & MATCH_BINDING) != 0 &&
                           (byName.flags() & MATCH_BINDING_TO_OUTER) == 0) {
                    if (!sym.type.isErroneous()) {
                        log.error(pos, Errors.MatchBindingExists);
                        sym.flags_field |= CLASH;
                    }
                    return false;
                } else {
                    duplicateError(pos, byName);
                    return false;
                }
            }
        }
        return true;
    }

    /** Report duplicate declaration error.
     */
    void duplicateErasureError(DiagnosticPosition pos, Symbol sym1, Symbol sym2) {
        if (!sym1.type.isErroneous() && !sym2.type.isErroneous()) {
            log.error(pos, Errors.NameClashSameErasure(sym1, sym2));
        }
    }

    /**Check that types imported through the ordinary imports don't clash with types imported
     * by other (static or ordinary) imports. Note that two static imports may import two clashing
     * types without an error on the imports.
     * @param toplevel       The toplevel tree for which the test should be performed.
     */
    void checkImportsUnique(JCCompilationUnit toplevel) {
        WriteableScope ordinallyImportedSoFar = WriteableScope.create(toplevel.packge);
        WriteableScope staticallyImportedSoFar = WriteableScope.create(toplevel.packge);
        WriteableScope topLevelScope = toplevel.toplevelScope;

        for (JCTree def : toplevel.defs) {
            if (!def.hasTag(IMPORT))
                continue;

            JCImport imp = (JCImport) def;

            if (imp.importScope == null)
                continue;

            for (Symbol sym : imp.importScope.getSymbols(sym -> sym.kind == TYP)) {
                if (imp.isStatic()) {
                    checkUniqueImport(imp.pos(), ordinallyImportedSoFar, staticallyImportedSoFar, topLevelScope, sym, true);
                    staticallyImportedSoFar.enter(sym);
                } else {
                    checkUniqueImport(imp.pos(), ordinallyImportedSoFar, staticallyImportedSoFar, topLevelScope, sym, false);
                    ordinallyImportedSoFar.enter(sym);
                }
            }

            imp.importScope = null;
        }
    }

    /** Check that single-type import is not already imported or top-level defined,
     *  but make an exception for two single-type imports which denote the same type.
     *  @param pos                     Position for error reporting.
     *  @param ordinallyImportedSoFar  A Scope containing types imported so far through
     *                                 ordinary imports.
     *  @param staticallyImportedSoFar A Scope containing types imported so far through
     *                                 static imports.
     *  @param topLevelScope           The current file's top-level Scope
     *  @param sym                     The symbol.
     *  @param staticImport            Whether or not this was a static import
     */
    private boolean checkUniqueImport(DiagnosticPosition pos, Scope ordinallyImportedSoFar,
                                      Scope staticallyImportedSoFar, Scope topLevelScope,
                                      Symbol sym, boolean staticImport) {
        Predicate<Symbol> duplicates = candidate -> candidate != sym && !candidate.type.isErroneous();
        Symbol ordinaryClashing = ordinallyImportedSoFar.findFirst(sym.name, duplicates);
        Symbol staticClashing = null;
        if (ordinaryClashing == null && !staticImport) {
            staticClashing = staticallyImportedSoFar.findFirst(sym.name, duplicates);
        }
        if (ordinaryClashing != null || staticClashing != null) {
            if (ordinaryClashing != null)
                log.error(pos, Errors.AlreadyDefinedSingleImport(ordinaryClashing));
            else
                log.error(pos, Errors.AlreadyDefinedStaticSingleImport(staticClashing));
            return false;
        }
        Symbol clashing = topLevelScope.findFirst(sym.name, duplicates);
        if (clashing != null) {
            log.error(pos, Errors.AlreadyDefinedThisUnit(clashing));
            return false;
        }
        return true;
    }

    /** Check that a qualified name is in canonical form (for import decls).
     */
    public void checkCanonical(JCTree tree) {
        if (!isCanonical(tree))
            log.error(tree.pos(),
                      Errors.ImportRequiresCanonical(TreeInfo.symbol(tree)));
    }
        // where
        private boolean isCanonical(JCTree tree) {
            while (tree.hasTag(SELECT)) {
                JCFieldAccess s = (JCFieldAccess) tree;
                if (s.sym.owner.getQualifiedName() != TreeInfo.symbol(s.selected).getQualifiedName())
                    return false;
                tree = s.selected;
            }
            return true;
        }

    /** Check that an auxiliary class is not accessed from any other file than its own.
     */
    void checkForBadAuxiliaryClassAccess(DiagnosticPosition pos, Env<AttrContext> env, ClassSymbol c) {
        if ((c.flags() & AUXILIARY) != 0 &&
            rs.isAccessible(env, c) &&
            !fileManager.isSameFile(c.sourcefile, env.toplevel.sourcefile))
        {
<<<<<<< HEAD
            lint.logIfEnabled(pos, LintWarnings.AuxiliaryClassAccessedFromOutsideOfItsSourceFile(c, c.sourcefile));
=======
            lint.logIfEnabled(pos,
                        LintWarnings.AuxiliaryClassAccessedFromOutsideOfItsSourceFile(c, c.sourcefile));
>>>>>>> 2b82e2d5
        }
    }

    /**
     * Check for a default constructor in an exported package.
     */
    void checkDefaultConstructor(ClassSymbol c, DiagnosticPosition pos) {
        lint.ifEnabled(LintCategory.MISSING_EXPLICIT_CTOR, pos, () -> {
            if (((c.flags() & (ENUM | RECORD)) == 0) &&
                !c.isAnonymous() &&
                ((c.flags() & (PUBLIC | PROTECTED)) != 0) &&
                Feature.MODULES.allowedInSource(source)) {
                NestingKind nestingKind = c.getNestingKind();
                switch (nestingKind) {
                    case ANONYMOUS,
                         LOCAL -> {return;}
                    case TOP_LEVEL -> {;} // No additional checks needed
                    case MEMBER -> {
                        // For nested member classes, all the enclosing
                        // classes must be public or protected.
                        Symbol owner = c.owner;
                        while (owner != null && owner.kind == TYP) {
                            if ((owner.flags() & (PUBLIC | PROTECTED)) == 0)
                                return;
                            owner = owner.owner;
                        }
                    }
                }

<<<<<<< HEAD
                // Only check classes in named packages exported by its module
                PackageSymbol pkg = c.packge();
                if (!pkg.isUnnamed()) {
                    ModuleSymbol modle = pkg.modle;
                    for (ExportsDirective exportDir : modle.exports) {
                        // Report warning only if the containing
                        // package is unconditionally exported
                        if (exportDir.packge.equals(pkg)) {
                            if (exportDir.modules == null || exportDir.modules.isEmpty()) {
                                // Warning may be suppressed by
                                // annotations; check again for being
                                // enabled in the deferred context.
                                lint.logIfEnabled(pos, LintWarnings.MissingExplicitCtor(c, pkg, modle));
                            } else {
                                return;
                            }
=======
            // Only check classes in named packages exported by its module
            PackageSymbol pkg = c.packge();
            if (!pkg.isUnnamed()) {
                ModuleSymbol modle = pkg.modle;
                for (ExportsDirective exportDir : modle.exports) {
                    // Report warning only if the containing
                    // package is unconditionally exported
                    if (exportDir.packge.equals(pkg)) {
                        if (exportDir.modules == null || exportDir.modules.isEmpty()) {
                            // Warning may be suppressed by
                            // annotations; check again for being
                            // enabled in the deferred context.
                            deferredLintHandler.report(_ ->
                                lint.logIfEnabled(pos, LintWarnings.MissingExplicitCtor(c, pkg, modle)));
                        } else {
                            return;
>>>>>>> 2b82e2d5
                        }
                    }
                }
            }
        });
        return;
    }

    private class ConversionWarner extends Warner {
        final String uncheckedKey;
        final Type found;
        final Type expected;
        public ConversionWarner(DiagnosticPosition pos, String uncheckedKey, Type found, Type expected) {
            super(pos);
            this.uncheckedKey = uncheckedKey;
            this.found = found;
            this.expected = expected;
        }

        @Override
        public void warn(LintCategory lint) {
            boolean warned = this.warned;
            super.warn(lint);
            if (warned) return; // suppress redundant diagnostics
            switch (lint) {
                case UNCHECKED:
                    Check.this.warnUnchecked(pos(), LintWarnings.ProbFoundReq(diags.fragment(uncheckedKey), found, expected));
                    break;
                case VARARGS:
                    if (method != null &&
                            method.attribute(syms.trustMeType.tsym) != null &&
                            isTrustMeAllowedOnMethod(method) &&
                            !types.isReifiable(method.type.getParameterTypes().last())) {
                        Check.this.lint.logIfEnabled(pos(), LintWarnings.VarargsUnsafeUseVarargsParam(method.params.last()));
                    }
                    break;
                default:
                    throw new AssertionError("Unexpected lint: " + lint);
            }
        }
    }

    public Warner castWarner(DiagnosticPosition pos, Type found, Type expected) {
        return new ConversionWarner(pos, "unchecked.cast.to.type", found, expected);
    }

    public Warner convertWarner(DiagnosticPosition pos, Type found, Type expected) {
        return new ConversionWarner(pos, "unchecked.assign", found, expected);
    }

    public void checkFunctionalInterface(JCClassDecl tree, ClassSymbol cs) {
        Compound functionalType = cs.attribute(syms.functionalInterfaceType.tsym);

        if (functionalType != null) {
            try {
                types.findDescriptorSymbol((TypeSymbol)cs);
            } catch (Types.FunctionDescriptorLookupError ex) {
                DiagnosticPosition pos = tree.pos();
                for (JCAnnotation a : tree.getModifiers().annotations) {
                    if (a.annotationType.type.tsym == syms.functionalInterfaceType.tsym) {
                        pos = a.pos();
                        break;
                    }
                }
                log.error(pos, Errors.BadFunctionalIntfAnno1(ex.getDiagnostic()));
            }
        }
    }

    public void checkImportsResolvable(final JCCompilationUnit toplevel) {
        for (final JCImportBase impBase : toplevel.getImports()) {
            if (!(impBase instanceof JCImport imp))
                continue;
            if (!imp.staticImport || !imp.qualid.hasTag(SELECT))
                continue;
            final JCFieldAccess select = imp.qualid;
            final Symbol origin;
            if (select.name == names.asterisk || (origin = TreeInfo.symbol(select.selected)) == null || origin.kind != TYP)
                continue;

            TypeSymbol site = (TypeSymbol) TreeInfo.symbol(select.selected);
            if (!checkTypeContainsImportableElement(site, site, toplevel.packge, select.name, new HashSet<Symbol>())) {
                log.error(imp.pos(),
                          Errors.CantResolveLocation(KindName.STATIC,
                                                     select.name,
                                                     null,
                                                     null,
                                                     Fragments.Location(kindName(site),
                                                                        site,
                                                                        null)));
            }
        }
    }

    // Check that packages imported are in scope (JLS 7.4.3, 6.3, 6.5.3.1, 6.5.3.2)
    public void checkImportedPackagesObservable(final JCCompilationUnit toplevel) {
        OUTER: for (JCImportBase impBase : toplevel.getImports()) {
            if (impBase instanceof JCImport imp && !imp.staticImport &&
                TreeInfo.name(imp.qualid) == names.asterisk) {
                TypeSymbol tsym = imp.qualid.selected.type.tsym;
                if (tsym.kind == PCK && tsym.members().isEmpty() &&
                    !(Feature.IMPORT_ON_DEMAND_OBSERVABLE_PACKAGES.allowedInSource(source) && tsym.exists())) {
                    log.error(DiagnosticFlag.RESOLVE_ERROR, imp.qualid.selected.pos(), Errors.DoesntExist(tsym));
                }
            }
        }
    }

    private boolean checkTypeContainsImportableElement(TypeSymbol tsym, TypeSymbol origin, PackageSymbol packge, Name name, Set<Symbol> processed) {
        if (tsym == null || !processed.add(tsym))
            return false;

            // also search through inherited names
        if (checkTypeContainsImportableElement(types.supertype(tsym.type).tsym, origin, packge, name, processed))
            return true;

        for (Type t : types.interfaces(tsym.type))
            if (checkTypeContainsImportableElement(t.tsym, origin, packge, name, processed))
                return true;

        for (Symbol sym : tsym.members().getSymbolsByName(name)) {
            if (sym.isStatic() &&
                importAccessible(sym, packge) &&
                sym.isMemberOf(origin, types)) {
                return true;
            }
        }

        return false;
    }

    // is the sym accessible everywhere in packge?
    public boolean importAccessible(Symbol sym, PackageSymbol packge) {
        try {
            int flags = (int)(sym.flags() & AccessFlags);
            switch (flags) {
            default:
            case PUBLIC:
                return true;
            case PRIVATE:
                return false;
            case 0:
            case PROTECTED:
                return sym.packge() == packge;
            }
        } catch (ClassFinder.BadClassFile err) {
            throw err;
        } catch (CompletionFailure ex) {
            return false;
        }
    }

    public void checkLeaksNotAccessible(Env<AttrContext> env, JCClassDecl check) {
        JCCompilationUnit toplevel = env.toplevel;

        if (   toplevel.modle == syms.unnamedModule
            || toplevel.modle == syms.noModule
            || (check.sym.flags() & COMPOUND) != 0) {
            return ;
        }

        ExportsDirective currentExport = findExport(toplevel.packge);

        if (   currentExport == null //not exported
            || currentExport.modules != null) //don't check classes in qualified export
            return ;

        lint.analyze(LintCategory.EXPORTS, () -> new TreeScanner() {
            boolean inSuperType;

            @Override
            public void visitBlock(JCBlock tree) {
            }
            @Override
            public void visitMethodDef(JCMethodDecl tree) {
                if (!isAPISymbol(tree.sym))
                    return;
                if (lint.configAt(tree.pos()).isEnabled(LintCategory.EXPORTS)) {
                    super.visitMethodDef(tree);
                }
            }
            @Override
            public void visitVarDef(JCVariableDecl tree) {
                if (!isAPISymbol(tree.sym) && tree.sym.owner.kind != MTH)
                    return;
                if (lint.configAt(tree.pos()).isEnabled(LintCategory.EXPORTS)) {
                    scan(tree.mods);
                    scan(tree.vartype);
                }
            }
            @Override
            public void visitClassDef(JCClassDecl tree) {
                if (tree != check)
                    return ;

                if (!isAPISymbol(tree.sym))
                    return ;

                if (lint.configAt(tree.pos()).isEnabled(LintCategory.EXPORTS)) {
                    scan(tree.mods);
                    scan(tree.typarams);
                    try {
                        inSuperType = true;
                        scan(tree.extending);
                        scan(tree.implementing);
                    } finally {
                        inSuperType = false;
                    }
                    scan(tree.defs);
                }
            }
            @Override
            public void visitTypeApply(JCTypeApply tree) {
                scan(tree.clazz);
                boolean oldInSuperType = inSuperType;
                try {
                    inSuperType = false;
                    scan(tree.arguments);
                } finally {
                    inSuperType = oldInSuperType;
                }
            }
            @Override
            public void visitIdent(JCIdent tree) {
                Symbol sym = TreeInfo.symbol(tree);
                if (sym.kind == TYP && !sym.type.hasTag(TYPEVAR)) {
                    checkVisible(tree.pos(), sym, toplevel.packge, inSuperType);
                }
            }

            @Override
            public void visitSelect(JCFieldAccess tree) {
                Symbol sym = TreeInfo.symbol(tree);
                Symbol sitesym = TreeInfo.symbol(tree.selected);
                if (sym.kind == TYP && sitesym.kind == PCK) {
                    checkVisible(tree.pos(), sym, toplevel.packge, inSuperType);
                } else {
                    super.visitSelect(tree);
                }
            }

            @Override
            public void visitAnnotation(JCAnnotation tree) {
                if (tree.attribute.type.tsym.getAnnotation(java.lang.annotation.Documented.class) != null)
                    super.visitAnnotation(tree);
            }

        }.scan(check));
    }
        //where:
        private ExportsDirective findExport(PackageSymbol pack) {
            for (ExportsDirective d : pack.modle.exports) {
                if (d.packge == pack)
                    return d;
            }

            return null;
        }
        private boolean isAPISymbol(Symbol sym) {
            while (sym.kind != PCK) {
                if ((sym.flags() & Flags.PUBLIC) == 0 && (sym.flags() & Flags.PROTECTED) == 0) {
                    return false;
                }
                sym = sym.owner;
            }
            return true;
        }
        private void checkVisible(DiagnosticPosition pos, Symbol what, PackageSymbol inPackage, boolean inSuperType) {
            if (!isAPISymbol(what) && !inSuperType) { //package private/private element
                lint.logIfEnabled(LintWarnings.LeaksNotAccessible(kindName(what), what, what.packge().modle));
                return ;
            }

            PackageSymbol whatPackage = what.packge();
            ExportsDirective whatExport = findExport(whatPackage);
            ExportsDirective inExport = findExport(inPackage);

            if (whatExport == null) { //package not exported:
                lint.logIfEnabled(pos, LintWarnings.LeaksNotAccessibleUnexported(kindName(what), what, what.packge().modle));
                return ;
            }

            if (whatExport.modules != null) {
                if (inExport.modules == null || !whatExport.modules.containsAll(inExport.modules)) {
                    lint.logIfEnabled(pos,
                      LintWarnings.LeaksNotAccessibleUnexportedQualified(kindName(what), what, what.packge().modle));
                }
            }

            if (whatPackage.modle != inPackage.modle && whatPackage.modle != syms.java_base) {
                //check that relativeTo.modle requires transitive what.modle, somehow:
                List<ModuleSymbol> todo = List.of(inPackage.modle);

                while (todo.nonEmpty()) {
                    ModuleSymbol current = todo.head;
                    todo = todo.tail;
                    if (current == whatPackage.modle)
                        return ; //OK
                    if ((current.flags() & Flags.AUTOMATIC_MODULE) != 0)
                        continue; //for automatic modules, don't look into their dependencies
                    for (RequiresDirective req : current.requires) {
                        if (req.isTransitive()) {
                            todo = todo.prepend(req.module);
                        }
                    }
                }

                lint.logIfEnabled(pos,
                  LintWarnings.LeaksNotAccessibleNotRequiredTransitive(kindName(what), what, what.packge().modle));
            }
        }

    void checkModuleExists(final DiagnosticPosition pos, ModuleSymbol msym) {
        if (msym.kind != MDL) {
<<<<<<< HEAD
            lint.logIfEnabled(pos, LintWarnings.ModuleNotFound(msym));
=======
            deferredLintHandler.report(_ ->
                lint.logIfEnabled(pos, LintWarnings.ModuleNotFound(msym)));
>>>>>>> 2b82e2d5
        }
    }

    void checkPackageExistsForOpens(final DiagnosticPosition pos, PackageSymbol packge) {
        if (packge.members().isEmpty() &&
            ((packge.flags() & Flags.HAS_RESOURCE) == 0)) {
<<<<<<< HEAD
            lint.logIfEnabled(pos, LintWarnings.PackageEmptyOrNotFound(packge));
=======
            deferredLintHandler.report(_ ->
                lint.logIfEnabled(pos, LintWarnings.PackageEmptyOrNotFound(packge)));
>>>>>>> 2b82e2d5
        }
    }

    void checkModuleRequires(final DiagnosticPosition pos, final RequiresDirective rd) {
        if ((rd.module.flags() & Flags.AUTOMATIC_MODULE) != 0) {
            lint.analyze(null, () -> {
                if (rd.isTransitive() && lint.configAt(pos).isEnabled(LintCategory.REQUIRES_TRANSITIVE_AUTOMATIC)) {
                    lint.logIfEnabled(pos, LintWarnings.RequiresTransitiveAutomatic);
                } else {
                    lint.logIfEnabled(pos, LintWarnings.RequiresAutomatic);
                }
            });
        }
    }

    /**
     * Verify the case labels conform to the constraints. Checks constraints related
     * combinations of patterns and other labels.
     *
     * @param cases the cases that should be checked.
     */
    void checkSwitchCaseStructure(List<JCCase> cases) {
        for (List<JCCase> l = cases; l.nonEmpty(); l = l.tail) {
            JCCase c = l.head;
            if (c.labels.head instanceof JCConstantCaseLabel constLabel) {
                if (TreeInfo.isNull(constLabel.expr)) {
                    if (c.labels.tail.nonEmpty()) {
                        if (c.labels.tail.head instanceof JCDefaultCaseLabel defLabel) {
                            if (c.labels.tail.tail.nonEmpty()) {
                                log.error(c.labels.tail.tail.head.pos(), Errors.InvalidCaseLabelCombination);
                            }
                        } else {
                            log.error(c.labels.tail.head.pos(), Errors.InvalidCaseLabelCombination);
                        }
                    }
                } else {
                    for (JCCaseLabel label : c.labels.tail) {
                        if (!(label instanceof JCConstantCaseLabel) || TreeInfo.isNullCaseLabel(label)) {
                            log.error(label.pos(), Errors.InvalidCaseLabelCombination);
                            break;
                        }
                    }
                }
            } else if (c.labels.tail.nonEmpty()) {
                var patterCaseLabels = c.labels.stream().filter(ll -> ll instanceof JCPatternCaseLabel).map(cl -> (JCPatternCaseLabel)cl);
                var allUnderscore = patterCaseLabels.allMatch(pcl -> !hasBindings(pcl.getPattern()));

                if (!allUnderscore) {
                    log.error(c.labels.tail.head.pos(), Errors.FlowsThroughFromPattern);
                }

                boolean allPatternCaseLabels = c.labels.stream().allMatch(p -> p instanceof JCPatternCaseLabel);

                if (allPatternCaseLabels) {
                    preview.checkSourceLevel(c.labels.tail.head.pos(), Feature.UNNAMED_VARIABLES);
                }

                for (JCCaseLabel label : c.labels.tail) {
                    if (label instanceof JCConstantCaseLabel) {
                        log.error(label.pos(), Errors.InvalidCaseLabelCombination);
                        break;
                    }
                }
            }
        }

        boolean isCaseStatementGroup = cases.nonEmpty() &&
                                       cases.head.caseKind == CaseTree.CaseKind.STATEMENT;

        if (isCaseStatementGroup) {
            boolean previousCompletessNormally = false;
            for (List<JCCase> l = cases; l.nonEmpty(); l = l.tail) {
                JCCase c = l.head;
                if (previousCompletessNormally &&
                    c.stats.nonEmpty() &&
                    c.labels.head instanceof JCPatternCaseLabel patternLabel &&
                    (hasBindings(patternLabel.pat) || hasBindings(c.guard))) {
                    log.error(c.labels.head.pos(), Errors.FlowsThroughToPattern);
                } else if (c.stats.isEmpty() &&
                           c.labels.head instanceof JCPatternCaseLabel patternLabel &&
                           (hasBindings(patternLabel.pat) || hasBindings(c.guard)) &&
                           hasStatements(l.tail)) {
                    log.error(c.labels.head.pos(), Errors.FlowsThroughFromPattern);
                }
                previousCompletessNormally = c.completesNormally;
            }
        }
    }

    boolean hasBindings(JCTree p) {
        boolean[] bindings = new boolean[1];

        new TreeScanner() {
            @Override
            public void visitBindingPattern(JCBindingPattern tree) {
                bindings[0] = !tree.var.sym.isUnnamedVariable();
                super.visitBindingPattern(tree);
            }
        }.scan(p);

        return bindings[0];
    }

    boolean hasStatements(List<JCCase> cases) {
        for (List<JCCase> l = cases; l.nonEmpty(); l = l.tail) {
            if (l.head.stats.nonEmpty()) {
                return true;
            }
        }

        return false;
    }
    void checkSwitchCaseLabelDominated(JCCaseLabel unconditionalCaseLabel, List<JCCase> cases) {
        List<Pair<JCCase, JCCaseLabel>> caseLabels = List.nil();
        boolean seenDefault = false;
        boolean seenDefaultLabel = false;
        boolean warnDominatedByDefault = false;
        boolean unconditionalFound = false;

        for (List<JCCase> l = cases; l.nonEmpty(); l = l.tail) {
            JCCase c = l.head;
            for (JCCaseLabel label : c.labels) {
                if (label.hasTag(DEFAULTCASELABEL)) {
                    seenDefault = true;
                    seenDefaultLabel |=
                            TreeInfo.isNullCaseLabel(c.labels.head);
                    continue;
                }
                if (TreeInfo.isNullCaseLabel(label)) {
                    if (seenDefault) {
                        log.error(label.pos(), Errors.PatternDominated);
                    }
                    continue;
                }
                if (seenDefault && !warnDominatedByDefault) {
                    if (label.hasTag(PATTERNCASELABEL) ||
                        (label instanceof JCConstantCaseLabel && seenDefaultLabel)) {
                        log.error(label.pos(), Errors.PatternDominated);
                        warnDominatedByDefault = true;
                    }
                }
                Type currentType = labelType(label);
                for (Pair<JCCase, JCCaseLabel> caseAndLabel : caseLabels) {
                    JCCase testCase = caseAndLabel.fst;
                    JCCaseLabel testCaseLabel = caseAndLabel.snd;
                    Type testType = labelType(testCaseLabel);
                    boolean dominated = false;
                    if (types.isUnconditionallyExact(currentType, testType) &&
                        !currentType.hasTag(ERROR) && !testType.hasTag(ERROR)) {
                        //the current label is potentially dominated by the existing (test) label, check:
                        if (label instanceof JCConstantCaseLabel) {
                            dominated |= !(testCaseLabel instanceof JCConstantCaseLabel) &&
                                         TreeInfo.unguardedCase(testCase);
                        } else if (label instanceof JCPatternCaseLabel patternCL &&
                                   testCaseLabel instanceof JCPatternCaseLabel testPatternCaseLabel &&
                                   (testCase.equals(c) || TreeInfo.unguardedCase(testCase))) {
                            dominated = patternDominated(testPatternCaseLabel.pat,
                                                         patternCL.pat);
                        }
                    }

                    if (dominated) {
                        log.error(label.pos(), Errors.PatternDominated);
                    }
                }
                caseLabels = caseLabels.prepend(Pair.of(c, label));
            }
        }
    }
        //where:
        private Type labelType(JCCaseLabel label) {
            return types.erasure(switch (label.getTag()) {
                case PATTERNCASELABEL -> ((JCPatternCaseLabel) label).pat.type;
                case CONSTANTCASELABEL -> ((JCConstantCaseLabel) label).expr.type;
                default -> throw Assert.error("Unexpected tree kind: " + label.getTag());
            });
        }
        private boolean patternDominated(JCPattern existingPattern, JCPattern currentPattern) {
            Type existingPatternType = types.erasure(existingPattern.type);
            Type currentPatternType = types.erasure(currentPattern.type);
            if (!types.isUnconditionallyExact(currentPatternType, existingPatternType)) {
                return false;
            }
            if (currentPattern instanceof JCBindingPattern ||
                currentPattern instanceof JCAnyPattern) {
                return existingPattern instanceof JCBindingPattern ||
                       existingPattern instanceof JCAnyPattern;
            } else if (currentPattern instanceof JCRecordPattern currentRecordPattern) {
                if (existingPattern instanceof JCBindingPattern ||
                    existingPattern instanceof JCAnyPattern) {
                    return true;
                } else if (existingPattern instanceof JCRecordPattern existingRecordPattern) {
                    List<JCPattern> existingNested = existingRecordPattern.nested;
                    List<JCPattern> currentNested = currentRecordPattern.nested;
                    if (existingNested.size() != currentNested.size()) {
                        return false;
                    }
                    while (existingNested.nonEmpty()) {
                        if (!patternDominated(existingNested.head, currentNested.head)) {
                            return false;
                        }
                        existingNested = existingNested.tail;
                        currentNested = currentNested.tail;
                    }
                    return true;
                } else {
                    Assert.error("Unknown pattern: " + existingPattern.getTag());
                }
            } else {
                Assert.error("Unknown pattern: " + currentPattern.getTag());
            }
            return false;
        }

    /** check if a type is a subtype of Externalizable, if that is available. */
    boolean isExternalizable(Type t) {
        try {
            syms.externalizableType.complete();
        } catch (CompletionFailure e) {
            return false;
        }
        return types.isSubtype(t, syms.externalizableType);
    }

    /**
     * Check structure of serialization declarations.
     */
    public void checkSerialStructure(JCClassDecl tree, ClassSymbol c) {
        if (!rs.isSerializable(c.type) || c.isAnonymous()) {
            return;
        }
        lint.ifEnabled(LintCategory.SERIAL, tree, () -> new SerialTypeVisitor().visit(c, tree));
    }

    /**
     * This visitor will warn if a serialization-related field or
     * method is declared in a suspicious or incorrect way. In
     * particular, it will warn for cases where the runtime
     * serialization mechanism will silently ignore a mis-declared
     * entity.
     *
     * Distinguished serialization-related fields and methods:
     *
     * Methods:
     *
     * private void writeObject(ObjectOutputStream stream) throws IOException
     * ANY-ACCESS-MODIFIER Object writeReplace() throws ObjectStreamException
     *
     * private void readObject(ObjectInputStream stream) throws IOException, ClassNotFoundException
     * private void readObjectNoData() throws ObjectStreamException
     * ANY-ACCESS-MODIFIER Object readResolve() throws ObjectStreamException
     *
     * Fields:
     *
     * private static final long serialVersionUID
     * private static final ObjectStreamField[] serialPersistentFields
     *
     * Externalizable: methods defined on the interface
     * public void writeExternal(ObjectOutput) throws IOException
     * public void readExternal(ObjectInput) throws IOException
     */
    private class SerialTypeVisitor extends ElementKindVisitor14<Void, JCClassDecl> {

        private static final Set<String> serialMethodNames =
            Set.of("writeObject", "writeReplace",
                   "readObject",  "readObjectNoData",
                   "readResolve");

        private static final Set<String> serialFieldNames =
            Set.of("serialVersionUID", "serialPersistentFields");

        // Type of serialPersistentFields
        private final Type OSF_TYPE = new Type.ArrayType(syms.objectStreamFieldType, syms.arrayClass);

        @Override
        public Void defaultAction(Element e, JCClassDecl p) {
            throw new IllegalArgumentException(Objects.requireNonNullElse(e.toString(), ""));
        }

        @Override
        public Void visitType(TypeElement e, JCClassDecl p) {
            runUnderLint(e, p, (symbol, param) -> super.visitType(symbol, param));
            return null;
        }

        @Override
        public Void visitTypeAsClass(TypeElement e,
                                     JCClassDecl p) {
            // Anonymous classes filtered out by caller.

            ClassSymbol c = (ClassSymbol)e;

            checkCtorAccess(p, c);

            // Check for missing serialVersionUID; check *not* done
            // for enums or records.
            VarSymbol svuidSym = null;
            for (Symbol sym : c.members().getSymbolsByName(names.serialVersionUID)) {
                if (sym.kind == VAR) {
                    svuidSym = (VarSymbol)sym;
                    break;
                }
            }

            if (svuidSym == null) {
                lint.logIfEnabled(p.pos(), LintWarnings.MissingSVUID(c));
            }

            // Check for serialPersistentFields to gate checks for
            // non-serializable non-transient instance fields
            boolean serialPersistentFieldsPresent =
                    c.members()
                     .getSymbolsByName(names.serialPersistentFields, sym -> sym.kind == VAR)
                     .iterator()
                     .hasNext();

            // Check declarations of serialization-related methods and
            // fields
            for(Symbol el : c.getEnclosedElements()) {
                runUnderLint(el, p, (enclosed, tree) -> {
                    String name = null;
                    switch(enclosed.getKind()) {
                    case FIELD -> {
                        if (!serialPersistentFieldsPresent) {
                            var flags = enclosed.flags();
                            if ( ((flags & TRANSIENT) == 0) &&
                                 ((flags & STATIC) == 0)) {
                                Type varType = enclosed.asType();
                                if (!canBeSerialized(varType)) {
                                    // Note per JLS arrays are
                                    // serializable even if the
                                    // component type is not.
                                    lint.logIfEnabled(TreeInfo.diagnosticPositionFor(enclosed, tree),
                                                LintWarnings.NonSerializableInstanceField);
                                } else if (varType.hasTag(ARRAY)) {
                                    ArrayType arrayType = (ArrayType)varType;
                                    Type elementType = arrayType.elemtype;
                                    while (elementType.hasTag(ARRAY)) {
                                        arrayType = (ArrayType)elementType;
                                        elementType = arrayType.elemtype;
                                    }
                                    if (!canBeSerialized(elementType)) {
                                        lint.logIfEnabled(TreeInfo.diagnosticPositionFor(enclosed, tree),
                                                    LintWarnings.NonSerializableInstanceFieldArray(elementType));
                                    }
                                }
                            }
                        }

                        name = enclosed.getSimpleName().toString();
                        if (serialFieldNames.contains(name)) {
                            VarSymbol field = (VarSymbol)enclosed;
                            switch (name) {
                            case "serialVersionUID"       ->  checkSerialVersionUID(tree, e, field);
                            case "serialPersistentFields" ->  checkSerialPersistentFields(tree, e, field);
                            default -> throw new AssertionError();
                            }
                        }
                    }

                    // Correctly checking the serialization-related
                    // methods is subtle. For the methods declared to be
                    // private or directly declared in the class, the
                    // enclosed elements of the class can be checked in
                    // turn. However, writeReplace and readResolve can be
                    // declared in a superclass and inherited. Note that
                    // the runtime lookup walks the superclass chain
                    // looking for writeReplace/readResolve via
                    // Class.getDeclaredMethod. This differs from calling
                    // Elements.getAllMembers(TypeElement) as the latter
                    // will also pull in default methods from
                    // superinterfaces. In other words, the runtime checks
                    // (which long predate default methods on interfaces)
                    // do not admit the possibility of inheriting methods
                    // this way, a difference from general inheritance.

                    // The current implementation just checks the enclosed
                    // elements and does not directly check the inherited
                    // methods. If all the types are being checked this is
                    // less of a concern; however, there are cases that
                    // could be missed. In particular, readResolve and
                    // writeReplace could, in principle, by inherited from
                    // a non-serializable superclass and thus not checked
                    // even if compiled with a serializable child class.
                    case METHOD -> {
                        var method = (MethodSymbol)enclosed;
                        name = method.getSimpleName().toString();
                        if (serialMethodNames.contains(name)) {
                            switch (name) {
                            case "writeObject"      -> checkWriteObject(tree, e, method);
                            case "writeReplace"     -> checkWriteReplace(tree,e, method);
                            case "readObject"       -> checkReadObject(tree,e, method);
                            case "readObjectNoData" -> checkReadObjectNoData(tree, e, method);
                            case "readResolve"      -> checkReadResolve(tree, e, method);
                            default ->  throw new AssertionError();
                            }
                        }
                    }
                    }
                });
            }

            return null;
        }

        boolean canBeSerialized(Type type) {
            return type.isPrimitive() || rs.isSerializable(type);
        }

        /**
         * Check that Externalizable class needs a public no-arg
         * constructor.
         *
         * Check that a Serializable class has access to the no-arg
         * constructor of its first nonserializable superclass.
         */
        private void checkCtorAccess(JCClassDecl tree, ClassSymbol c) {
            if (isExternalizable(c.type)) {
                for(var sym : c.getEnclosedElements()) {
                    if (sym.isConstructor() &&
                        ((sym.flags() & PUBLIC) == PUBLIC)) {
                        if (((MethodSymbol)sym).getParameters().isEmpty()) {
                            return;
                        }
                    }
                }
                lint.logIfEnabled(tree.pos(),
                            LintWarnings.ExternalizableMissingPublicNoArgCtor);
            } else {
                // Approximate access to the no-arg constructor up in
                // the superclass chain by checking that the
                // constructor is not private. This may not handle
                // some cross-package situations correctly.
                Type superClass = c.getSuperclass();
                // java.lang.Object is *not* Serializable so this loop
                // should terminate.
                while (rs.isSerializable(superClass) ) {
                    try {
                        superClass = (Type)((TypeElement)(((DeclaredType)superClass)).asElement()).getSuperclass();
                    } catch(ClassCastException cce) {
                        return ; // Don't try to recover
                    }
                }
                // Non-Serializable superclass
                try {
                    ClassSymbol supertype = ((ClassSymbol)(((DeclaredType)superClass).asElement()));
                    for(var sym : supertype.getEnclosedElements()) {
                        if (sym.isConstructor()) {
                            MethodSymbol ctor = (MethodSymbol)sym;
                            if (ctor.getParameters().isEmpty()) {
                                if (((ctor.flags() & PRIVATE) == PRIVATE) ||
                                    // Handle nested classes and implicit this$0
                                    (supertype.getNestingKind() == NestingKind.MEMBER &&
                                     ((supertype.flags() & STATIC) == 0)))
                                    lint.logIfEnabled(tree.pos(),
                                                LintWarnings.SerializableMissingAccessNoArgCtor(supertype.getQualifiedName()));
                            }
                        }
                    }
                } catch (ClassCastException cce) {
                    return ; // Don't try to recover
                }
                return;
            }
        }

        private void checkSerialVersionUID(JCClassDecl tree, Element e, VarSymbol svuid) {
            // To be effective, serialVersionUID must be marked static
            // and final, but private is recommended. But alas, in
            // practice there are many non-private serialVersionUID
            // fields.
             if ((svuid.flags() & (STATIC | FINAL)) !=
                 (STATIC | FINAL)) {
                 lint.logIfEnabled(TreeInfo.diagnosticPositionFor(svuid, tree), LintWarnings.ImproperSVUID((Symbol)e));
             }

             // check svuid has type long
             if (!svuid.type.hasTag(LONG)) {
                 lint.logIfEnabled(TreeInfo.diagnosticPositionFor(svuid, tree), LintWarnings.LongSVUID((Symbol)e));
             }

             if (svuid.getConstValue() == null) {
                 lint.logIfEnabled(TreeInfo.diagnosticPositionFor(svuid, tree), LintWarnings.ConstantSVUID((Symbol)e));
             }
        }

        private void checkSerialPersistentFields(JCClassDecl tree, Element e, VarSymbol spf) {
            // To be effective, serialPersisentFields must be private, static, and final.
             if ((spf.flags() & (PRIVATE | STATIC | FINAL)) !=
                 (PRIVATE | STATIC | FINAL)) {
                 lint.logIfEnabled(TreeInfo.diagnosticPositionFor(spf, tree), LintWarnings.ImproperSPF);
             }

             if (!types.isSameType(spf.type, OSF_TYPE)) {
                 lint.logIfEnabled(TreeInfo.diagnosticPositionFor(spf, tree), LintWarnings.OSFArraySPF);
             }

            if (isExternalizable((Type)(e.asType()))) {
                lint.logIfEnabled(TreeInfo.diagnosticPositionFor(spf, tree), LintWarnings.IneffectualSerialFieldExternalizable);
            }

            // Warn if serialPersistentFields is initialized to a
            // literal null.
            JCTree spfDecl = TreeInfo.declarationFor(spf, tree);
            if (spfDecl != null && spfDecl.getTag() == VARDEF) {
                JCVariableDecl variableDef = (JCVariableDecl) spfDecl;
                JCExpression initExpr = variableDef.init;
                 if (initExpr != null && TreeInfo.isNull(initExpr)) {
                     lint.logIfEnabled(initExpr.pos(),
                                 LintWarnings.SPFNullInit);
                 }
            }
        }

        private void checkWriteObject(JCClassDecl tree, Element e, MethodSymbol method) {
            // The "synchronized" modifier is seen in the wild on
            // readObject and writeObject methods and is generally
            // innocuous.

            // private void writeObject(ObjectOutputStream stream) throws IOException
            checkPrivateNonStaticMethod(tree, method);
            checkReturnType(tree, e, method, syms.voidType);
            checkOneArg(tree, e, method, syms.objectOutputStreamType);
            checkExceptions(tree, e, method, syms.ioExceptionType);
            checkExternalizable(tree, e, method);
        }

        private void checkWriteReplace(JCClassDecl tree, Element e, MethodSymbol method) {
            // ANY-ACCESS-MODIFIER Object writeReplace() throws
            // ObjectStreamException

            // Excluding abstract, could have a more complicated
            // rule based on abstract-ness of the class
            checkConcreteInstanceMethod(tree, e, method);
            checkReturnType(tree, e, method, syms.objectType);
            checkNoArgs(tree, e, method);
            checkExceptions(tree, e, method, syms.objectStreamExceptionType);
        }

        private void checkReadObject(JCClassDecl tree, Element e, MethodSymbol method) {
            // The "synchronized" modifier is seen in the wild on
            // readObject and writeObject methods and is generally
            // innocuous.

            // private void readObject(ObjectInputStream stream)
            //   throws IOException, ClassNotFoundException
            checkPrivateNonStaticMethod(tree, method);
            checkReturnType(tree, e, method, syms.voidType);
            checkOneArg(tree, e, method, syms.objectInputStreamType);
            checkExceptions(tree, e, method, syms.ioExceptionType, syms.classNotFoundExceptionType);
            checkExternalizable(tree, e, method);
        }

        private void checkReadObjectNoData(JCClassDecl tree, Element e, MethodSymbol method) {
            // private void readObjectNoData() throws ObjectStreamException
            checkPrivateNonStaticMethod(tree, method);
            checkReturnType(tree, e, method, syms.voidType);
            checkNoArgs(tree, e, method);
            checkExceptions(tree, e, method, syms.objectStreamExceptionType);
            checkExternalizable(tree, e, method);
        }

        private void checkReadResolve(JCClassDecl tree, Element e, MethodSymbol method) {
            // ANY-ACCESS-MODIFIER Object readResolve()
            // throws ObjectStreamException

            // Excluding abstract, could have a more complicated
            // rule based on abstract-ness of the class
            checkConcreteInstanceMethod(tree, e, method);
            checkReturnType(tree,e, method, syms.objectType);
            checkNoArgs(tree, e, method);
            checkExceptions(tree, e, method, syms.objectStreamExceptionType);
        }

        private void checkWriteExternalRecord(JCClassDecl tree, Element e, MethodSymbol method, boolean isExtern) {
            //public void writeExternal(ObjectOutput) throws IOException
            checkExternMethodRecord(tree, e, method, syms.objectOutputType, isExtern);
        }

        private void checkReadExternalRecord(JCClassDecl tree, Element e, MethodSymbol method, boolean isExtern) {
            // public void readExternal(ObjectInput) throws IOException
            checkExternMethodRecord(tree, e, method, syms.objectInputType, isExtern);
         }

        private void checkExternMethodRecord(JCClassDecl tree, Element e, MethodSymbol method, Type argType,
                                             boolean isExtern) {
            if (isExtern && isExternMethod(tree, e, method, argType)) {
                lint.logIfEnabled(TreeInfo.diagnosticPositionFor(method, tree),
                            LintWarnings.IneffectualExternalizableMethodRecord(method.getSimpleName().toString()));
            }
        }

        void checkPrivateNonStaticMethod(JCClassDecl tree, MethodSymbol method) {
            var flags = method.flags();
            if ((flags & PRIVATE) == 0) {
                lint.logIfEnabled(TreeInfo.diagnosticPositionFor(method, tree),
                            LintWarnings.SerialMethodNotPrivate(method.getSimpleName()));
            }

            if ((flags & STATIC) != 0) {
                lint.logIfEnabled(TreeInfo.diagnosticPositionFor(method, tree),
                            LintWarnings.SerialMethodStatic(method.getSimpleName()));
            }
        }

        /**
         * Per section 1.12 "Serialization of Enum Constants" of
         * the serialization specification, due to the special
         * serialization handling of enums, any writeObject,
         * readObject, writeReplace, and readResolve methods are
         * ignored as are serialPersistentFields and
         * serialVersionUID fields.
         */
        @Override
        public Void visitTypeAsEnum(TypeElement e,
                                    JCClassDecl p) {
            boolean isExtern = isExternalizable((Type)e.asType());
            for(Element el : e.getEnclosedElements()) {
                runUnderLint(el, p, (enclosed, tree) -> {
                    String name = enclosed.getSimpleName().toString();
                    switch(enclosed.getKind()) {
                    case FIELD -> {
                        var field = (VarSymbol)enclosed;
                        if (serialFieldNames.contains(name)) {
                            lint.logIfEnabled(TreeInfo.diagnosticPositionFor(field, tree),
                                        LintWarnings.IneffectualSerialFieldEnum(name));
                        }
                    }

                    case METHOD -> {
                        var method = (MethodSymbol)enclosed;
                        if (serialMethodNames.contains(name)) {
                            lint.logIfEnabled(TreeInfo.diagnosticPositionFor(method, tree),
                                        LintWarnings.IneffectualSerialMethodEnum(name));
                        }

                        if (isExtern) {
                            switch(name) {
                            case "writeExternal" -> checkWriteExternalEnum(tree, e, method);
                            case "readExternal"  -> checkReadExternalEnum(tree, e, method);
                            }
                        }
                    }

                    // Also perform checks on any class bodies of enum constants, see JLS 8.9.1.
                    case ENUM_CONSTANT -> {
                        var field = (VarSymbol)enclosed;
                        JCVariableDecl decl = (JCVariableDecl) TreeInfo.declarationFor(field, p);

if (decl == null) {
    System.out.println("DECLARATION NOT FOUND"
    +"\n  e="+e
    +"\n  class="+p.name
    +"\n  field="+field
    );
}

                        if (decl.init instanceof JCNewClass nc && nc.def != null) {
                            ClassSymbol enumConstantType = nc.def.sym;
                            visitTypeAsEnum(enumConstantType, p);
                        }
                    }

                    }});
            }
            return null;
        }

        private void checkWriteExternalEnum(JCClassDecl tree, Element e, MethodSymbol method) {
            //public void writeExternal(ObjectOutput) throws IOException
            checkExternMethodEnum(tree, e, method, syms.objectOutputType);
        }

        private void checkReadExternalEnum(JCClassDecl tree, Element e, MethodSymbol method) {
             // public void readExternal(ObjectInput) throws IOException
            checkExternMethodEnum(tree, e, method, syms.objectInputType);
         }

        private void checkExternMethodEnum(JCClassDecl tree, Element e, MethodSymbol method, Type argType) {
            if (isExternMethod(tree, e, method, argType)) {
                lint.logIfEnabled(TreeInfo.diagnosticPositionFor(method, tree),
                            LintWarnings.IneffectualExternMethodEnum(method.getSimpleName().toString()));
            }
        }

        private boolean isExternMethod(JCClassDecl tree, Element e, MethodSymbol method, Type argType) {
            long flags = method.flags();
            Type rtype = method.getReturnType();

            // Not necessary to check throws clause in this context
            return (flags & PUBLIC) != 0 && (flags & STATIC) == 0 &&
                types.isSameType(syms.voidType, rtype) &&
                hasExactlyOneArgWithType(tree, e, method, argType);
        }

        /**
         * Most serialization-related fields and methods on interfaces
         * are ineffectual or problematic.
         */
        @Override
        public Void visitTypeAsInterface(TypeElement e,
                                         JCClassDecl p) {
            for(Element el : e.getEnclosedElements()) {
                runUnderLint(el, p, (enclosed, tree) -> {
                    String name = null;
                    switch(enclosed.getKind()) {
                    case FIELD -> {
                        var field = (VarSymbol)enclosed;
                        name = field.getSimpleName().toString();
                        switch(name) {
                        case "serialPersistentFields" -> {
                            lint.logIfEnabled(TreeInfo.diagnosticPositionFor(field, tree),
                                        LintWarnings.IneffectualSerialFieldInterface);
                        }

                        case "serialVersionUID" -> {
                            checkSerialVersionUID(tree, e, field);
                        }
                        }
                    }

                    case METHOD -> {
                        var method = (MethodSymbol)enclosed;
                        name = enclosed.getSimpleName().toString();
                        if (serialMethodNames.contains(name)) {
                            switch (name) {
                            case
                                "readObject",
                                "readObjectNoData",
                                "writeObject"      -> checkPrivateMethod(tree, e, method);

                            case
                                "writeReplace",
                                "readResolve"      -> checkDefaultIneffective(tree, e, method);

                            default ->  throw new AssertionError();
                            }

                        }
                    }}
                });
            }

            return null;
        }

        private void checkPrivateMethod(JCClassDecl tree,
                                        Element e,
                                        MethodSymbol method) {
            if ((method.flags() & PRIVATE) == 0) {
                lint.logIfEnabled(TreeInfo.diagnosticPositionFor(method, tree),
                            LintWarnings.NonPrivateMethodWeakerAccess);
            }
        }

        private void checkDefaultIneffective(JCClassDecl tree,
                                             Element e,
                                             MethodSymbol method) {
            if ((method.flags() & DEFAULT) == DEFAULT) {
                lint.logIfEnabled(TreeInfo.diagnosticPositionFor(method, tree),
                            LintWarnings.DefaultIneffective);

            }
        }

        @Override
        public Void visitTypeAsAnnotationType(TypeElement e,
                                              JCClassDecl p) {
            // Per the JLS, annotation types are not serializeable
            return null;
        }

        /**
         * From the Java Object Serialization Specification, 1.13
         * Serialization of Records:
         *
         * "The process by which record objects are serialized or
         * externalized cannot be customized; any class-specific
         * writeObject, readObject, readObjectNoData, writeExternal,
         * and readExternal methods defined by record classes are
         * ignored during serialization and deserialization. However,
         * a substitute object to be serialized or a designate
         * replacement may be specified, by the writeReplace and
         * readResolve methods, respectively. Any
         * serialPersistentFields field declaration is
         * ignored. Documenting serializable fields and data for
         * record classes is unnecessary, since there is no variation
         * in the serial form, other than whether a substitute or
         * replacement object is used. The serialVersionUID of a
         * record class is 0L unless explicitly declared. The
         * requirement for matching serialVersionUID values is waived
         * for record classes."
         */
        @Override
        public Void visitTypeAsRecord(TypeElement e,
                                      JCClassDecl p) {
            boolean isExtern = isExternalizable((Type)e.asType());
            for(Element el : e.getEnclosedElements()) {
                runUnderLint(el, p, (enclosed, tree) -> {
                    String name = enclosed.getSimpleName().toString();
                    switch(enclosed.getKind()) {
                    case FIELD -> {
                        var field = (VarSymbol)enclosed;
                        switch(name) {
                        case "serialPersistentFields" -> {
                            lint.logIfEnabled(TreeInfo.diagnosticPositionFor(field, tree),
                                        LintWarnings.IneffectualSerialFieldRecord);
                        }

                        case "serialVersionUID" -> {
                            // Could generate additional warning that
                            // svuid value is not checked to match for
                            // records.
                            checkSerialVersionUID(tree, e, field);
                        }}
                    }

                    case METHOD -> {
                        var method = (MethodSymbol)enclosed;
                        switch(name) {
                        case "writeReplace" -> checkWriteReplace(tree, e, method);
                        case "readResolve"  -> checkReadResolve(tree, e, method);

                        case "writeExternal" -> checkWriteExternalRecord(tree, e, method, isExtern);
                        case "readExternal"  -> checkReadExternalRecord(tree, e, method, isExtern);

                        default -> {
                            if (serialMethodNames.contains(name)) {
                                lint.logIfEnabled(TreeInfo.diagnosticPositionFor(method, tree),
                                            LintWarnings.IneffectualSerialMethodRecord(name));
                            }
                        }}
                    }}});
            }
            return null;
        }

        void checkConcreteInstanceMethod(JCClassDecl tree,
                                         Element enclosing,
                                         MethodSymbol method) {
            if ((method.flags() & (STATIC | ABSTRACT)) != 0) {
                    lint.logIfEnabled(TreeInfo.diagnosticPositionFor(method, tree),
                                LintWarnings.SerialConcreteInstanceMethod(method.getSimpleName()));
            }
        }

        private void checkReturnType(JCClassDecl tree,
                                     Element enclosing,
                                     MethodSymbol method,
                                     Type expectedReturnType) {
            // Note: there may be complications checking writeReplace
            // and readResolve since they return Object and could, in
            // principle, have covariant overrides and any synthetic
            // bridge method would not be represented here for
            // checking.
            Type rtype = method.getReturnType();
            if (!types.isSameType(expectedReturnType, rtype)) {
                lint.logIfEnabled(TreeInfo.diagnosticPositionFor(method, tree),
                            LintWarnings.SerialMethodUnexpectedReturnType(method.getSimpleName(),
                                                                      rtype, expectedReturnType));
            }
        }

        private void checkOneArg(JCClassDecl tree,
                                 Element enclosing,
                                 MethodSymbol method,
                                 Type expectedType) {
            String name = method.getSimpleName().toString();

            var parameters= method.getParameters();

            if (parameters.size() != 1) {
                lint.logIfEnabled(TreeInfo.diagnosticPositionFor(method, tree),
                            LintWarnings.SerialMethodOneArg(method.getSimpleName(), parameters.size()));
                return;
            }

            Type parameterType = parameters.get(0).asType();
            if (!types.isSameType(parameterType, expectedType)) {
                lint.logIfEnabled(TreeInfo.diagnosticPositionFor(method, tree),
                            LintWarnings.SerialMethodParameterType(method.getSimpleName(),
                                                               expectedType,
                                                               parameterType));
            }
        }

        private boolean hasExactlyOneArgWithType(JCClassDecl tree,
                                                 Element enclosing,
                                                 MethodSymbol method,
                                                 Type expectedType) {
            var parameters = method.getParameters();
            return (parameters.size() == 1) &&
                types.isSameType(parameters.get(0).asType(), expectedType);
        }


        private void checkNoArgs(JCClassDecl tree, Element enclosing, MethodSymbol method) {
            var parameters = method.getParameters();
            if (!parameters.isEmpty()) {
                lint.logIfEnabled(TreeInfo.diagnosticPositionFor(parameters.get(0), tree),
                            LintWarnings.SerialMethodNoArgs(method.getSimpleName()));
            }
        }

        private void checkExternalizable(JCClassDecl tree, Element enclosing, MethodSymbol method) {
            // If the enclosing class is externalizable, warn for the method
            if (isExternalizable((Type)enclosing.asType())) {
                lint.logIfEnabled(TreeInfo.diagnosticPositionFor(method, tree),
                            LintWarnings.IneffectualSerialMethodExternalizable(method.getSimpleName()));
            }
            return;
        }

        private void checkExceptions(JCClassDecl tree,
                                     Element enclosing,
                                     MethodSymbol method,
                                     Type... declaredExceptions) {
            for (Type thrownType: method.getThrownTypes()) {
                // For each exception in the throws clause of the
                // method, if not an Error and not a RuntimeException,
                // check if the exception is a subtype of a declared
                // exception from the throws clause of the
                // serialization method in question.
                if (types.isSubtype(thrownType, syms.runtimeExceptionType) ||
                    types.isSubtype(thrownType, syms.errorType) ) {
                    continue;
                } else {
                    boolean declared = false;
                    for (Type declaredException : declaredExceptions) {
                        if (types.isSubtype(thrownType, declaredException)) {
                            declared = true;
                            continue;
                        }
                    }
                    if (!declared) {
                        lint.logIfEnabled(TreeInfo.diagnosticPositionFor(method, tree),
                                    LintWarnings.SerialMethodUnexpectedException(method.getSimpleName(),
                                                                             thrownType));
                    }
                }
            }
            return;
        }

        private <E extends Element> void runUnderLint(E symbol, JCClassDecl p, BiConsumer<E, JCClassDecl> task) {
            if (lint.configAt(p.pos()).augment((Symbol)symbol).isEnabled(LintCategory.SERIAL)) {
                task.accept(symbol, p);
            }
        }

    }

}<|MERGE_RESOLUTION|>--- conflicted
+++ resolved
@@ -160,20 +160,12 @@
 
         boolean enforceMandatoryWarnings = true;
 
-<<<<<<< HEAD
-        deprecationHandler = new MandatoryWarningHandler(log, lint, null, enforceMandatoryWarnings, "deprecated");
-        removalHandler = new MandatoryWarningHandler(log, lint, null, enforceMandatoryWarnings);
-        uncheckedHandler = new MandatoryWarningHandler(log, lint, null, enforceMandatoryWarnings);
-=======
-        deprecationHandler = new MandatoryWarningHandler(log, null, verboseDeprecated,
+        deprecationHandler = new MandatoryWarningHandler(log, lint, null,
                 enforceMandatoryWarnings, LintCategory.DEPRECATION, "deprecated");
-        removalHandler = new MandatoryWarningHandler(log, null, verboseRemoval,
+        removalHandler = new MandatoryWarningHandler(log, lint, null,
                 enforceMandatoryWarnings, LintCategory.REMOVAL);
-        uncheckedHandler = new MandatoryWarningHandler(log, null, verboseUnchecked,
+        uncheckedHandler = new MandatoryWarningHandler(log, lint, null,
                 enforceMandatoryWarnings, LintCategory.UNCHECKED);
-
-        deferredLintHandler = DeferredLintHandler.instance(context);
->>>>>>> 2b82e2d5
 
         allowModules = Feature.MODULES.allowedInSource(source);
         allowRecords = Feature.RECORDS.allowedInSource(source);
@@ -201,13 +193,6 @@
      */
     private MandatoryWarningHandler uncheckedHandler;
 
-<<<<<<< HEAD
-=======
-    /** A handler for deferred lint warnings.
-     */
-    private DeferredLintHandler deferredLintHandler;
-
->>>>>>> 2b82e2d5
     /** Are modules allowed
      */
     private final boolean allowModules;
@@ -650,13 +635,7 @@
                 && types.isSameType(tree.expr.type, tree.clazz.type)
                 && !(ignoreAnnotatedCasts && TreeInfo.containsTypeAnnotation(tree.clazz))
                 && !is292targetTypeCast(tree)) {
-<<<<<<< HEAD
             lint.logIfEnabled(tree.pos(), LintWarnings.RedundantCast(tree.clazz.type));
-=======
-            deferredLintHandler.report(_l -> {
-                lint.logIfEnabled(tree.pos(), LintWarnings.RedundantCast(tree.clazz.type));
-            });
->>>>>>> 2b82e2d5
         }
     }
     //where
@@ -1327,18 +1306,8 @@
         return flags & (mask | ~ExtendedStandardFlags) | implicit;
     }
 
-<<<<<<< HEAD
     private void warnOnExplicitStrictfp(JCTree tree) {
         lint.logIfEnabled(tree.pos(), LintWarnings.Strictfp);
-=======
-    private void warnOnExplicitStrictfp(DiagnosticPosition pos) {
-        DiagnosticPosition prevLintPos = deferredLintHandler.setPos(pos);
-        try {
-            deferredLintHandler.report(_ -> lint.logIfEnabled(pos, LintWarnings.Strictfp));
-        } finally {
-            deferredLintHandler.setPos(prevLintPos);
-        }
->>>>>>> 2b82e2d5
     }
 
 
@@ -4127,11 +4096,7 @@
             int opc = ((OperatorSymbol)operator).opcode;
             if (opc == ByteCodes.idiv || opc == ByteCodes.imod
                 || opc == ByteCodes.ldiv || opc == ByteCodes.lmod) {
-<<<<<<< HEAD
                 lint.logIfEnabled(pos, LintWarnings.DivZero);
-=======
-                deferredLintHandler.report(_ -> lint.logIfEnabled(pos, LintWarnings.DivZero));
->>>>>>> 2b82e2d5
             }
         }
     }
@@ -4144,12 +4109,7 @@
      */
     void checkLossOfPrecision(final DiagnosticPosition pos, Type found, Type req) {
         if (found.isNumeric() && req.isNumeric() && !types.isAssignable(found, req)) {
-<<<<<<< HEAD
             lint.logIfEnabled(pos, LintWarnings.PossibleLossOfPrecision(found, req));
-=======
-            deferredLintHandler.report(_ ->
-                lint.logIfEnabled(pos, LintWarnings.PossibleLossOfPrecision(found, req)));
->>>>>>> 2b82e2d5
         }
     }
 
@@ -4305,12 +4265,7 @@
             rs.isAccessible(env, c) &&
             !fileManager.isSameFile(c.sourcefile, env.toplevel.sourcefile))
         {
-<<<<<<< HEAD
             lint.logIfEnabled(pos, LintWarnings.AuxiliaryClassAccessedFromOutsideOfItsSourceFile(c, c.sourcefile));
-=======
-            lint.logIfEnabled(pos,
-                        LintWarnings.AuxiliaryClassAccessedFromOutsideOfItsSourceFile(c, c.sourcefile));
->>>>>>> 2b82e2d5
         }
     }
 
@@ -4340,7 +4295,6 @@
                     }
                 }
 
-<<<<<<< HEAD
                 // Only check classes in named packages exported by its module
                 PackageSymbol pkg = c.packge();
                 if (!pkg.isUnnamed()) {
@@ -4357,24 +4311,6 @@
                             } else {
                                 return;
                             }
-=======
-            // Only check classes in named packages exported by its module
-            PackageSymbol pkg = c.packge();
-            if (!pkg.isUnnamed()) {
-                ModuleSymbol modle = pkg.modle;
-                for (ExportsDirective exportDir : modle.exports) {
-                    // Report warning only if the containing
-                    // package is unconditionally exported
-                    if (exportDir.packge.equals(pkg)) {
-                        if (exportDir.modules == null || exportDir.modules.isEmpty()) {
-                            // Warning may be suppressed by
-                            // annotations; check again for being
-                            // enabled in the deferred context.
-                            deferredLintHandler.report(_ ->
-                                lint.logIfEnabled(pos, LintWarnings.MissingExplicitCtor(c, pkg, modle)));
-                        } else {
-                            return;
->>>>>>> 2b82e2d5
                         }
                     }
                 }
@@ -4689,24 +4625,14 @@
 
     void checkModuleExists(final DiagnosticPosition pos, ModuleSymbol msym) {
         if (msym.kind != MDL) {
-<<<<<<< HEAD
             lint.logIfEnabled(pos, LintWarnings.ModuleNotFound(msym));
-=======
-            deferredLintHandler.report(_ ->
-                lint.logIfEnabled(pos, LintWarnings.ModuleNotFound(msym)));
->>>>>>> 2b82e2d5
         }
     }
 
     void checkPackageExistsForOpens(final DiagnosticPosition pos, PackageSymbol packge) {
         if (packge.members().isEmpty() &&
             ((packge.flags() & Flags.HAS_RESOURCE) == 0)) {
-<<<<<<< HEAD
             lint.logIfEnabled(pos, LintWarnings.PackageEmptyOrNotFound(packge));
-=======
-            deferredLintHandler.report(_ ->
-                lint.logIfEnabled(pos, LintWarnings.PackageEmptyOrNotFound(packge)));
->>>>>>> 2b82e2d5
         }
     }
 
