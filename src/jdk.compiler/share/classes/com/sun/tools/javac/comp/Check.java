/*
 * Copyright (c) 1999, 2025, Oracle and/or its affiliates. All rights reserved.
 * DO NOT ALTER OR REMOVE COPYRIGHT NOTICES OR THIS FILE HEADER.
 *
 * This code is free software; you can redistribute it and/or modify it
 * under the terms of the GNU General Public License version 2 only, as
 * published by the Free Software Foundation.  Oracle designates this
 * particular file as subject to the "Classpath" exception as provided
 * by Oracle in the LICENSE file that accompanied this code.
 *
 * This code is distributed in the hope that it will be useful, but WITHOUT
 * ANY WARRANTY; without even the implied warranty of MERCHANTABILITY or
 * FITNESS FOR A PARTICULAR PURPOSE.  See the GNU General Public License
 * version 2 for more details (a copy is included in the LICENSE file that
 * accompanied this code).
 *
 * You should have received a copy of the GNU General Public License version
 * 2 along with this work; if not, write to the Free Software Foundation,
 * Inc., 51 Franklin St, Fifth Floor, Boston, MA 02110-1301 USA.
 *
 * Please contact Oracle, 500 Oracle Parkway, Redwood Shores, CA 94065 USA
 * or visit www.oracle.com if you need additional information or have any
 * questions.
 */

package com.sun.tools.javac.comp;

import java.util.*;
import java.util.function.BiConsumer;
import java.util.function.BiPredicate;
import java.util.function.Predicate;
import java.util.function.Supplier;
import java.util.function.ToIntBiFunction;
import java.util.stream.Collectors;
import java.util.stream.StreamSupport;

import javax.lang.model.element.ElementKind;
import javax.lang.model.element.NestingKind;
import javax.tools.JavaFileManager;

import com.sun.source.tree.CaseTree;
import com.sun.tools.javac.code.*;
import com.sun.tools.javac.code.Attribute.Compound;
import com.sun.tools.javac.code.Directive.ExportsDirective;
import com.sun.tools.javac.code.Directive.RequiresDirective;
import com.sun.tools.javac.code.Source.Feature;
import com.sun.tools.javac.comp.Annotate.AnnotationTypeMetadata;
import com.sun.tools.javac.jvm.*;
import com.sun.tools.javac.resources.CompilerProperties.Errors;
import com.sun.tools.javac.resources.CompilerProperties.Fragments;
import com.sun.tools.javac.resources.CompilerProperties.Warnings;
import com.sun.tools.javac.resources.CompilerProperties.LintWarnings;
import com.sun.tools.javac.tree.*;
import com.sun.tools.javac.util.*;
import com.sun.tools.javac.util.JCDiagnostic.DiagnosticFlag;
import com.sun.tools.javac.util.JCDiagnostic.DiagnosticPosition;
import com.sun.tools.javac.util.JCDiagnostic.Error;
import com.sun.tools.javac.util.JCDiagnostic.Fragment;
import com.sun.tools.javac.util.JCDiagnostic.LintWarning;
import com.sun.tools.javac.util.List;

import com.sun.tools.javac.code.Lint;
import com.sun.tools.javac.code.Lint.LintCategory;
import com.sun.tools.javac.code.Scope.WriteableScope;
import com.sun.tools.javac.code.Type.*;
import com.sun.tools.javac.code.Symbol.*;
import com.sun.tools.javac.comp.DeferredAttr.DeferredAttrContext;
import com.sun.tools.javac.tree.JCTree.*;

import static com.sun.tools.javac.code.Flags.*;
import static com.sun.tools.javac.code.Flags.ANNOTATION;
import static com.sun.tools.javac.code.Flags.SYNCHRONIZED;
import static com.sun.tools.javac.code.Kinds.*;
import static com.sun.tools.javac.code.Kinds.Kind.*;
import static com.sun.tools.javac.code.Scope.LookupKind.NON_RECURSIVE;
import static com.sun.tools.javac.code.Scope.LookupKind.RECURSIVE;
import static com.sun.tools.javac.code.TypeTag.*;
import static com.sun.tools.javac.code.TypeTag.WILDCARD;

import static com.sun.tools.javac.tree.JCTree.Tag.*;
import javax.lang.model.element.Element;
import javax.lang.model.element.TypeElement;
import javax.lang.model.type.DeclaredType;
import javax.lang.model.util.ElementKindVisitor14;

/** Type checking helper class for the attribution phase.
 *
 *  <p><b>This is NOT part of any supported API.
 *  If you write code that depends on this, you do so at your own risk.
 *  This code and its internal interfaces are subject to change or
 *  deletion without notice.</b>
 */
public class Check {
    protected static final Context.Key<Check> checkKey = new Context.Key<>();

    // Flag bits indicating which item(s) chosen from a pair of items
    private static final int FIRST = 0x01;
    private static final int SECOND = 0x02;

    private final Names names;
    private final Log log;
    private final Resolve rs;
    private final Symtab syms;
    private final Enter enter;
    private final DeferredAttr deferredAttr;
    private final Infer infer;
    private final Types types;
    private final TypeAnnotations typeAnnotations;
    private final JCDiagnostic.Factory diags;
    private final JavaFileManager fileManager;
    private final Source source;
    private final Target target;
    private final Profile profile;
    private final Preview preview;
    private final boolean warnOnAnyAccessToMembers;

    public boolean disablePreviewCheck;

    // The set of lint options currently in effect. It is initialized
    // from the context, and then is set/reset as needed by Attr as it
    // visits all the various parts of the trees during attribution.
    Lint lint;

    // The method being analyzed in Attr - it is set/reset as needed by
    // Attr as it visits new method declarations.
    private MethodSymbol method;

    public static Check instance(Context context) {
        Check instance = context.get(checkKey);
        if (instance == null)
            instance = new Check(context);
        return instance;
    }

    @SuppressWarnings("this-escape")
    protected Check(Context context) {
        context.put(checkKey, this);

        names = Names.instance(context);
        log = Log.instance(context);
        rs = Resolve.instance(context);
        syms = Symtab.instance(context);
        enter = Enter.instance(context);
        deferredAttr = DeferredAttr.instance(context);
        infer = Infer.instance(context);
        types = Types.instance(context);
        typeAnnotations = TypeAnnotations.instance(context);
        diags = JCDiagnostic.Factory.instance(context);
        Options options = Options.instance(context);
        lint = Lint.instance(context);
        fileManager = context.get(JavaFileManager.class);

        source = Source.instance(context);
        target = Target.instance(context);
        warnOnAnyAccessToMembers = options.isSet("warnOnAccessToMembers");

        disablePreviewCheck = false;

        Target target = Target.instance(context);
        syntheticNameChar = target.syntheticNameChar();

        profile = Profile.instance(context);
        preview = Preview.instance(context);

        boolean verboseDeprecated = lint.isEnabled(LintCategory.DEPRECATION, false);
        boolean verboseRemoval = lint.isEnabled(LintCategory.REMOVAL, false);
        boolean verboseUnchecked = lint.isEnabled(LintCategory.UNCHECKED, false);
        boolean enforceMandatoryWarnings = true;

        deprecationHandler = new MandatoryWarningHandler(log, null, verboseDeprecated, enforceMandatoryWarnings, "deprecated");
        removalHandler = new MandatoryWarningHandler(log, null, verboseRemoval, enforceMandatoryWarnings);
        uncheckedHandler = new MandatoryWarningHandler(log, null, verboseUnchecked, enforceMandatoryWarnings);

        deferredLintHandler = DeferredLintHandler.instance(context);

        allowModules = Feature.MODULES.allowedInSource(source);
        allowRecords = Feature.RECORDS.allowedInSource(source);
        allowSealed = Feature.SEALED_CLASSES.allowedInSource(source);
    }

    /** Character for synthetic names
     */
    char syntheticNameChar;

    /** A table mapping flat names of all compiled classes for each module in this run
     *  to their symbols; maintained from outside.
     */
    private Map<Pair<ModuleSymbol, Name>,ClassSymbol> compiled = new HashMap<>();

    /** A handler for messages about deprecated usage.
     */
    private MandatoryWarningHandler deprecationHandler;

    /** A handler for messages about deprecated-for-removal usage.
     */
    private MandatoryWarningHandler removalHandler;

    /** A handler for messages about unchecked or unsafe usage.
     */
    private MandatoryWarningHandler uncheckedHandler;

    /** A handler for deferred lint warnings.
     */
    private DeferredLintHandler deferredLintHandler;

    /** Are modules allowed
     */
    private final boolean allowModules;

    /** Are records allowed
     */
    private final boolean allowRecords;

    /** Are sealed classes allowed
     */
    private final boolean allowSealed;

/* *************************************************************************
 * Errors and Warnings
 **************************************************************************/

    Lint setLint(Lint newLint) {
        Lint prev = lint;
        lint = newLint;
        return prev;
    }

    MethodSymbol setMethod(MethodSymbol newMethod) {
        MethodSymbol prev = method;
        method = newMethod;
        return prev;
    }

    /** Warn about deprecated symbol.
     *  @param pos        Position to be used for error reporting.
     *  @param sym        The deprecated symbol.
     */
    void warnDeprecated(DiagnosticPosition pos, Symbol sym) {
        if (sym.isDeprecatedForRemoval()) {
<<<<<<< HEAD
            if (!lint.isSuppressed(LintCategory.REMOVAL, true)) {
                if (sym.kind == MDL) {
                    removalHandler.report(pos, LintWarnings.HasBeenDeprecatedForRemovalModule(sym));
                } else {
                    removalHandler.report(pos, LintWarnings.HasBeenDeprecatedForRemoval(sym, sym.location()));
                }
            }
        } else if (!lint.isSuppressed(LintCategory.DEPRECATION, true)) {
            if (sym.kind == MDL) {
                deprecationHandler.report(pos, LintWarnings.HasBeenDeprecatedModule(sym));
            } else {
                deprecationHandler.report(pos, LintWarnings.HasBeenDeprecated(sym, sym.location()));
            }
=======
            removalHandler.report(lint, pos, sym.kind == MDL ?
                LintWarnings.HasBeenDeprecatedForRemovalModule(sym) :
                LintWarnings.HasBeenDeprecatedForRemoval(sym, sym.location()));
        } else {
            deprecationHandler.report(lint, pos, sym.kind == MDL ?
                LintWarnings.HasBeenDeprecatedModule(sym) :
                LintWarnings.HasBeenDeprecated(sym, sym.location()));
>>>>>>> 8db3f70d
        }
    }

    /** Log a preview warning.
     *  @param pos        Position to be used for error reporting.
     *  @param msg        A Warning describing the problem.
     */
    public void warnPreviewAPI(DiagnosticPosition pos, LintWarning warnKey) {
<<<<<<< HEAD
        if (!lint.isSuppressed(LintCategory.PREVIEW, true))
            preview.reportPreviewWarning(pos, warnKey);
=======
        preview.reportPreviewWarning(lint, pos, warnKey);
>>>>>>> 8db3f70d
    }

    /** Log a preview warning.
     *  @param pos        Position to be used for error reporting.
     *  @param msg        A Warning describing the problem.
     */
    public void warnDeclaredUsingPreview(DiagnosticPosition pos, Symbol sym) {
<<<<<<< HEAD
        if (!lint.isSuppressed(LintCategory.PREVIEW, true))
            preview.reportPreviewWarning(pos, LintWarnings.DeclaredUsingPreview(kindName(sym), sym));
=======
        preview.reportPreviewWarning(lint, pos, LintWarnings.DeclaredUsingPreview(kindName(sym), sym));
>>>>>>> 8db3f70d
    }

    /** Log a preview warning.
     *  @param pos        Position to be used for error reporting.
     *  @param msg        A Warning describing the problem.
     */
    public void warnRestrictedAPI(DiagnosticPosition pos, Symbol sym) {
        lint.logIfEnabled(log, pos, LintWarnings.RestrictedMethod(sym.enclClass(), sym));
    }

    /** Warn about unchecked operation.
     *  @param pos        Position to be used for error reporting.
     *  @param msg        A string describing the problem.
     */
    public void warnUnchecked(DiagnosticPosition pos, LintWarning warnKey) {
<<<<<<< HEAD
        if (!lint.isSuppressed(LintCategory.UNCHECKED, true))
            uncheckedHandler.report(pos, warnKey);
=======
        uncheckedHandler.report(lint, pos, warnKey);
>>>>>>> 8db3f70d
    }

    /**
     * Report any deferred diagnostics.
     */
    public void reportDeferredDiagnostics() {
        deprecationHandler.reportDeferredDiagnostic();
        removalHandler.reportDeferredDiagnostic();
        uncheckedHandler.reportDeferredDiagnostic();
    }


    /** Report a failure to complete a class.
     *  @param pos        Position to be used for error reporting.
     *  @param ex         The failure to report.
     */
    public Type completionError(DiagnosticPosition pos, CompletionFailure ex) {
        log.error(JCDiagnostic.DiagnosticFlag.NON_DEFERRABLE, pos, Errors.CantAccess(ex.sym, ex.getDetailValue()));
        return syms.errType;
    }

    /** Report an error that wrong type tag was found.
     *  @param pos        Position to be used for error reporting.
     *  @param required   An internationalized string describing the type tag
     *                    required.
     *  @param found      The type that was found.
     */
    Type typeTagError(DiagnosticPosition pos, JCDiagnostic required, Object found) {
        // this error used to be raised by the parser,
        // but has been delayed to this point:
        if (found instanceof Type type && type.hasTag(VOID)) {
            log.error(pos, Errors.IllegalStartOfType);
            return syms.errType;
        }
        log.error(pos, Errors.TypeFoundReq(found, required));
        return types.createErrorType(found instanceof Type type ? type : syms.errType);
    }

    /** Report duplicate declaration error.
     */
    void duplicateError(DiagnosticPosition pos, Symbol sym) {
        if (!sym.type.isErroneous()) {
            Symbol location = sym.location();
            if (location.kind == MTH &&
                    ((MethodSymbol)location).isStaticOrInstanceInit()) {
                log.error(pos,
                          Errors.AlreadyDefinedInClinit(kindName(sym),
                                                        sym,
                                                        kindName(sym.location()),
                                                        kindName(sym.location().enclClass()),
                                                        sym.location().enclClass()));
            } else {
                /* dont error if this is a duplicated parameter of a generated canonical constructor
                 * as we should have issued an error for the duplicated fields
                 */
                if (location.kind != MTH ||
                        ((sym.owner.flags_field & GENERATEDCONSTR) == 0) ||
                        ((sym.owner.flags_field & RECORD) == 0)) {
                    log.error(pos,
                            Errors.AlreadyDefined(kindName(sym),
                                    sym,
                                    kindName(sym.location()),
                                    sym.location()));
                }
            }
        }
    }

    /** Report array/varargs duplicate declaration
     */
    void varargsDuplicateError(DiagnosticPosition pos, Symbol sym1, Symbol sym2) {
        if (!sym1.type.isErroneous() && !sym2.type.isErroneous()) {
            log.error(pos, Errors.ArrayAndVarargs(sym1, sym2, sym2.location()));
        }
    }

/* ************************************************************************
 * duplicate declaration checking
 *************************************************************************/

    /** Check that variable does not hide variable with same name in
     *  immediately enclosing local scope.
     *  @param pos           Position for error reporting.
     *  @param v             The symbol.
     *  @param s             The scope.
     */
    void checkTransparentVar(DiagnosticPosition pos, VarSymbol v, Scope s) {
        for (Symbol sym : s.getSymbolsByName(v.name)) {
            if (sym.owner != v.owner) break;
            if (sym.kind == VAR &&
                sym.owner.kind.matches(KindSelector.VAL_MTH) &&
                v.name != names.error) {
                duplicateError(pos, sym);
                return;
            }
        }
    }

    /** Check that a class or interface does not hide a class or
     *  interface with same name in immediately enclosing local scope.
     *  @param pos           Position for error reporting.
     *  @param c             The symbol.
     *  @param s             The scope.
     */
    void checkTransparentClass(DiagnosticPosition pos, ClassSymbol c, Scope s) {
        for (Symbol sym : s.getSymbolsByName(c.name)) {
            if (sym.owner != c.owner) break;
            if (sym.kind == TYP && !sym.type.hasTag(TYPEVAR) &&
                sym.owner.kind.matches(KindSelector.VAL_MTH) &&
                c.name != names.error) {
                duplicateError(pos, sym);
                return;
            }
        }
    }

    /** Check that class does not have the same name as one of
     *  its enclosing classes, or as a class defined in its enclosing scope.
     *  return true if class is unique in its enclosing scope.
     *  @param pos           Position for error reporting.
     *  @param name          The class name.
     *  @param s             The enclosing scope.
     */
    boolean checkUniqueClassName(DiagnosticPosition pos, Name name, Scope s) {
        for (Symbol sym : s.getSymbolsByName(name, NON_RECURSIVE)) {
            if (sym.kind == TYP && sym.name != names.error) {
                duplicateError(pos, sym);
                return false;
            }
        }
        for (Symbol sym = s.owner; sym != null; sym = sym.owner) {
            if (sym.kind == TYP && sym.name == name && sym.name != names.error &&
                    !sym.isImplicit()) {
                duplicateError(pos, sym);
                return true;
            }
        }
        return true;
    }

/* *************************************************************************
 * Class name generation
 **************************************************************************/


    private Map<Pair<Name, Name>, Integer> localClassNameIndexes = new HashMap<>();

    /** Return name of local class.
     *  This is of the form   {@code <enclClass> $ n <classname> }
     *  where
     *    enclClass is the flat name of the enclosing class,
     *    classname is the simple name of the local class
     */
    public Name localClassName(ClassSymbol c) {
        Name enclFlatname = c.owner.enclClass().flatname;
        String enclFlatnameStr = enclFlatname.toString();
        Pair<Name, Name> key = new Pair<>(enclFlatname, c.name);
        Integer index = localClassNameIndexes.get(key);
        for (int i = (index == null) ? 1 : index; ; i++) {
            Name flatname = names.fromString(enclFlatnameStr
                    + syntheticNameChar + i + c.name);
            if (getCompiled(c.packge().modle, flatname) == null) {
                localClassNameIndexes.put(key, i + 1);
                return flatname;
            }
        }
    }

    public void clearLocalClassNameIndexes(ClassSymbol c) {
        if (c.owner != null && c.owner.kind != NIL) {
            localClassNameIndexes.remove(new Pair<>(
                    c.owner.enclClass().flatname, c.name));
        }
    }

    public void newRound() {
        compiled.clear();
        localClassNameIndexes.clear();
    }

    public void clear() {
        deprecationHandler.clear();
        removalHandler.clear();
        uncheckedHandler.clear();
    }

    public void putCompiled(ClassSymbol csym) {
        compiled.put(Pair.of(csym.packge().modle, csym.flatname), csym);
    }

    public ClassSymbol getCompiled(ClassSymbol csym) {
        return compiled.get(Pair.of(csym.packge().modle, csym.flatname));
    }

    public ClassSymbol getCompiled(ModuleSymbol msym, Name flatname) {
        return compiled.get(Pair.of(msym, flatname));
    }

    public void removeCompiled(ClassSymbol csym) {
        compiled.remove(Pair.of(csym.packge().modle, csym.flatname));
    }

/* *************************************************************************
 * Type Checking
 **************************************************************************/

    /**
     * A check context is an object that can be used to perform compatibility
     * checks - depending on the check context, meaning of 'compatibility' might
     * vary significantly.
     */
    public interface CheckContext {
        /**
         * Is type 'found' compatible with type 'req' in given context
         */
        boolean compatible(Type found, Type req, Warner warn);
        /**
         * Report a check error
         */
        void report(DiagnosticPosition pos, JCDiagnostic details);
        /**
         * Obtain a warner for this check context
         */
        public Warner checkWarner(DiagnosticPosition pos, Type found, Type req);

        public InferenceContext inferenceContext();

        public DeferredAttr.DeferredAttrContext deferredAttrContext();
    }

    /**
     * This class represent a check context that is nested within another check
     * context - useful to check sub-expressions. The default behavior simply
     * redirects all method calls to the enclosing check context leveraging
     * the forwarding pattern.
     */
    static class NestedCheckContext implements CheckContext {
        CheckContext enclosingContext;

        NestedCheckContext(CheckContext enclosingContext) {
            this.enclosingContext = enclosingContext;
        }

        public boolean compatible(Type found, Type req, Warner warn) {
            return enclosingContext.compatible(found, req, warn);
        }

        public void report(DiagnosticPosition pos, JCDiagnostic details) {
            enclosingContext.report(pos, details);
        }

        public Warner checkWarner(DiagnosticPosition pos, Type found, Type req) {
            return enclosingContext.checkWarner(pos, found, req);
        }

        public InferenceContext inferenceContext() {
            return enclosingContext.inferenceContext();
        }

        public DeferredAttrContext deferredAttrContext() {
            return enclosingContext.deferredAttrContext();
        }
    }

    /**
     * Check context to be used when evaluating assignment/return statements
     */
    CheckContext basicHandler = new CheckContext() {
        public void report(DiagnosticPosition pos, JCDiagnostic details) {
            log.error(pos, Errors.ProbFoundReq(details));
        }
        public boolean compatible(Type found, Type req, Warner warn) {
            return types.isAssignable(found, req, warn);
        }

        public Warner checkWarner(DiagnosticPosition pos, Type found, Type req) {
            return convertWarner(pos, found, req);
        }

        public InferenceContext inferenceContext() {
            return infer.emptyContext;
        }

        public DeferredAttrContext deferredAttrContext() {
            return deferredAttr.emptyDeferredAttrContext;
        }

        @Override
        public String toString() {
            return "CheckContext: basicHandler";
        }
    };

    /** Check that a given type is assignable to a given proto-type.
     *  If it is, return the type, otherwise return errType.
     *  @param pos        Position to be used for error reporting.
     *  @param found      The type that was found.
     *  @param req        The type that was required.
     */
    public Type checkType(DiagnosticPosition pos, Type found, Type req) {
        return checkType(pos, found, req, basicHandler);
    }

    Type checkType(final DiagnosticPosition pos, final Type found, final Type req, final CheckContext checkContext) {
        final InferenceContext inferenceContext = checkContext.inferenceContext();
        if (inferenceContext.free(req) || inferenceContext.free(found)) {
            inferenceContext.addFreeTypeListener(List.of(req, found),
                    solvedContext -> checkType(pos, solvedContext.asInstType(found), solvedContext.asInstType(req), checkContext));
        }
        if (req.hasTag(ERROR))
            return req;
        if (req.hasTag(NONE))
            return found;
        if (checkContext.compatible(found, req, checkContext.checkWarner(pos, found, req))) {
            return found;
        } else {
            if (found.isNumeric() && req.isNumeric()) {
                checkContext.report(pos, diags.fragment(Fragments.PossibleLossOfPrecision(found, req)));
                return types.createErrorType(found);
            }
            checkContext.report(pos, diags.fragment(Fragments.InconvertibleTypes(found, req)));
            return types.createErrorType(found);
        }
    }

    /** Check that a given type can be cast to a given target type.
     *  Return the result of the cast.
     *  @param pos        Position to be used for error reporting.
     *  @param found      The type that is being cast.
     *  @param req        The target type of the cast.
     */
    Type checkCastable(DiagnosticPosition pos, Type found, Type req) {
        return checkCastable(pos, found, req, basicHandler);
    }
    Type checkCastable(DiagnosticPosition pos, Type found, Type req, CheckContext checkContext) {
        if (types.isCastable(found, req, castWarner(pos, found, req))) {
            return req;
        } else {
            checkContext.report(pos, diags.fragment(Fragments.InconvertibleTypes(found, req)));
            return types.createErrorType(found);
        }
    }

    /** Check for redundant casts (i.e. where source type is a subtype of target type)
     * The problem should only be reported for non-292 cast
     */
    public void checkRedundantCast(Env<AttrContext> env, final JCTypeCast tree) {
        if (!tree.type.isErroneous()
                && types.isSameType(tree.expr.type, tree.clazz.type)
                && !(ignoreAnnotatedCasts && TreeInfo.containsTypeAnnotation(tree.clazz))
                && !is292targetTypeCast(tree)) {
            deferredLintHandler.report(_l -> {
                lint.logIfEnabled(log, tree.pos(), LintWarnings.RedundantCast(tree.clazz.type));
            });
        }
    }
    //where
        private boolean is292targetTypeCast(JCTypeCast tree) {
            boolean is292targetTypeCast = false;
            JCExpression expr = TreeInfo.skipParens(tree.expr);
            if (expr.hasTag(APPLY)) {
                JCMethodInvocation apply = (JCMethodInvocation)expr;
                Symbol sym = TreeInfo.symbol(apply.meth);
                is292targetTypeCast = sym != null &&
                    sym.kind == MTH &&
                    (sym.flags() & HYPOTHETICAL) != 0;
            }
            return is292targetTypeCast;
        }

        private static final boolean ignoreAnnotatedCasts = true;

    /** Check that a type is within some bounds.
     *
     *  Used in TypeApply to verify that, e.g., X in {@code V<X>} is a valid
     *  type argument.
     *  @param a             The type that should be bounded by bs.
     *  @param bound         The bound.
     */
    private boolean checkExtends(Type a, Type bound) {
         if (a.isUnbound()) {
             return true;
         } else if (!a.hasTag(WILDCARD)) {
             a = types.cvarUpperBound(a);
             return types.isSubtype(a, bound);
         } else if (a.isExtendsBound()) {
             return types.isCastable(bound, types.wildUpperBound(a), types.noWarnings);
         } else if (a.isSuperBound()) {
             return !types.notSoftSubtype(types.wildLowerBound(a), bound);
         }
         return true;
     }

    /** Check that type is different from 'void'.
     *  @param pos           Position to be used for error reporting.
     *  @param t             The type to be checked.
     */
    Type checkNonVoid(DiagnosticPosition pos, Type t) {
        if (t.hasTag(VOID)) {
            log.error(pos, Errors.VoidNotAllowedHere);
            return types.createErrorType(t);
        } else {
            return t;
        }
    }

    Type checkClassOrArrayType(DiagnosticPosition pos, Type t) {
        if (!t.hasTag(CLASS) && !t.hasTag(ARRAY) && !t.hasTag(ERROR)) {
            return typeTagError(pos,
                                diags.fragment(Fragments.TypeReqClassArray),
                                asTypeParam(t));
        } else {
            return t;
        }
    }

    /** Check that type is a class or interface type.
     *  @param pos           Position to be used for error reporting.
     *  @param t             The type to be checked.
     */
    Type checkClassType(DiagnosticPosition pos, Type t) {
        if (!t.hasTag(CLASS) && !t.hasTag(ERROR)) {
            return typeTagError(pos,
                                diags.fragment(Fragments.TypeReqClass),
                                asTypeParam(t));
        } else {
            return t;
        }
    }
    //where
        private Object asTypeParam(Type t) {
            return (t.hasTag(TYPEVAR))
                                    ? diags.fragment(Fragments.TypeParameter(t))
                                    : t;
        }

    /** Check that type is a valid qualifier for a constructor reference expression
     */
    Type checkConstructorRefType(DiagnosticPosition pos, Type t) {
        t = checkClassOrArrayType(pos, t);
        if (t.hasTag(CLASS)) {
            if ((t.tsym.flags() & (ABSTRACT | INTERFACE)) != 0) {
                log.error(pos, Errors.AbstractCantBeInstantiated(t.tsym));
                t = types.createErrorType(t);
            } else if ((t.tsym.flags() & ENUM) != 0) {
                log.error(pos, Errors.EnumCantBeInstantiated);
                t = types.createErrorType(t);
            } else {
                t = checkClassType(pos, t, true);
            }
        } else if (t.hasTag(ARRAY)) {
            if (!types.isReifiable(((ArrayType)t).elemtype)) {
                log.error(pos, Errors.GenericArrayCreation);
                t = types.createErrorType(t);
            }
        }
        return t;
    }

    /** Check that type is a class or interface type.
     *  @param pos           Position to be used for error reporting.
     *  @param t             The type to be checked.
     *  @param noBounds    True if type bounds are illegal here.
     */
    Type checkClassType(DiagnosticPosition pos, Type t, boolean noBounds) {
        t = checkClassType(pos, t);
        if (noBounds && t.isParameterized()) {
            List<Type> args = t.getTypeArguments();
            while (args.nonEmpty()) {
                if (args.head.hasTag(WILDCARD))
                    return typeTagError(pos,
                                        diags.fragment(Fragments.TypeReqExact),
                                        args.head);
                args = args.tail;
            }
        }
        return t;
    }

    /** Check that type is a reference type, i.e. a class, interface or array type
     *  or a type variable.
     *  @param pos           Position to be used for error reporting.
     *  @param t             The type to be checked.
     */
    Type checkRefType(DiagnosticPosition pos, Type t) {
        if (t.isReference())
            return t;
        else
            return typeTagError(pos,
                                diags.fragment(Fragments.TypeReqRef),
                                t);
    }

    /** Check that each type is a reference type, i.e. a class, interface or array type
     *  or a type variable.
     *  @param trees         Original trees, used for error reporting.
     *  @param types         The types to be checked.
     */
    List<Type> checkRefTypes(List<JCExpression> trees, List<Type> types) {
        List<JCExpression> tl = trees;
        for (List<Type> l = types; l.nonEmpty(); l = l.tail) {
            l.head = checkRefType(tl.head.pos(), l.head);
            tl = tl.tail;
        }
        return types;
    }

    /** Check that type is a null or reference type.
     *  @param pos           Position to be used for error reporting.
     *  @param t             The type to be checked.
     */
    Type checkNullOrRefType(DiagnosticPosition pos, Type t) {
        if (t.isReference() || t.hasTag(BOT))
            return t;
        else
            return typeTagError(pos,
                                diags.fragment(Fragments.TypeReqRef),
                                t);
    }

    /** Check that flag set does not contain elements of two conflicting sets. s
     *  Return true if it doesn't.
     *  @param pos           Position to be used for error reporting.
     *  @param flags         The set of flags to be checked.
     *  @param set1          Conflicting flags set #1.
     *  @param set2          Conflicting flags set #2.
     */
    boolean checkDisjoint(DiagnosticPosition pos, long flags, long set1, long set2) {
        if ((flags & set1) != 0 && (flags & set2) != 0) {
            log.error(pos,
                      Errors.IllegalCombinationOfModifiers(asFlagSet(TreeInfo.firstFlag(flags & set1)),
                                                           asFlagSet(TreeInfo.firstFlag(flags & set2))));
            return false;
        } else
            return true;
    }

    /** Check that usage of diamond operator is correct (i.e. diamond should not
     * be used with non-generic classes or in anonymous class creation expressions)
     */
    Type checkDiamond(JCNewClass tree, Type t) {
        if (!TreeInfo.isDiamond(tree) ||
                t.isErroneous()) {
            return checkClassType(tree.clazz.pos(), t, true);
        } else {
            if (tree.def != null && !Feature.DIAMOND_WITH_ANONYMOUS_CLASS_CREATION.allowedInSource(source)) {
                log.error(DiagnosticFlag.SOURCE_LEVEL, tree.clazz.pos(),
                        Errors.CantApplyDiamond1(t, Feature.DIAMOND_WITH_ANONYMOUS_CLASS_CREATION.fragment(source.name)));
            }
            if (t.tsym.type.getTypeArguments().isEmpty()) {
                log.error(tree.clazz.pos(),
                          Errors.CantApplyDiamond1(t,
                                                   Fragments.DiamondNonGeneric(t)));
                return types.createErrorType(t);
            } else if (tree.typeargs != null &&
                    tree.typeargs.nonEmpty()) {
                log.error(tree.clazz.pos(),
                          Errors.CantApplyDiamond1(t,
                                                   Fragments.DiamondAndExplicitParams(t)));
                return types.createErrorType(t);
            } else {
                return t;
            }
        }
    }

    /** Check that the type inferred using the diamond operator does not contain
     *  non-denotable types such as captured types or intersection types.
     *  @param t the type inferred using the diamond operator
     *  @return  the (possibly empty) list of non-denotable types.
     */
    List<Type> checkDiamondDenotable(ClassType t) {
        ListBuffer<Type> buf = new ListBuffer<>();
        for (Type arg : t.allparams()) {
            if (!checkDenotable(arg)) {
                buf.append(arg);
            }
        }
        return buf.toList();
    }

    public boolean checkDenotable(Type t) {
        return denotableChecker.visit(t, null);
    }
        // where

        /** diamondTypeChecker: A type visitor that descends down the given type looking for non-denotable
         *  types. The visit methods return false as soon as a non-denotable type is encountered and true
         *  otherwise.
         */
        private static final Types.SimpleVisitor<Boolean, Void> denotableChecker = new Types.SimpleVisitor<Boolean, Void>() {
            @Override
            public Boolean visitType(Type t, Void s) {
                return true;
            }
            @Override
            public Boolean visitClassType(ClassType t, Void s) {
                if (t.isUnion() || t.isIntersection()) {
                    return false;
                }
                for (Type targ : t.allparams()) {
                    if (!visit(targ, s)) {
                        return false;
                    }
                }
                return true;
            }

            @Override
            public Boolean visitTypeVar(TypeVar t, Void s) {
                /* Any type variable mentioned in the inferred type must have been declared as a type parameter
                  (i.e cannot have been produced by inference (18.4))
                */
                return (t.tsym.flags() & SYNTHETIC) == 0;
            }

            @Override
            public Boolean visitCapturedType(CapturedType t, Void s) {
                /* Any type variable mentioned in the inferred type must have been declared as a type parameter
                  (i.e cannot have been produced by capture conversion (5.1.10))
                */
                return false;
            }

            @Override
            public Boolean visitArrayType(ArrayType t, Void s) {
                return visit(t.elemtype, s);
            }

            @Override
            public Boolean visitWildcardType(WildcardType t, Void s) {
                return visit(t.type, s);
            }
        };

    void checkVarargsMethodDecl(Env<AttrContext> env, JCMethodDecl tree) {
        MethodSymbol m = tree.sym;
        boolean hasTrustMeAnno = m.attribute(syms.trustMeType.tsym) != null;
        Type varargElemType = null;
        if (m.isVarArgs()) {
            varargElemType = types.elemtype(tree.params.last().type);
        }
        if (hasTrustMeAnno && !isTrustMeAllowedOnMethod(m)) {
            if (varargElemType != null) {
                JCDiagnostic msg = Feature.PRIVATE_SAFE_VARARGS.allowedInSource(source) ?
                        diags.fragment(Fragments.VarargsTrustmeOnVirtualVarargs(m)) :
                        diags.fragment(Fragments.VarargsTrustmeOnVirtualVarargsFinalOnly(m));
                log.error(tree,
                          Errors.VarargsInvalidTrustmeAnno(syms.trustMeType.tsym,
                                                           msg));
            } else {
                log.error(tree,
                          Errors.VarargsInvalidTrustmeAnno(syms.trustMeType.tsym,
                                                           Fragments.VarargsTrustmeOnNonVarargsMeth(m)));
            }
        } else if (hasTrustMeAnno && varargElemType != null &&
                            types.isReifiable(varargElemType)) {
            lint.logIfEnabled(log, tree, LintWarnings.VarargsRedundantTrustmeAnno(
                                syms.trustMeType.tsym,
                                diags.fragment(Fragments.VarargsTrustmeOnReifiableVarargs(varargElemType))));
        }
        else if (!hasTrustMeAnno && varargElemType != null &&
                !types.isReifiable(varargElemType)) {
            warnUnchecked(tree.params.head.pos(), LintWarnings.UncheckedVarargsNonReifiableType(varargElemType));
        }
    }
    //where
        private boolean isTrustMeAllowedOnMethod(Symbol s) {
            return (s.flags() & VARARGS) != 0 &&
                (s.isConstructor() ||
                    (s.flags() & (STATIC | FINAL |
                                  (Feature.PRIVATE_SAFE_VARARGS.allowedInSource(source) ? PRIVATE : 0) )) != 0);
        }

    Type checkLocalVarType(DiagnosticPosition pos, Type t, Name name) {
        //check that resulting type is not the null type
        if (t.hasTag(BOT)) {
            log.error(pos, Errors.CantInferLocalVarType(name, Fragments.LocalCantInferNull));
            return types.createErrorType(t);
        } else if (t.hasTag(VOID)) {
            log.error(pos, Errors.CantInferLocalVarType(name, Fragments.LocalCantInferVoid));
            return types.createErrorType(t);
        }

        //upward project the initializer type
        return types.upward(t, types.captures(t)).baseType();
    }

    Type checkMethod(final Type mtype,
            final Symbol sym,
            final Env<AttrContext> env,
            final List<JCExpression> argtrees,
            final List<Type> argtypes,
            final boolean useVarargs,
            InferenceContext inferenceContext) {
        // System.out.println("call   : " + env.tree);
        // System.out.println("method : " + owntype);
        // System.out.println("actuals: " + argtypes);
        if (inferenceContext.free(mtype)) {
            inferenceContext.addFreeTypeListener(List.of(mtype),
                    solvedContext -> checkMethod(solvedContext.asInstType(mtype), sym, env, argtrees, argtypes, useVarargs, solvedContext));
            return mtype;
        }
        Type owntype = mtype;
        List<Type> formals = owntype.getParameterTypes();
        List<Type> nonInferred = sym.type.getParameterTypes();
        if (nonInferred.length() != formals.length()) nonInferred = formals;
        Type last = useVarargs ? formals.last() : null;
        if (sym.name == names.init && sym.owner == syms.enumSym) {
            formals = formals.tail.tail;
            nonInferred = nonInferred.tail.tail;
        }
        if ((sym.flags() & ANONCONSTR_BASED) != 0) {
            formals = formals.tail;
            nonInferred = nonInferred.tail;
        }
        List<JCExpression> args = argtrees;
        if (args != null) {
            //this is null when type-checking a method reference
            while (formals.head != last) {
                JCTree arg = args.head;
                Warner warn = convertWarner(arg.pos(), arg.type, nonInferred.head);
                assertConvertible(arg, arg.type, formals.head, warn);
                args = args.tail;
                formals = formals.tail;
                nonInferred = nonInferred.tail;
            }
            if (useVarargs) {
                Type varArg = types.elemtype(last);
                while (args.tail != null) {
                    JCTree arg = args.head;
                    Warner warn = convertWarner(arg.pos(), arg.type, varArg);
                    assertConvertible(arg, arg.type, varArg, warn);
                    args = args.tail;
                }
            } else if ((sym.flags() & (VARARGS | SIGNATURE_POLYMORPHIC)) == VARARGS) {
                // non-varargs call to varargs method
                Type varParam = owntype.getParameterTypes().last();
                Type lastArg = argtypes.last();
                if (types.isSubtypeUnchecked(lastArg, types.elemtype(varParam)) &&
                    !types.isSameType(types.erasure(varParam), types.erasure(lastArg)))
                    log.warning(argtrees.last().pos(),
                                Warnings.InexactNonVarargsCall(types.elemtype(varParam),varParam));
            }
        }
        if (useVarargs) {
            Type argtype = owntype.getParameterTypes().last();
            if (!types.isReifiable(argtype) &&
                (sym.baseSymbol().attribute(syms.trustMeType.tsym) == null ||
                 !isTrustMeAllowedOnMethod(sym))) {
                warnUnchecked(env.tree.pos(), LintWarnings.UncheckedGenericArrayCreation(argtype));
            }
            TreeInfo.setVarargsElement(env.tree, types.elemtype(argtype));
         }
         return owntype;
    }
    //where
    private void assertConvertible(JCTree tree, Type actual, Type formal, Warner warn) {
        if (types.isConvertible(actual, formal, warn))
            return;

        if (formal.isCompound()
            && types.isSubtype(actual, types.supertype(formal))
            && types.isSubtypeUnchecked(actual, types.interfaces(formal), warn))
            return;
    }

    /**
     * Check that type 't' is a valid instantiation of a generic class
     * (see JLS 4.5)
     *
     * @param t class type to be checked
     * @return true if 't' is well-formed
     */
    public boolean checkValidGenericType(Type t) {
        return firstIncompatibleTypeArg(t) == null;
    }
    //WHERE
        private Type firstIncompatibleTypeArg(Type type) {
            List<Type> formals = type.tsym.type.allparams();
            List<Type> actuals = type.allparams();
            List<Type> args = type.getTypeArguments();
            List<Type> forms = type.tsym.type.getTypeArguments();
            ListBuffer<Type> bounds_buf = new ListBuffer<>();

            // For matching pairs of actual argument types `a' and
            // formal type parameters with declared bound `b' ...
            while (args.nonEmpty() && forms.nonEmpty()) {
                // exact type arguments needs to know their
                // bounds (for upper and lower bound
                // calculations).  So we create new bounds where
                // type-parameters are replaced with actuals argument types.
                bounds_buf.append(types.subst(forms.head.getUpperBound(), formals, actuals));
                args = args.tail;
                forms = forms.tail;
            }

            args = type.getTypeArguments();
            List<Type> tvars_cap = types.substBounds(formals,
                                      formals,
                                      types.capture(type).allparams());
            while (args.nonEmpty() && tvars_cap.nonEmpty()) {
                // Let the actual arguments know their bound
                args.head.withTypeVar((TypeVar)tvars_cap.head);
                args = args.tail;
                tvars_cap = tvars_cap.tail;
            }

            args = type.getTypeArguments();
            List<Type> bounds = bounds_buf.toList();

            while (args.nonEmpty() && bounds.nonEmpty()) {
                Type actual = args.head;
                if (!isTypeArgErroneous(actual) &&
                        !bounds.head.isErroneous() &&
                        !checkExtends(actual, bounds.head)) {
                    return args.head;
                }
                args = args.tail;
                bounds = bounds.tail;
            }

            args = type.getTypeArguments();
            bounds = bounds_buf.toList();

            for (Type arg : types.capture(type).getTypeArguments()) {
                if (arg.hasTag(TYPEVAR) &&
                        arg.getUpperBound().isErroneous() &&
                        !bounds.head.isErroneous() &&
                        !isTypeArgErroneous(args.head)) {
                    return args.head;
                }
                bounds = bounds.tail;
                args = args.tail;
            }

            return null;
        }
        //where
        boolean isTypeArgErroneous(Type t) {
            return isTypeArgErroneous.visit(t);
        }

        Types.UnaryVisitor<Boolean> isTypeArgErroneous = new Types.UnaryVisitor<Boolean>() {
            public Boolean visitType(Type t, Void s) {
                return t.isErroneous();
            }
            @Override
            public Boolean visitTypeVar(TypeVar t, Void s) {
                return visit(t.getUpperBound());
            }
            @Override
            public Boolean visitCapturedType(CapturedType t, Void s) {
                return visit(t.getUpperBound()) ||
                        visit(t.getLowerBound());
            }
            @Override
            public Boolean visitWildcardType(WildcardType t, Void s) {
                return visit(t.type);
            }
        };

    /** Check that given modifiers are legal for given symbol and
     *  return modifiers together with any implicit modifiers for that symbol.
     *  Warning: we can't use flags() here since this method
     *  is called during class enter, when flags() would cause a premature
     *  completion.
     *  @param pos           Position to be used for error reporting.
     *  @param flags         The set of modifiers given in a definition.
     *  @param sym           The defined symbol.
     */
    long checkFlags(DiagnosticPosition pos, long flags, Symbol sym, JCTree tree) {
        long mask;
        long implicit = 0;

        switch (sym.kind) {
        case VAR:
            if (TreeInfo.isReceiverParam(tree))
                mask = ReceiverParamFlags;
            else if (sym.owner.kind != TYP)
                mask = LocalVarFlags;
            else if ((sym.owner.flags_field & INTERFACE) != 0)
                mask = implicit = InterfaceVarFlags;
            else
                mask = VarFlags;
            break;
        case MTH:
            if (sym.name == names.init) {
                if ((sym.owner.flags_field & ENUM) != 0) {
                    // enum constructors cannot be declared public or
                    // protected and must be implicitly or explicitly
                    // private
                    implicit = PRIVATE;
                    mask = PRIVATE;
                } else
                    mask = ConstructorFlags;
            }  else if ((sym.owner.flags_field & INTERFACE) != 0) {
                if ((sym.owner.flags_field & ANNOTATION) != 0) {
                    mask = AnnotationTypeElementMask;
                    implicit = PUBLIC | ABSTRACT;
                } else if ((flags & (DEFAULT | STATIC | PRIVATE)) != 0) {
                    mask = InterfaceMethodMask;
                    implicit = (flags & PRIVATE) != 0 ? 0 : PUBLIC;
                    if ((flags & DEFAULT) != 0) {
                        implicit |= ABSTRACT;
                    }
                } else {
                    mask = implicit = InterfaceMethodFlags;
                }
            } else if ((sym.owner.flags_field & RECORD) != 0) {
                mask = RecordMethodFlags;
            } else {
                mask = MethodFlags;
            }
            if ((flags & STRICTFP) != 0) {
                warnOnExplicitStrictfp(pos);
            }
            // Imply STRICTFP if owner has STRICTFP set.
            if (((flags|implicit) & Flags.ABSTRACT) == 0 ||
                ((flags) & Flags.DEFAULT) != 0)
                implicit |= sym.owner.flags_field & STRICTFP;
            break;
        case TYP:
            if (sym.owner.kind.matches(KindSelector.VAL_MTH) ||
                    (sym.isDirectlyOrIndirectlyLocal() && (flags & ANNOTATION) != 0)) {
                boolean implicitlyStatic = !sym.isAnonymous() &&
                        ((flags & RECORD) != 0 || (flags & ENUM) != 0 || (flags & INTERFACE) != 0);
                boolean staticOrImplicitlyStatic = (flags & STATIC) != 0 || implicitlyStatic;
                // local statics are allowed only if records are allowed too
                mask = staticOrImplicitlyStatic && allowRecords && (flags & ANNOTATION) == 0 ? StaticLocalFlags : LocalClassFlags;
                implicit = implicitlyStatic ? STATIC : implicit;
            } else if (sym.owner.kind == TYP) {
                // statics in inner classes are allowed only if records are allowed too
                mask = ((flags & STATIC) != 0) && allowRecords && (flags & ANNOTATION) == 0 ? ExtendedMemberStaticClassFlags : ExtendedMemberClassFlags;
                if (sym.owner.owner.kind == PCK ||
                    (sym.owner.flags_field & STATIC) != 0) {
                    mask |= STATIC;
                } else if (!allowRecords && ((flags & ENUM) != 0 || (flags & RECORD) != 0)) {
                    log.error(pos, Errors.StaticDeclarationNotAllowedInInnerClasses);
                }
                // Nested interfaces and enums are always STATIC (Spec ???)
                if ((flags & (INTERFACE | ENUM | RECORD)) != 0 ) implicit = STATIC;
            } else {
                mask = ExtendedClassFlags;
            }
            // Interfaces are always ABSTRACT
            if ((flags & INTERFACE) != 0) implicit |= ABSTRACT;

            if ((flags & ENUM) != 0) {
                // enums can't be declared abstract, final, sealed or non-sealed
                mask &= ~(ABSTRACT | FINAL | SEALED | NON_SEALED);
                implicit |= implicitEnumFinalFlag(tree);
            }
            if ((flags & RECORD) != 0) {
                // records can't be declared abstract
                mask &= ~ABSTRACT;
                implicit |= FINAL;
            }
            if ((flags & STRICTFP) != 0) {
                warnOnExplicitStrictfp(pos);
            }
            // Imply STRICTFP if owner has STRICTFP set.
            implicit |= sym.owner.flags_field & STRICTFP;
            break;
        default:
            throw new AssertionError();
        }
        long illegal = flags & ExtendedStandardFlags & ~mask;
        if (illegal != 0) {
            if ((illegal & INTERFACE) != 0) {
                log.error(pos, ((flags & ANNOTATION) != 0) ? Errors.AnnotationDeclNotAllowedHere : Errors.IntfNotAllowedHere);
                mask |= INTERFACE;
            }
            else {
                log.error(pos,
                        Errors.ModNotAllowedHere(asFlagSet(illegal)));
            }
        }
        else if ((sym.kind == TYP ||
                  // ISSUE: Disallowing abstract&private is no longer appropriate
                  // in the presence of inner classes. Should it be deleted here?
                  checkDisjoint(pos, flags,
                                ABSTRACT,
                                PRIVATE | STATIC | DEFAULT))
                 &&
                 checkDisjoint(pos, flags,
                                STATIC | PRIVATE,
                                DEFAULT)
                 &&
                 checkDisjoint(pos, flags,
                               ABSTRACT | INTERFACE,
                               FINAL | NATIVE | SYNCHRONIZED)
                 &&
                 checkDisjoint(pos, flags,
                               PUBLIC,
                               PRIVATE | PROTECTED)
                 &&
                 checkDisjoint(pos, flags,
                               PRIVATE,
                               PUBLIC | PROTECTED)
                 &&
                 checkDisjoint(pos, flags,
                               FINAL,
                               VOLATILE)
                 &&
                 (sym.kind == TYP ||
                  checkDisjoint(pos, flags,
                                ABSTRACT | NATIVE,
                                STRICTFP))
                 && checkDisjoint(pos, flags,
                                FINAL,
                           SEALED | NON_SEALED)
                 && checkDisjoint(pos, flags,
                                SEALED,
                           FINAL | NON_SEALED)
                 && checkDisjoint(pos, flags,
                                SEALED,
                                ANNOTATION)) {
            // skip
        }
        return flags & (mask | ~ExtendedStandardFlags) | implicit;
    }

    private void warnOnExplicitStrictfp(DiagnosticPosition pos) {
        DiagnosticPosition prevLintPos = deferredLintHandler.setPos(pos);
        try {
            deferredLintHandler.report(_ -> lint.logIfEnabled(log, pos, LintWarnings.Strictfp));
        } finally {
            deferredLintHandler.setPos(prevLintPos);
        }
    }


    /** Determine if this enum should be implicitly final.
     *
     *  If the enum has no specialized enum constants, it is final.
     *
     *  If the enum does have specialized enum constants, it is
     *  <i>not</i> final.
     */
    private long implicitEnumFinalFlag(JCTree tree) {
        if (!tree.hasTag(CLASSDEF)) return 0;
        class SpecialTreeVisitor extends JCTree.Visitor {
            boolean specialized;
            SpecialTreeVisitor() {
                this.specialized = false;
            }

            @Override
            public void visitTree(JCTree tree) { /* no-op */ }

            @Override
            public void visitVarDef(JCVariableDecl tree) {
                if ((tree.mods.flags & ENUM) != 0) {
                    if (tree.init instanceof JCNewClass newClass && newClass.def != null) {
                        specialized = true;
                    }
                }
            }
        }

        SpecialTreeVisitor sts = new SpecialTreeVisitor();
        JCClassDecl cdef = (JCClassDecl) tree;
        for (JCTree defs: cdef.defs) {
            defs.accept(sts);
            if (sts.specialized) return allowSealed ? SEALED : 0;
        }
        return FINAL;
    }

/* *************************************************************************
 * Type Validation
 **************************************************************************/

    /** Validate a type expression. That is,
     *  check that all type arguments of a parametric type are within
     *  their bounds. This must be done in a second phase after type attribution
     *  since a class might have a subclass as type parameter bound. E.g:
     *
     *  <pre>{@code
     *  class B<A extends C> { ... }
     *  class C extends B<C> { ... }
     *  }</pre>
     *
     *  and we can't make sure that the bound is already attributed because
     *  of possible cycles.
     *
     * Visitor method: Validate a type expression, if it is not null, catching
     *  and reporting any completion failures.
     */
    void validate(JCTree tree, Env<AttrContext> env) {
        validate(tree, env, true);
    }
    void validate(JCTree tree, Env<AttrContext> env, boolean checkRaw) {
        new Validator(env).validateTree(tree, checkRaw, true);
    }

    /** Visitor method: Validate a list of type expressions.
     */
    void validate(List<? extends JCTree> trees, Env<AttrContext> env) {
        for (List<? extends JCTree> l = trees; l.nonEmpty(); l = l.tail)
            validate(l.head, env);
    }

    /** A visitor class for type validation.
     */
    class Validator extends JCTree.Visitor {

        boolean checkRaw;
        boolean isOuter;
        Env<AttrContext> env;

        Validator(Env<AttrContext> env) {
            this.env = env;
        }

        @Override
        public void visitTypeArray(JCArrayTypeTree tree) {
            validateTree(tree.elemtype, checkRaw, isOuter);
        }

        @Override
        public void visitTypeApply(JCTypeApply tree) {
            if (tree.type.hasTag(CLASS)) {
                List<JCExpression> args = tree.arguments;
                List<Type> forms = tree.type.tsym.type.getTypeArguments();

                Type incompatibleArg = firstIncompatibleTypeArg(tree.type);
                if (incompatibleArg != null) {
                    for (JCTree arg : tree.arguments) {
                        if (arg.type == incompatibleArg) {
                            log.error(arg, Errors.NotWithinBounds(incompatibleArg, forms.head));
                        }
                        forms = forms.tail;
                     }
                 }

                forms = tree.type.tsym.type.getTypeArguments();

                boolean is_java_lang_Class = tree.type.tsym.flatName() == names.java_lang_Class;

                // For matching pairs of actual argument types `a' and
                // formal type parameters with declared bound `b' ...
                while (args.nonEmpty() && forms.nonEmpty()) {
                    validateTree(args.head,
                            !(isOuter && is_java_lang_Class),
                            false);
                    args = args.tail;
                    forms = forms.tail;
                }

                // Check that this type is either fully parameterized, or
                // not parameterized at all.
                if (tree.type.getEnclosingType().isRaw())
                    log.error(tree.pos(), Errors.ImproperlyFormedTypeInnerRawParam);
                if (tree.clazz.hasTag(SELECT))
                    visitSelectInternal((JCFieldAccess)tree.clazz);
            }
        }

        @Override
        public void visitTypeParameter(JCTypeParameter tree) {
            validateTrees(tree.bounds, true, isOuter);
            checkClassBounds(tree.pos(), tree.type);
        }

        @Override
        public void visitWildcard(JCWildcard tree) {
            if (tree.inner != null)
                validateTree(tree.inner, true, isOuter);
        }

        @Override
        public void visitSelect(JCFieldAccess tree) {
            if (tree.type.hasTag(CLASS)) {
                visitSelectInternal(tree);

                // Check that this type is either fully parameterized, or
                // not parameterized at all.
                if (tree.selected.type.isParameterized() && tree.type.tsym.type.getTypeArguments().nonEmpty())
                    log.error(tree.pos(), Errors.ImproperlyFormedTypeParamMissing);
            }
        }

        public void visitSelectInternal(JCFieldAccess tree) {
            if (tree.type.tsym.isStatic() &&
                tree.selected.type.isParameterized()) {
                // The enclosing type is not a class, so we are
                // looking at a static member type.  However, the
                // qualifying expression is parameterized.
                log.error(tree.pos(), Errors.CantSelectStaticClassFromParamType);
            } else {
                // otherwise validate the rest of the expression
                tree.selected.accept(this);
            }
        }

        @Override
        public void visitAnnotatedType(JCAnnotatedType tree) {
            tree.underlyingType.accept(this);
        }

        @Override
        public void visitTypeIdent(JCPrimitiveTypeTree that) {
            if (that.type.hasTag(TypeTag.VOID)) {
                log.error(that.pos(), Errors.VoidNotAllowedHere);
            }
            super.visitTypeIdent(that);
        }

        /** Default visitor method: do nothing.
         */
        @Override
        public void visitTree(JCTree tree) {
        }

        public void validateTree(JCTree tree, boolean checkRaw, boolean isOuter) {
            if (tree != null) {
                boolean prevCheckRaw = this.checkRaw;
                this.checkRaw = checkRaw;
                this.isOuter = isOuter;

                try {
                    tree.accept(this);
                    if (checkRaw)
                        checkRaw(tree, env);
                } catch (CompletionFailure ex) {
                    completionError(tree.pos(), ex);
                } finally {
                    this.checkRaw = prevCheckRaw;
                }
            }
        }

        public void validateTrees(List<? extends JCTree> trees, boolean checkRaw, boolean isOuter) {
            for (List<? extends JCTree> l = trees; l.nonEmpty(); l = l.tail)
                validateTree(l.head, checkRaw, isOuter);
        }
    }

    void checkRaw(JCTree tree, Env<AttrContext> env) {
        if (tree.type.hasTag(CLASS) &&
            !TreeInfo.isDiamond(tree) &&
            !withinAnonConstr(env) &&
            tree.type.isRaw()) {
            lint.logIfEnabled(log, tree.pos(), LintWarnings.RawClassUse(tree.type, tree.type.tsym.type));
        }
    }
    //where
        private boolean withinAnonConstr(Env<AttrContext> env) {
            return env.enclClass.name.isEmpty() &&
                    env.enclMethod != null && env.enclMethod.name == names.init;
        }

/* *************************************************************************
 * Exception checking
 **************************************************************************/

    /* The following methods treat classes as sets that contain
     * the class itself and all their subclasses
     */

    /** Is given type a subtype of some of the types in given list?
     */
    boolean subset(Type t, List<Type> ts) {
        for (List<Type> l = ts; l.nonEmpty(); l = l.tail)
            if (types.isSubtype(t, l.head)) return true;
        return false;
    }

    /** Is given type a subtype or supertype of
     *  some of the types in given list?
     */
    boolean intersects(Type t, List<Type> ts) {
        for (List<Type> l = ts; l.nonEmpty(); l = l.tail)
            if (types.isSubtype(t, l.head) || types.isSubtype(l.head, t)) return true;
        return false;
    }

    /** Add type set to given type list, unless it is a subclass of some class
     *  in the list.
     */
    List<Type> incl(Type t, List<Type> ts) {
        return subset(t, ts) ? ts : excl(t, ts).prepend(t);
    }

    /** Remove type set from type set list.
     */
    List<Type> excl(Type t, List<Type> ts) {
        if (ts.isEmpty()) {
            return ts;
        } else {
            List<Type> ts1 = excl(t, ts.tail);
            if (types.isSubtype(ts.head, t)) return ts1;
            else if (ts1 == ts.tail) return ts;
            else return ts1.prepend(ts.head);
        }
    }

    /** Form the union of two type set lists.
     */
    List<Type> union(List<Type> ts1, List<Type> ts2) {
        List<Type> ts = ts1;
        for (List<Type> l = ts2; l.nonEmpty(); l = l.tail)
            ts = incl(l.head, ts);
        return ts;
    }

    /** Form the difference of two type lists.
     */
    List<Type> diff(List<Type> ts1, List<Type> ts2) {
        List<Type> ts = ts1;
        for (List<Type> l = ts2; l.nonEmpty(); l = l.tail)
            ts = excl(l.head, ts);
        return ts;
    }

    /** Form the intersection of two type lists.
     */
    public List<Type> intersect(List<Type> ts1, List<Type> ts2) {
        List<Type> ts = List.nil();
        for (List<Type> l = ts1; l.nonEmpty(); l = l.tail)
            if (subset(l.head, ts2)) ts = incl(l.head, ts);
        for (List<Type> l = ts2; l.nonEmpty(); l = l.tail)
            if (subset(l.head, ts1)) ts = incl(l.head, ts);
        return ts;
    }

    /** Is exc an exception symbol that need not be declared?
     */
    boolean isUnchecked(ClassSymbol exc) {
        return
            exc.kind == ERR ||
            exc.isSubClass(syms.errorType.tsym, types) ||
            exc.isSubClass(syms.runtimeExceptionType.tsym, types);
    }

    /** Is exc an exception type that need not be declared?
     */
    boolean isUnchecked(Type exc) {
        return
            (exc.hasTag(TYPEVAR)) ? isUnchecked(types.supertype(exc)) :
            (exc.hasTag(CLASS)) ? isUnchecked((ClassSymbol)exc.tsym) :
            exc.hasTag(BOT);
    }

    boolean isChecked(Type exc) {
        return !isUnchecked(exc);
    }

    /** Same, but handling completion failures.
     */
    boolean isUnchecked(DiagnosticPosition pos, Type exc) {
        try {
            return isUnchecked(exc);
        } catch (CompletionFailure ex) {
            completionError(pos, ex);
            return true;
        }
    }

    /** Is exc handled by given exception list?
     */
    boolean isHandled(Type exc, List<Type> handled) {
        return isUnchecked(exc) || subset(exc, handled);
    }

    /** Return all exceptions in thrown list that are not in handled list.
     *  @param thrown     The list of thrown exceptions.
     *  @param handled    The list of handled exceptions.
     */
    List<Type> unhandled(List<Type> thrown, List<Type> handled) {
        List<Type> unhandled = List.nil();
        for (List<Type> l = thrown; l.nonEmpty(); l = l.tail)
            if (!isHandled(l.head, handled)) unhandled = unhandled.prepend(l.head);
        return unhandled;
    }

/* *************************************************************************
 * Overriding/Implementation checking
 **************************************************************************/

    /** The level of access protection given by a flag set,
     *  where PRIVATE is highest and PUBLIC is lowest.
     */
    static int protection(long flags) {
        switch ((short)(flags & AccessFlags)) {
        case PRIVATE: return 3;
        case PROTECTED: return 1;
        default:
        case PUBLIC: return 0;
        case 0: return 2;
        }
    }

    /** A customized "cannot override" error message.
     *  @param m      The overriding method.
     *  @param other  The overridden method.
     *  @return       An internationalized string.
     */
    Fragment cannotOverride(MethodSymbol m, MethodSymbol other) {
        Symbol mloc = m.location();
        Symbol oloc = other.location();

        if ((other.owner.flags() & INTERFACE) == 0)
            return Fragments.CantOverride(m, mloc, other, oloc);
        else if ((m.owner.flags() & INTERFACE) == 0)
            return Fragments.CantImplement(m, mloc, other, oloc);
        else
            return Fragments.ClashesWith(m, mloc, other, oloc);
    }

    /** A customized "override" warning message.
     *  @param m      The overriding method.
     *  @param other  The overridden method.
     *  @return       An internationalized string.
     */
    Fragment uncheckedOverrides(MethodSymbol m, MethodSymbol other) {
        Symbol mloc = m.location();
        Symbol oloc = other.location();

        if ((other.owner.flags() & INTERFACE) == 0)
            return Fragments.UncheckedOverride(m, mloc, other, oloc);
        else if ((m.owner.flags() & INTERFACE) == 0)
            return Fragments.UncheckedImplement(m, mloc, other, oloc);
        else
            return Fragments.UncheckedClashWith(m, mloc, other, oloc);
    }

    /** A customized "override" warning message.
     *  @param m      The overriding method.
     *  @param other  The overridden method.
     *  @return       An internationalized string.
     */
    Fragment varargsOverrides(MethodSymbol m, MethodSymbol other) {
        Symbol mloc = m.location();
        Symbol oloc = other.location();

        if ((other.owner.flags() & INTERFACE) == 0)
            return Fragments.VarargsOverride(m, mloc, other, oloc);
        else  if ((m.owner.flags() & INTERFACE) == 0)
            return Fragments.VarargsImplement(m, mloc, other, oloc);
        else
            return Fragments.VarargsClashWith(m, mloc, other, oloc);
    }

    /** Check that this method conforms with overridden method 'other'.
     *  where `origin' is the class where checking started.
     *  Complications:
     *  (1) Do not check overriding of synthetic methods
     *      (reason: they might be final).
     *      todo: check whether this is still necessary.
     *  (2) Admit the case where an interface proxy throws fewer exceptions
     *      than the method it implements. Augment the proxy methods with the
     *      undeclared exceptions in this case.
     *  (3) When generics are enabled, admit the case where an interface proxy
     *      has a result type
     *      extended by the result type of the method it implements.
     *      Change the proxies result type to the smaller type in this case.
     *
     *  @param tree         The tree from which positions
     *                      are extracted for errors.
     *  @param m            The overriding method.
     *  @param other        The overridden method.
     *  @param origin       The class of which the overriding method
     *                      is a member.
     */
    void checkOverride(JCTree tree,
                       MethodSymbol m,
                       MethodSymbol other,
                       ClassSymbol origin) {
        // Don't check overriding of synthetic methods or by bridge methods.
        if ((m.flags() & (SYNTHETIC|BRIDGE)) != 0 || (other.flags() & SYNTHETIC) != 0) {
            return;
        }

        // Error if static method overrides instance method (JLS 8.4.8.2).
        if ((m.flags() & STATIC) != 0 &&
                   (other.flags() & STATIC) == 0) {
            log.error(TreeInfo.diagnosticPositionFor(m, tree),
                      Errors.OverrideStatic(cannotOverride(m, other)));
            m.flags_field |= BAD_OVERRIDE;
            return;
        }

        // Error if instance method overrides static or final
        // method (JLS 8.4.8.1).
        if ((other.flags() & FINAL) != 0 ||
                 (m.flags() & STATIC) == 0 &&
                 (other.flags() & STATIC) != 0) {
            log.error(TreeInfo.diagnosticPositionFor(m, tree),
                      Errors.OverrideMeth(cannotOverride(m, other),
                                          asFlagSet(other.flags() & (FINAL | STATIC))));
            m.flags_field |= BAD_OVERRIDE;
            return;
        }

        if ((m.owner.flags() & ANNOTATION) != 0) {
            // handled in validateAnnotationMethod
            return;
        }

        // Error if overriding method has weaker access (JLS 8.4.8.3).
        if (protection(m.flags()) > protection(other.flags())) {
            log.error(TreeInfo.diagnosticPositionFor(m, tree),
                      (other.flags() & AccessFlags) == 0 ?
                              Errors.OverrideWeakerAccess(cannotOverride(m, other),
                                                          "package") :
                              Errors.OverrideWeakerAccess(cannotOverride(m, other),
                                                          asFlagSet(other.flags() & AccessFlags)));
            m.flags_field |= BAD_OVERRIDE;
            return;
        }

        if (shouldCheckPreview(m, other, origin)) {
            checkPreview(TreeInfo.diagnosticPositionFor(m, tree),
                         m, origin.type, other);
        }

        Type mt = types.memberType(origin.type, m);
        Type ot = types.memberType(origin.type, other);
        // Error if overriding result type is different
        // (or, in the case of generics mode, not a subtype) of
        // overridden result type. We have to rename any type parameters
        // before comparing types.
        List<Type> mtvars = mt.getTypeArguments();
        List<Type> otvars = ot.getTypeArguments();
        Type mtres = mt.getReturnType();
        Type otres = types.subst(ot.getReturnType(), otvars, mtvars);

        overrideWarner.clear();
        boolean resultTypesOK =
            types.returnTypeSubstitutable(mt, ot, otres, overrideWarner);
        if (!resultTypesOK) {
            if ((m.flags() & STATIC) != 0 && (other.flags() & STATIC) != 0) {
                log.error(TreeInfo.diagnosticPositionFor(m, tree),
                          Errors.OverrideIncompatibleRet(Fragments.CantHide(m, m.location(), other,
                                        other.location()), mtres, otres));
                m.flags_field |= BAD_OVERRIDE;
            } else {
                log.error(TreeInfo.diagnosticPositionFor(m, tree),
                          Errors.OverrideIncompatibleRet(cannotOverride(m, other), mtres, otres));
                m.flags_field |= BAD_OVERRIDE;
            }
            return;
        } else if (overrideWarner.hasNonSilentLint(LintCategory.UNCHECKED)) {
            warnUnchecked(TreeInfo.diagnosticPositionFor(m, tree),
                    LintWarnings.OverrideUncheckedRet(uncheckedOverrides(m, other), mtres, otres));
        }

        // Error if overriding method throws an exception not reported
        // by overridden method.
        List<Type> otthrown = types.subst(ot.getThrownTypes(), otvars, mtvars);
        List<Type> unhandledErased = unhandled(mt.getThrownTypes(), types.erasure(otthrown));
        List<Type> unhandledUnerased = unhandled(mt.getThrownTypes(), otthrown);
        if (unhandledErased.nonEmpty()) {
            log.error(TreeInfo.diagnosticPositionFor(m, tree),
                      Errors.OverrideMethDoesntThrow(cannotOverride(m, other), unhandledUnerased.head));
            m.flags_field |= BAD_OVERRIDE;
            return;
        }
        else if (unhandledUnerased.nonEmpty()) {
            warnUnchecked(TreeInfo.diagnosticPositionFor(m, tree),
                          LintWarnings.OverrideUncheckedThrown(cannotOverride(m, other), unhandledUnerased.head));
            return;
        }

        // Optional warning if varargs don't agree
        if ((((m.flags() ^ other.flags()) & Flags.VARARGS) != 0)) {
            lint.logIfEnabled(log, TreeInfo.diagnosticPositionFor(m, tree),
                        ((m.flags() & Flags.VARARGS) != 0)
                        ? LintWarnings.OverrideVarargsMissing(varargsOverrides(m, other))
                        : LintWarnings.OverrideVarargsExtra(varargsOverrides(m, other)));
        }

        // Warn if instance method overrides bridge method (compiler spec ??)
        if ((other.flags() & BRIDGE) != 0) {
            log.warning(TreeInfo.diagnosticPositionFor(m, tree),
                        Warnings.OverrideBridge(uncheckedOverrides(m, other)));
        }

        // Warn if a deprecated method overridden by a non-deprecated one.
        if (!isDeprecatedOverrideIgnorable(other, origin)) {
            Lint prevLint = setLint(lint.augment(m));
            try {
                checkDeprecated(() -> TreeInfo.diagnosticPositionFor(m, tree), m, other);
            } finally {
                setLint(prevLint);
            }
        }
    }
    // where
        private boolean shouldCheckPreview(MethodSymbol m, MethodSymbol other, ClassSymbol origin) {
            if (m.owner != origin ||
                //performance - only do the expensive checks when the overridden method is a Preview API:
                ((other.flags() & PREVIEW_API) == 0 &&
                 (other.owner.flags() & PREVIEW_API) == 0)) {
                return false;
            }

            for (Symbol s : types.membersClosure(origin.type, false).getSymbolsByName(m.name)) {
                if (m != s && m.overrides(s, origin, types, false)) {
                    //only produce preview warnings or errors if "m" immediatelly overrides "other"
                    //without intermediate overriding methods:
                    return s == other;
                }
            }

            return false;
        }
        private boolean isDeprecatedOverrideIgnorable(MethodSymbol m, ClassSymbol origin) {
            // If the method, m, is defined in an interface, then ignore the issue if the method
            // is only inherited via a supertype and also implemented in the supertype,
            // because in that case, we will rediscover the issue when examining the method
            // in the supertype.
            // If the method, m, is not defined in an interface, then the only time we need to
            // address the issue is when the method is the supertype implementation: any other
            // case, we will have dealt with when examining the supertype classes
            ClassSymbol mc = m.enclClass();
            Type st = types.supertype(origin.type);
            if (!st.hasTag(CLASS))
                return true;
            MethodSymbol stimpl = m.implementation((ClassSymbol)st.tsym, types, false);

            if (mc != null && ((mc.flags() & INTERFACE) != 0)) {
                List<Type> intfs = types.interfaces(origin.type);
                return (intfs.contains(mc.type) ? false : (stimpl != null));
            }
            else
                return (stimpl != m);
        }


    // used to check if there were any unchecked conversions
    Warner overrideWarner = new Warner();

    /** Check that a class does not inherit two concrete methods
     *  with the same signature.
     *  @param pos          Position to be used for error reporting.
     *  @param site         The class type to be checked.
     */
    public void checkCompatibleConcretes(DiagnosticPosition pos, Type site) {
        Type sup = types.supertype(site);
        if (!sup.hasTag(CLASS)) return;

        for (Type t1 = sup;
             t1.hasTag(CLASS) && t1.tsym.type.isParameterized();
             t1 = types.supertype(t1)) {
            for (Symbol s1 : t1.tsym.members().getSymbols(NON_RECURSIVE)) {
                if (s1.kind != MTH ||
                    (s1.flags() & (STATIC|SYNTHETIC|BRIDGE)) != 0 ||
                    !s1.isInheritedIn(site.tsym, types) ||
                    ((MethodSymbol)s1).implementation(site.tsym,
                                                      types,
                                                      true) != s1)
                    continue;
                Type st1 = types.memberType(t1, s1);
                int s1ArgsLength = st1.getParameterTypes().length();
                if (st1 == s1.type) continue;

                for (Type t2 = sup;
                     t2.hasTag(CLASS);
                     t2 = types.supertype(t2)) {
                    for (Symbol s2 : t2.tsym.members().getSymbolsByName(s1.name)) {
                        if (s2 == s1 ||
                            s2.kind != MTH ||
                            (s2.flags() & (STATIC|SYNTHETIC|BRIDGE)) != 0 ||
                            s2.type.getParameterTypes().length() != s1ArgsLength ||
                            !s2.isInheritedIn(site.tsym, types) ||
                            ((MethodSymbol)s2).implementation(site.tsym,
                                                              types,
                                                              true) != s2)
                            continue;
                        Type st2 = types.memberType(t2, s2);
                        if (types.overrideEquivalent(st1, st2))
                            log.error(pos,
                                      Errors.ConcreteInheritanceConflict(s1, t1, s2, t2, sup));
                    }
                }
            }
        }
    }

    /** Check that classes (or interfaces) do not each define an abstract
     *  method with same name and arguments but incompatible return types.
     *  @param pos          Position to be used for error reporting.
     *  @param t1           The first argument type.
     *  @param t2           The second argument type.
     */
    public boolean checkCompatibleAbstracts(DiagnosticPosition pos,
                                            Type t1,
                                            Type t2,
                                            Type site) {
        if ((site.tsym.flags() & COMPOUND) != 0) {
            // special case for intersections: need to eliminate wildcards in supertypes
            t1 = types.capture(t1);
            t2 = types.capture(t2);
        }
        return firstIncompatibility(pos, t1, t2, site) == null;
    }

    /** Return the first method which is defined with same args
     *  but different return types in two given interfaces, or null if none
     *  exists.
     *  @param t1     The first type.
     *  @param t2     The second type.
     *  @param site   The most derived type.
     *  @return symbol from t2 that conflicts with one in t1.
     */
    private Symbol firstIncompatibility(DiagnosticPosition pos, Type t1, Type t2, Type site) {
        Map<TypeSymbol,Type> interfaces1 = new HashMap<>();
        closure(t1, interfaces1);
        Map<TypeSymbol,Type> interfaces2;
        if (t1 == t2)
            interfaces2 = interfaces1;
        else
            closure(t2, interfaces1, interfaces2 = new HashMap<>());

        for (Type t3 : interfaces1.values()) {
            for (Type t4 : interfaces2.values()) {
                Symbol s = firstDirectIncompatibility(pos, t3, t4, site);
                if (s != null) return s;
            }
        }
        return null;
    }

    /** Compute all the supertypes of t, indexed by type symbol. */
    private void closure(Type t, Map<TypeSymbol,Type> typeMap) {
        if (!t.hasTag(CLASS)) return;
        if (typeMap.put(t.tsym, t) == null) {
            closure(types.supertype(t), typeMap);
            for (Type i : types.interfaces(t))
                closure(i, typeMap);
        }
    }

    /** Compute all the supertypes of t, indexed by type symbol (except those in typesSkip). */
    private void closure(Type t, Map<TypeSymbol,Type> typesSkip, Map<TypeSymbol,Type> typeMap) {
        if (!t.hasTag(CLASS)) return;
        if (typesSkip.get(t.tsym) != null) return;
        if (typeMap.put(t.tsym, t) == null) {
            closure(types.supertype(t), typesSkip, typeMap);
            for (Type i : types.interfaces(t))
                closure(i, typesSkip, typeMap);
        }
    }

    /** Return the first method in t2 that conflicts with a method from t1. */
    private Symbol firstDirectIncompatibility(DiagnosticPosition pos, Type t1, Type t2, Type site) {
        for (Symbol s1 : t1.tsym.members().getSymbols(NON_RECURSIVE)) {
            Type st1 = null;
            if (s1.kind != MTH || !s1.isInheritedIn(site.tsym, types) ||
                    (s1.flags() & SYNTHETIC) != 0) continue;
            Symbol impl = ((MethodSymbol)s1).implementation(site.tsym, types, false);
            if (impl != null && (impl.flags() & ABSTRACT) == 0) continue;
            for (Symbol s2 : t2.tsym.members().getSymbolsByName(s1.name)) {
                if (s1 == s2) continue;
                if (s2.kind != MTH || !s2.isInheritedIn(site.tsym, types) ||
                        (s2.flags() & SYNTHETIC) != 0) continue;
                if (st1 == null) st1 = types.memberType(t1, s1);
                Type st2 = types.memberType(t2, s2);
                if (types.overrideEquivalent(st1, st2)) {
                    List<Type> tvars1 = st1.getTypeArguments();
                    List<Type> tvars2 = st2.getTypeArguments();
                    Type rt1 = st1.getReturnType();
                    Type rt2 = types.subst(st2.getReturnType(), tvars2, tvars1);
                    boolean compat =
                        types.isSameType(rt1, rt2) ||
                        !rt1.isPrimitiveOrVoid() &&
                        !rt2.isPrimitiveOrVoid() &&
                        (types.covariantReturnType(rt1, rt2, types.noWarnings) ||
                         types.covariantReturnType(rt2, rt1, types.noWarnings)) ||
                         checkCommonOverriderIn(s1,s2,site);
                    if (!compat) {
                        if (types.isSameType(t1, t2)) {
                            log.error(pos, Errors.IncompatibleDiffRetSameType(t1,
                                    s2.name, types.memberType(t2, s2).getParameterTypes()));
                        } else {
                            log.error(pos, Errors.TypesIncompatible(t1, t2,
                                    Fragments.IncompatibleDiffRet(s2.name, types.memberType(t2, s2).getParameterTypes())));
                        }
                        return s2;
                    }
                } else if (checkNameClash((ClassSymbol)site.tsym, s1, s2) &&
                        !checkCommonOverriderIn(s1, s2, site)) {
                    log.error(pos, Errors.NameClashSameErasureNoOverride(
                            s1.name, types.memberType(site, s1).asMethodType().getParameterTypes(), s1.location(),
                            s2.name, types.memberType(site, s2).asMethodType().getParameterTypes(), s2.location()));
                    return s2;
                }
            }
        }
        return null;
    }
    //WHERE
    boolean checkCommonOverriderIn(Symbol s1, Symbol s2, Type site) {
        Map<TypeSymbol,Type> supertypes = new HashMap<>();
        Type st1 = types.memberType(site, s1);
        Type st2 = types.memberType(site, s2);
        closure(site, supertypes);
        for (Type t : supertypes.values()) {
            for (Symbol s3 : t.tsym.members().getSymbolsByName(s1.name)) {
                if (s3 == s1 || s3 == s2 || s3.kind != MTH || (s3.flags() & (BRIDGE|SYNTHETIC)) != 0) continue;
                Type st3 = types.memberType(site,s3);
                if (types.overrideEquivalent(st3, st1) &&
                        types.overrideEquivalent(st3, st2) &&
                        types.returnTypeSubstitutable(st3, st1) &&
                        types.returnTypeSubstitutable(st3, st2)) {
                    return true;
                }
            }
        }
        return false;
    }

    /** Check that a given method conforms with any method it overrides.
     *  @param tree         The tree from which positions are extracted
     *                      for errors.
     *  @param m            The overriding method.
     */
    void checkOverride(Env<AttrContext> env, JCMethodDecl tree, MethodSymbol m) {
        ClassSymbol origin = (ClassSymbol)m.owner;
        if ((origin.flags() & ENUM) != 0 && names.finalize.equals(m.name)) {
            if (m.overrides(syms.enumFinalFinalize, origin, types, false)) {
                log.error(tree.pos(), Errors.EnumNoFinalize);
                return;
            }
        }
        if (allowRecords && origin.isRecord()) {
            // let's find out if this is a user defined accessor in which case the @Override annotation is acceptable
            Optional<? extends RecordComponent> recordComponent = origin.getRecordComponents().stream()
                    .filter(rc -> rc.accessor == tree.sym && (rc.accessor.flags_field & GENERATED_MEMBER) == 0).findFirst();
            if (recordComponent.isPresent()) {
                return;
            }
        }

        for (Type t = origin.type; t.hasTag(CLASS);
             t = types.supertype(t)) {
            if (t != origin.type) {
                checkOverride(tree, t, origin, m);
            }
            for (Type t2 : types.interfaces(t)) {
                checkOverride(tree, t2, origin, m);
            }
        }

        final boolean explicitOverride = m.attribute(syms.overrideType.tsym) != null;
        // Check if this method must override a super method due to being annotated with @Override
        // or by virtue of being a member of a diamond inferred anonymous class. Latter case is to
        // be treated "as if as they were annotated" with @Override.
        boolean mustOverride = explicitOverride ||
                (env.info.isAnonymousDiamond && !m.isConstructor() && !m.isPrivate());
        if (mustOverride && !isOverrider(m)) {
            DiagnosticPosition pos = tree.pos();
            for (JCAnnotation a : tree.getModifiers().annotations) {
                if (a.annotationType.type.tsym == syms.overrideType.tsym) {
                    pos = a.pos();
                    break;
                }
            }
            log.error(pos,
                      explicitOverride ? (m.isStatic() ? Errors.StaticMethodsCannotBeAnnotatedWithOverride : Errors.MethodDoesNotOverrideSuperclass) :
                                Errors.AnonymousDiamondMethodDoesNotOverrideSuperclass(Fragments.DiamondAnonymousMethodsImplicitlyOverride));
        }
    }

    void checkOverride(JCTree tree, Type site, ClassSymbol origin, MethodSymbol m) {
        TypeSymbol c = site.tsym;
        for (Symbol sym : c.members().getSymbolsByName(m.name)) {
            if (m.overrides(sym, origin, types, false)) {
                if ((sym.flags() & ABSTRACT) == 0) {
                    checkOverride(tree, m, (MethodSymbol)sym, origin);
                }
            }
        }
    }

    private Predicate<Symbol> equalsHasCodeFilter = s -> MethodSymbol.implementation_filter.test(s) &&
            (s.flags() & BAD_OVERRIDE) == 0;

    public void checkClassOverrideEqualsAndHashIfNeeded(DiagnosticPosition pos,
            ClassSymbol someClass) {
        /* At present, annotations cannot possibly have a method that is override
         * equivalent with Object.equals(Object) but in any case the condition is
         * fine for completeness.
         */
        if (someClass == (ClassSymbol)syms.objectType.tsym ||
            someClass.isInterface() || someClass.isEnum() ||
            (someClass.flags() & ANNOTATION) != 0 ||
            (someClass.flags() & ABSTRACT) != 0) return;
        //anonymous inner classes implementing interfaces need especial treatment
        if (someClass.isAnonymous()) {
            List<Type> interfaces =  types.interfaces(someClass.type);
            if (interfaces != null && !interfaces.isEmpty() &&
                interfaces.head.tsym == syms.comparatorType.tsym) return;
        }
        checkClassOverrideEqualsAndHash(pos, someClass);
    }

    private void checkClassOverrideEqualsAndHash(DiagnosticPosition pos,
            ClassSymbol someClass) {
        if (lint.isActive(LintCategory.OVERRIDES)) {
            MethodSymbol equalsAtObject = (MethodSymbol)syms.objectType
                    .tsym.members().findFirst(names.equals);
            MethodSymbol hashCodeAtObject = (MethodSymbol)syms.objectType
                    .tsym.members().findFirst(names.hashCode);
            MethodSymbol equalsImpl = types.implementation(equalsAtObject,
                    someClass, false, equalsHasCodeFilter);
            boolean overridesEquals = equalsImpl != null &&
                                      equalsImpl.owner == someClass;
            boolean overridesHashCode = types.implementation(hashCodeAtObject,
                someClass, false, equalsHasCodeFilter) != hashCodeAtObject;

            if (overridesEquals && !overridesHashCode) {
                lint.logIfEnabled(log, pos, LintWarnings.OverrideEqualsButNotHashcode(someClass));
            }
        }
    }

    public void checkHasMain(DiagnosticPosition pos, ClassSymbol c) {
        boolean found = false;

        for (Symbol sym : c.members().getSymbolsByName(names.main)) {
            if (sym.kind == MTH && (sym.flags() & PRIVATE) == 0) {
                MethodSymbol meth = (MethodSymbol)sym;
                if (!types.isSameType(meth.getReturnType(), syms.voidType)) {
                    continue;
                }
                if (meth.params.isEmpty()) {
                    found = true;
                    break;
                }
                if (meth.params.size() != 1) {
                    continue;
                }
                if (!types.isSameType(meth.params.head.type, types.makeArrayType(syms.stringType))) {
                    continue;
                }

                found = true;
                break;
            }
        }

        if (!found) {
            log.error(pos, Errors.ImplicitClassDoesNotHaveMainMethod);
        }
    }

    public void checkModuleName (JCModuleDecl tree) {
        Name moduleName = tree.sym.name;
        Assert.checkNonNull(moduleName);
        if (lint.isActive(LintCategory.MODULE)) {
            JCExpression qualId = tree.qualId;
            while (qualId != null) {
                Name componentName;
                DiagnosticPosition pos;
                switch (qualId.getTag()) {
                    case SELECT:
                        JCFieldAccess selectNode = ((JCFieldAccess) qualId);
                        componentName = selectNode.name;
                        pos = selectNode.pos();
                        qualId = selectNode.selected;
                        break;
                    case IDENT:
                        componentName = ((JCIdent) qualId).name;
                        pos = qualId.pos();
                        qualId = null;
                        break;
                    default:
                        throw new AssertionError("Unexpected qualified identifier: " + qualId.toString());
                }
                if (componentName != null) {
                    String moduleNameComponentString = componentName.toString();
                    int nameLength = moduleNameComponentString.length();
                    if (nameLength > 0 && Character.isDigit(moduleNameComponentString.charAt(nameLength - 1))) {
                        lint.logIfEnabled(log, pos, LintWarnings.PoorChoiceForModuleName(componentName));
                    }
                }
            }
        }
    }

    private boolean checkNameClash(ClassSymbol origin, Symbol s1, Symbol s2) {
        ClashFilter cf = new ClashFilter(origin.type);
        return (cf.test(s1) &&
                cf.test(s2) &&
                types.hasSameArgs(s1.erasure(types), s2.erasure(types)));
    }


    /** Check that all abstract members of given class have definitions.
     *  @param pos          Position to be used for error reporting.
     *  @param c            The class.
     */
    void checkAllDefined(DiagnosticPosition pos, ClassSymbol c) {
        MethodSymbol undef = types.firstUnimplementedAbstract(c);
        if (undef != null) {
            MethodSymbol undef1 =
                new MethodSymbol(undef.flags(), undef.name,
                                 types.memberType(c.type, undef), undef.owner);
            log.error(pos,
                      Errors.DoesNotOverrideAbstract(c, undef1, undef1.location()));
        }
    }

    void checkNonCyclicDecl(JCClassDecl tree) {
        CycleChecker cc = new CycleChecker();
        cc.scan(tree);
        if (!cc.errorFound && !cc.partialCheck) {
            tree.sym.flags_field |= ACYCLIC;
        }
    }

    class CycleChecker extends TreeScanner {

        Set<Symbol> seenClasses = new HashSet<>();
        boolean errorFound = false;
        boolean partialCheck = false;

        private void checkSymbol(DiagnosticPosition pos, Symbol sym) {
            if (sym != null && sym.kind == TYP) {
                Env<AttrContext> classEnv = enter.getEnv((TypeSymbol)sym);
                if (classEnv != null) {
                    DiagnosticSource prevSource = log.currentSource();
                    try {
                        log.useSource(classEnv.toplevel.sourcefile);
                        scan(classEnv.tree);
                    }
                    finally {
                        log.useSource(prevSource.getFile());
                    }
                } else if (sym.kind == TYP) {
                    checkClass(pos, sym, List.nil());
                }
            } else if (sym == null || sym.kind != PCK) {
                //not completed yet
                partialCheck = true;
            }
        }

        @Override
        public void visitSelect(JCFieldAccess tree) {
            super.visitSelect(tree);
            checkSymbol(tree.pos(), tree.sym);
        }

        @Override
        public void visitIdent(JCIdent tree) {
            checkSymbol(tree.pos(), tree.sym);
        }

        @Override
        public void visitTypeApply(JCTypeApply tree) {
            scan(tree.clazz);
        }

        @Override
        public void visitTypeArray(JCArrayTypeTree tree) {
            scan(tree.elemtype);
        }

        @Override
        public void visitClassDef(JCClassDecl tree) {
            List<JCTree> supertypes = List.nil();
            if (tree.getExtendsClause() != null) {
                supertypes = supertypes.prepend(tree.getExtendsClause());
            }
            if (tree.getImplementsClause() != null) {
                for (JCTree intf : tree.getImplementsClause()) {
                    supertypes = supertypes.prepend(intf);
                }
            }
            checkClass(tree.pos(), tree.sym, supertypes);
        }

        void checkClass(DiagnosticPosition pos, Symbol c, List<JCTree> supertypes) {
            if ((c.flags_field & ACYCLIC) != 0)
                return;
            if (seenClasses.contains(c)) {
                errorFound = true;
                noteCyclic(pos, (ClassSymbol)c);
            } else if (!c.type.isErroneous()) {
                try {
                    seenClasses.add(c);
                    if (c.type.hasTag(CLASS)) {
                        if (supertypes.nonEmpty()) {
                            scan(supertypes);
                        }
                        else {
                            ClassType ct = (ClassType)c.type;
                            if (ct.supertype_field == null ||
                                    ct.interfaces_field == null) {
                                //not completed yet
                                partialCheck = true;
                                return;
                            }
                            checkSymbol(pos, ct.supertype_field.tsym);
                            for (Type intf : ct.interfaces_field) {
                                checkSymbol(pos, intf.tsym);
                            }
                        }
                        if (c.owner.kind == TYP) {
                            checkSymbol(pos, c.owner);
                        }
                    }
                } finally {
                    seenClasses.remove(c);
                }
            }
        }
    }

    /** Check for cyclic references. Issue an error if the
     *  symbol of the type referred to has a LOCKED flag set.
     *
     *  @param pos      Position to be used for error reporting.
     *  @param t        The type referred to.
     */
    void checkNonCyclic(DiagnosticPosition pos, Type t) {
        checkNonCyclicInternal(pos, t);
    }


    void checkNonCyclic(DiagnosticPosition pos, TypeVar t) {
        checkNonCyclic1(pos, t, List.nil());
    }

    private void checkNonCyclic1(DiagnosticPosition pos, Type t, List<TypeVar> seen) {
        final TypeVar tv;
        if  (t.hasTag(TYPEVAR) && (t.tsym.flags() & UNATTRIBUTED) != 0)
            return;
        if (seen.contains(t)) {
            tv = (TypeVar)t;
            tv.setUpperBound(types.createErrorType(t));
            log.error(pos, Errors.CyclicInheritance(t));
        } else if (t.hasTag(TYPEVAR)) {
            tv = (TypeVar)t;
            seen = seen.prepend(tv);
            for (Type b : types.getBounds(tv))
                checkNonCyclic1(pos, b, seen);
        }
    }

    /** Check for cyclic references. Issue an error if the
     *  symbol of the type referred to has a LOCKED flag set.
     *
     *  @param pos      Position to be used for error reporting.
     *  @param t        The type referred to.
     *  @return        True if the check completed on all attributed classes
     */
    private boolean checkNonCyclicInternal(DiagnosticPosition pos, Type t) {
        boolean complete = true; // was the check complete?
        //- System.err.println("checkNonCyclicInternal("+t+");");//DEBUG
        Symbol c = t.tsym;
        if ((c.flags_field & ACYCLIC) != 0) return true;

        if ((c.flags_field & LOCKED) != 0) {
            noteCyclic(pos, (ClassSymbol)c);
        } else if (!c.type.isErroneous()) {
            try {
                c.flags_field |= LOCKED;
                if (c.type.hasTag(CLASS)) {
                    ClassType clazz = (ClassType)c.type;
                    if (clazz.interfaces_field != null)
                        for (List<Type> l=clazz.interfaces_field; l.nonEmpty(); l=l.tail)
                            complete &= checkNonCyclicInternal(pos, l.head);
                    if (clazz.supertype_field != null) {
                        Type st = clazz.supertype_field;
                        if (st != null && st.hasTag(CLASS))
                            complete &= checkNonCyclicInternal(pos, st);
                    }
                    if (c.owner.kind == TYP)
                        complete &= checkNonCyclicInternal(pos, c.owner.type);
                }
            } finally {
                c.flags_field &= ~LOCKED;
            }
        }
        if (complete)
            complete = ((c.flags_field & UNATTRIBUTED) == 0) && c.isCompleted();
        if (complete) c.flags_field |= ACYCLIC;
        return complete;
    }

    /** Note that we found an inheritance cycle. */
    private void noteCyclic(DiagnosticPosition pos, ClassSymbol c) {
        log.error(pos, Errors.CyclicInheritance(c));
        for (List<Type> l=types.interfaces(c.type); l.nonEmpty(); l=l.tail)
            l.head = types.createErrorType((ClassSymbol)l.head.tsym, Type.noType);
        Type st = types.supertype(c.type);
        if (st.hasTag(CLASS))
            ((ClassType)c.type).supertype_field = types.createErrorType((ClassSymbol)st.tsym, Type.noType);
        c.type = types.createErrorType(c, c.type);
        c.flags_field |= ACYCLIC;
    }

    /** Check that all methods which implement some
     *  method conform to the method they implement.
     *  @param tree         The class definition whose members are checked.
     */
    void checkImplementations(JCClassDecl tree) {
        checkImplementations(tree, tree.sym, tree.sym);
    }
    //where
        /** Check that all methods which implement some
         *  method in `ic' conform to the method they implement.
         */
        void checkImplementations(JCTree tree, ClassSymbol origin, ClassSymbol ic) {
            for (List<Type> l = types.closure(ic.type); l.nonEmpty(); l = l.tail) {
                ClassSymbol lc = (ClassSymbol)l.head.tsym;
                if ((lc.flags() & ABSTRACT) != 0) {
                    for (Symbol sym : lc.members().getSymbols(NON_RECURSIVE)) {
                        if (sym.kind == MTH &&
                            (sym.flags() & (STATIC|ABSTRACT)) == ABSTRACT) {
                            MethodSymbol absmeth = (MethodSymbol)sym;
                            MethodSymbol implmeth = absmeth.implementation(origin, types, false);
                            if (implmeth != null && implmeth != absmeth &&
                                (implmeth.owner.flags() & INTERFACE) ==
                                (origin.flags() & INTERFACE)) {
                                // don't check if implmeth is in a class, yet
                                // origin is an interface. This case arises only
                                // if implmeth is declared in Object. The reason is
                                // that interfaces really don't inherit from
                                // Object it's just that the compiler represents
                                // things that way.
                                checkOverride(tree, implmeth, absmeth, origin);
                            }
                        }
                    }
                }
            }
        }

    /** Check that all abstract methods implemented by a class are
     *  mutually compatible.
     *  @param pos          Position to be used for error reporting.
     *  @param c            The class whose interfaces are checked.
     */
    void checkCompatibleSupertypes(DiagnosticPosition pos, Type c) {
        List<Type> supertypes = types.interfaces(c);
        Type supertype = types.supertype(c);
        if (supertype.hasTag(CLASS) &&
            (supertype.tsym.flags() & ABSTRACT) != 0)
            supertypes = supertypes.prepend(supertype);
        for (List<Type> l = supertypes; l.nonEmpty(); l = l.tail) {
            if (!l.head.getTypeArguments().isEmpty() &&
                !checkCompatibleAbstracts(pos, l.head, l.head, c))
                return;
            for (List<Type> m = supertypes; m != l; m = m.tail)
                if (!checkCompatibleAbstracts(pos, l.head, m.head, c))
                    return;
        }
        checkCompatibleConcretes(pos, c);
    }

    /** Check that all non-override equivalent methods accessible from 'site'
     *  are mutually compatible (JLS 8.4.8/9.4.1).
     *
     *  @param pos  Position to be used for error reporting.
     *  @param site The class whose methods are checked.
     *  @param sym  The method symbol to be checked.
     */
    void checkOverrideClashes(DiagnosticPosition pos, Type site, MethodSymbol sym) {
         ClashFilter cf = new ClashFilter(site);
        //for each method m1 that is overridden (directly or indirectly)
        //by method 'sym' in 'site'...

        ArrayList<Symbol> symbolsByName = new ArrayList<>();
        types.membersClosure(site, false).getSymbolsByName(sym.name, cf).forEach(symbolsByName::add);
        for (Symbol m1 : symbolsByName) {
            if (!sym.overrides(m1, site.tsym, types, false)) {
                continue;
            }

            //...check each method m2 that is a member of 'site'
            for (Symbol m2 : symbolsByName) {
                if (m2 == m1) continue;
                //if (i) the signature of 'sym' is not a subsignature of m1 (seen as
                //a member of 'site') and (ii) m1 has the same erasure as m2, issue an error
                if (!types.isSubSignature(sym.type, types.memberType(site, m2)) &&
                        types.hasSameArgs(m2.erasure(types), m1.erasure(types))) {
                    sym.flags_field |= CLASH;
                    if (m1 == sym) {
                        log.error(pos, Errors.NameClashSameErasureNoOverride(
                            m1.name, types.memberType(site, m1).asMethodType().getParameterTypes(), m1.location(),
                            m2.name, types.memberType(site, m2).asMethodType().getParameterTypes(), m2.location()));
                    } else {
                        ClassType ct = (ClassType)site;
                        String kind = ct.isInterface() ? "interface" : "class";
                        log.error(pos, Errors.NameClashSameErasureNoOverride1(
                            kind,
                            ct.tsym.name,
                            m1.name,
                            types.memberType(site, m1).asMethodType().getParameterTypes(),
                            m1.location(),
                            m2.name,
                            types.memberType(site, m2).asMethodType().getParameterTypes(),
                            m2.location()));
                    }
                    return;
                }
            }
        }
    }

    /** Check that all static methods accessible from 'site' are
     *  mutually compatible (JLS 8.4.8).
     *
     *  @param pos  Position to be used for error reporting.
     *  @param site The class whose methods are checked.
     *  @param sym  The method symbol to be checked.
     */
    void checkHideClashes(DiagnosticPosition pos, Type site, MethodSymbol sym) {
        ClashFilter cf = new ClashFilter(site);
        //for each method m1 that is a member of 'site'...
        for (Symbol s : types.membersClosure(site, true).getSymbolsByName(sym.name, cf)) {
            //if (i) the signature of 'sym' is not a subsignature of m1 (seen as
            //a member of 'site') and (ii) 'sym' has the same erasure as m1, issue an error
            if (!types.isSubSignature(sym.type, types.memberType(site, s))) {
                if (types.hasSameArgs(s.erasure(types), sym.erasure(types))) {
                    log.error(pos,
                              Errors.NameClashSameErasureNoHide(sym, sym.location(), s, s.location()));
                    return;
                }
            }
         }
     }

     //where
     private class ClashFilter implements Predicate<Symbol> {

         Type site;

         ClashFilter(Type site) {
             this.site = site;
         }

         boolean shouldSkip(Symbol s) {
             return (s.flags() & CLASH) != 0 &&
                s.owner == site.tsym;
         }

         @Override
         public boolean test(Symbol s) {
             return s.kind == MTH &&
                     (s.flags() & SYNTHETIC) == 0 &&
                     !shouldSkip(s) &&
                     s.isInheritedIn(site.tsym, types) &&
                     !s.isConstructor();
         }
     }

    void checkDefaultMethodClashes(DiagnosticPosition pos, Type site) {
        DefaultMethodClashFilter dcf = new DefaultMethodClashFilter(site);
        for (Symbol m : types.membersClosure(site, false).getSymbols(dcf)) {
            Assert.check(m.kind == MTH);
            List<MethodSymbol> prov = types.interfaceCandidates(site, (MethodSymbol)m);
            if (prov.size() > 1) {
                ListBuffer<Symbol> abstracts = new ListBuffer<>();
                ListBuffer<Symbol> defaults = new ListBuffer<>();
                for (MethodSymbol provSym : prov) {
                    if ((provSym.flags() & DEFAULT) != 0) {
                        defaults = defaults.append(provSym);
                    } else if ((provSym.flags() & ABSTRACT) != 0) {
                        abstracts = abstracts.append(provSym);
                    }
                    if (defaults.nonEmpty() && defaults.size() + abstracts.size() >= 2) {
                        //strong semantics - issue an error if two sibling interfaces
                        //have two override-equivalent defaults - or if one is abstract
                        //and the other is default
                        Fragment diagKey;
                        Symbol s1 = defaults.first();
                        Symbol s2;
                        if (defaults.size() > 1) {
                            s2 = defaults.toList().tail.head;
                            diagKey = Fragments.IncompatibleUnrelatedDefaults(Kinds.kindName(site.tsym), site,
                                    m.name, types.memberType(site, m).getParameterTypes(),
                                    s1.location(), s2.location());

                        } else {
                            s2 = abstracts.first();
                            diagKey = Fragments.IncompatibleAbstractDefault(Kinds.kindName(site.tsym), site,
                                    m.name, types.memberType(site, m).getParameterTypes(),
                                    s1.location(), s2.location());
                        }
                        log.error(pos, Errors.TypesIncompatible(s1.location().type, s2.location().type, diagKey));
                        break;
                    }
                }
            }
        }
    }

    //where
     private class DefaultMethodClashFilter implements Predicate<Symbol> {

         Type site;

         DefaultMethodClashFilter(Type site) {
             this.site = site;
         }

         @Override
         public boolean test(Symbol s) {
             return s.kind == MTH &&
                     (s.flags() & DEFAULT) != 0 &&
                     s.isInheritedIn(site.tsym, types) &&
                     !s.isConstructor();
         }
     }

    /** Report warnings for potentially ambiguous method declarations in the given site. */
    void checkPotentiallyAmbiguousOverloads(JCClassDecl tree, Type site) {

        // Skip if warning not enabled
        if (!lint.isActive(LintCategory.OVERLOADS))
            return;

        // Gather all of site's methods, including overridden methods, grouped by name (except Object methods)
        List<java.util.List<MethodSymbol>> methodGroups = methodsGroupedByName(site,
            new PotentiallyAmbiguousFilter(site), ArrayList::new);

        // Build the predicate that determines if site is responsible for an ambiguity
        BiPredicate<MethodSymbol, MethodSymbol> responsible = buildResponsiblePredicate(site, methodGroups);

        // Now remove overridden methods from each group, leaving only site's actual members
        methodGroups.forEach(list -> removePreempted(list, (m1, m2) -> m1.overrides(m2, site.tsym, types, false)));

        // Warn about ambiguous overload method pairs for which site is responsible
        methodGroups.forEach(list -> compareAndRemove(list, (m1, m2) -> {

            // See if this is an ambiguous overload for which "site" is responsible
            if (!potentiallyAmbiguousOverload(site, m1, m2) || !responsible.test(m1, m2))
                return 0;

            // Allow the site's own declared methods (only) to apply @SuppressWarnings("overloads").
            // Treat both methods equally so they "share" the validation of the warning suppression,
            // but also verify an annotation actually exists on a method before doing that, because
            // otherwise we could incorrectly validate an outer annotation.
            Predicate<MethodSymbol> methodSuppresses = m -> m.owner == site.tsym &&
              m.attribute(syms.suppressWarningsType.tsym) != null &&
              lint.augment(m).isSuppressed(LintCategory.OVERLOADS, true);
            if (methodSuppresses.test(m1) | methodSuppresses.test(m2))      // use "|" to avoid an artificial preference
                return FIRST | SECOND;

            // Locate the warning at one of the methods, if possible
            DiagnosticPosition pos =
                m1.owner == site.tsym ? TreeInfo.diagnosticPositionFor(m1, tree) :
                m2.owner == site.tsym ? TreeInfo.diagnosticPositionFor(m2, tree) :
                tree.pos();

            // Log the warning
            lint.logIfEnabled(log, pos,
                LintWarnings.PotentiallyAmbiguousOverload(
                    m1.asMemberOf(site, types), m1.location(),
                    m2.asMemberOf(site, types), m2.location()));

            // Don't warn again for either of these two methods
            return FIRST | SECOND;
        }));
    }

    /** Build a predicate that determines, given two methods that are members of the given class,
     *  whether the class should be held "responsible" if the methods are potentially ambiguous.
     *
     *  Sometimes ambiguous methods are unavoidable because they're inherited from a supertype.
     *  For example, any subtype of Spliterator.OfInt will have ambiguities for both
     *  forEachRemaining() and tryAdvance() (in both cases the overloads are IntConsumer and
     *  Consumer&lt;? super Integer&gt;). So we only want to "blame" a class when that class is
     *  itself responsible for creating the ambiguity. We declare that a class C is "responsible"
     *  for the ambiguity between two methods m1 and m2 if there is no direct supertype T of C
     *  such that m1 and m2, or some overrides thereof, both exist in T and are ambiguous in T.
     *  As an optimization, we first check if either method is declared in C and does not override
     *  any other methods; in this case the class is definitely responsible.
     */
    BiPredicate<MethodSymbol, MethodSymbol> buildResponsiblePredicate(Type site,
        List<? extends Collection<MethodSymbol>> methodGroups) {

        // Define the "overrides" predicate
        BiPredicate<MethodSymbol, MethodSymbol> overrides = (m1, m2) -> m1.overrides(m2, site.tsym, types, false);

        // Map each method declared in site to a list of the supertype method(s) it directly overrides
        HashMap<MethodSymbol, ArrayList<MethodSymbol>> overriddenMethodsMap = new HashMap<>();
        methodGroups.forEach(list -> {
            for (MethodSymbol m : list) {

                // Skip methods not declared in site
                if (m.owner != site.tsym)
                    continue;

                // Gather all supertype methods overridden by m, directly or indirectly
                ArrayList<MethodSymbol> overriddenMethods = list.stream()
                  .filter(m2 -> m2 != m && overrides.test(m, m2))
                  .collect(Collectors.toCollection(ArrayList::new));

                // Eliminate non-direct overrides
                removePreempted(overriddenMethods, overrides);

                // Add to map
                overriddenMethodsMap.put(m, overriddenMethods);
            }
        });

        // Build the predicate
        return (m1, m2) -> {

            // Get corresponding supertype methods (if declared in site)
            java.util.List<MethodSymbol> overriddenMethods1 = overriddenMethodsMap.get(m1);
            java.util.List<MethodSymbol> overriddenMethods2 = overriddenMethodsMap.get(m2);

            // Quick check for the case where a method was added by site itself
            if (overriddenMethods1 != null && overriddenMethods1.isEmpty())
                return true;
            if (overriddenMethods2 != null && overriddenMethods2.isEmpty())
                return true;

            // Get each method's corresponding method(s) from supertypes of site
            java.util.List<MethodSymbol> supertypeMethods1 = overriddenMethods1 != null ?
              overriddenMethods1 : Collections.singletonList(m1);
            java.util.List<MethodSymbol> supertypeMethods2 = overriddenMethods2 != null ?
              overriddenMethods2 : Collections.singletonList(m2);

            // See if we can blame some direct supertype instead
            return types.directSupertypes(site).stream()
              .filter(stype -> stype != syms.objectType)
              .map(stype -> stype.tsym.type)                // view supertype in its original form
              .noneMatch(stype -> {
                for (MethodSymbol sm1 : supertypeMethods1) {
                    if (!types.isSubtype(types.erasure(stype), types.erasure(sm1.owner.type)))
                        continue;
                    for (MethodSymbol sm2 : supertypeMethods2) {
                        if (!types.isSubtype(types.erasure(stype), types.erasure(sm2.owner.type)))
                            continue;
                        if (potentiallyAmbiguousOverload(stype, sm1, sm2))
                            return true;
                    }
                }
                return false;
            });
        };
    }

    /** Gather all of site's methods, including overridden methods, grouped and sorted by name,
     *  after applying the given filter.
     */
    <C extends Collection<MethodSymbol>> List<C> methodsGroupedByName(Type site,
            Predicate<Symbol> filter, Supplier<? extends C> groupMaker) {
        Iterable<Symbol> symbols = types.membersClosure(site, false).getSymbols(filter, RECURSIVE);
        return StreamSupport.stream(symbols.spliterator(), false)
          .map(MethodSymbol.class::cast)
          .collect(Collectors.groupingBy(m -> m.name, Collectors.toCollection(groupMaker)))
          .entrySet()
          .stream()
          .sorted(Comparator.comparing(e -> e.getKey().toString()))
          .map(Map.Entry::getValue)
          .collect(List.collector());
    }

    /** Compare elements in a list pair-wise in order to remove some of them.
     *  @param list mutable list of items
     *  @param comparer returns flag bit(s) to remove FIRST and/or SECOND
     */
    <T> void compareAndRemove(java.util.List<T> list, ToIntBiFunction<? super T, ? super T> comparer) {
        for (int index1 = 0; index1 < list.size() - 1; index1++) {
            T item1 = list.get(index1);
            for (int index2 = index1 + 1; index2 < list.size(); index2++) {
                T item2 = list.get(index2);
                int flags = comparer.applyAsInt(item1, item2);
                if ((flags & SECOND) != 0)
                    list.remove(index2--);          // remove item2
                if ((flags & FIRST) != 0) {
                    list.remove(index1--);          // remove item1
                    break;
                }
            }
        }
    }

    /** Remove elements in a list that are preempted by some other element in the list.
     *  @param list mutable list of items
     *  @param preempts decides if one item preempts another, causing the second one to be removed
     */
    <T> void removePreempted(java.util.List<T> list, BiPredicate<? super T, ? super T> preempts) {
        compareAndRemove(list, (item1, item2) -> {
            int flags = 0;
            if (preempts.test(item1, item2))
                flags |= SECOND;
            if (preempts.test(item2, item1))
                flags |= FIRST;
            return flags;
        });
    }

    /** Filters method candidates for the "potentially ambiguous method" check */
    class PotentiallyAmbiguousFilter extends ClashFilter {

        PotentiallyAmbiguousFilter(Type site) {
            super(site);
        }

        @Override
        boolean shouldSkip(Symbol s) {
            return s.owner.type.tsym == syms.objectType.tsym || super.shouldSkip(s);
        }
    }

    /**
      * Report warnings for potentially ambiguous method declarations. Two declarations
      * are potentially ambiguous if they feature two unrelated functional interface
      * in same argument position (in which case, a call site passing an implicit
      * lambda would be ambiguous). This assumes they already have the same name.
      */
    boolean potentiallyAmbiguousOverload(Type site, MethodSymbol msym1, MethodSymbol msym2) {
        Assert.check(msym1.name == msym2.name);
        if (msym1 == msym2)
            return false;
        Type mt1 = types.memberType(site, msym1);
        Type mt2 = types.memberType(site, msym2);
        //if both generic methods, adjust type variables
        if (mt1.hasTag(FORALL) && mt2.hasTag(FORALL) &&
                types.hasSameBounds((ForAll)mt1, (ForAll)mt2)) {
            mt2 = types.subst(mt2, ((ForAll)mt2).tvars, ((ForAll)mt1).tvars);
        }
        //expand varargs methods if needed
        int maxLength = Math.max(mt1.getParameterTypes().length(), mt2.getParameterTypes().length());
        List<Type> args1 = rs.adjustArgs(mt1.getParameterTypes(), msym1, maxLength, true);
        List<Type> args2 = rs.adjustArgs(mt2.getParameterTypes(), msym2, maxLength, true);
        //if arities don't match, exit
        if (args1.length() != args2.length())
            return false;
        boolean potentiallyAmbiguous = false;
        while (args1.nonEmpty() && args2.nonEmpty()) {
            Type s = args1.head;
            Type t = args2.head;
            if (!types.isSubtype(t, s) && !types.isSubtype(s, t)) {
                if (types.isFunctionalInterface(s) && types.isFunctionalInterface(t) &&
                        types.findDescriptorType(s).getParameterTypes().length() > 0 &&
                        types.findDescriptorType(s).getParameterTypes().length() ==
                        types.findDescriptorType(t).getParameterTypes().length()) {
                    potentiallyAmbiguous = true;
                } else {
                    return false;
                }
            }
            args1 = args1.tail;
            args2 = args2.tail;
        }
        return potentiallyAmbiguous;
    }

    // Apply special flag "-XDwarnOnAccessToMembers" which turns on just this particular warning for all types of access
    void checkAccessFromSerializableElement(final JCTree tree, boolean isLambda) {
        final Lint prevLint = setLint(warnOnAnyAccessToMembers ? lint.enable(LintCategory.SERIAL) : lint);
        try {
            if (warnOnAnyAccessToMembers || isLambda)
                checkAccessFromSerializableElementInner(tree, isLambda);
        } finally {
            setLint(prevLint);
        }
    }

    private void checkAccessFromSerializableElementInner(final JCTree tree, boolean isLambda) {
        if (lint.isActive(LintCategory.SERIAL)) {
            Symbol sym = TreeInfo.symbol(tree);
            if (!sym.kind.matches(KindSelector.VAL_MTH)) {
                return;
            }

            if (sym.kind == VAR) {
                if ((sym.flags() & PARAMETER) != 0 ||
                    sym.isDirectlyOrIndirectlyLocal() ||
                    sym.name == names._this ||
                    sym.name == names._super) {
                    return;
                }
            }

            if (!types.isSubtype(sym.owner.type, syms.serializableType) &&
                isEffectivelyNonPublic(sym)) {
                if (isLambda) {
                    if (belongsToRestrictedPackage(sym)) {
                        lint.logIfEnabled(log, tree.pos(),
                                    LintWarnings.AccessToMemberFromSerializableLambda(sym));
                    }
                } else {
                    lint.logIfEnabled(log, tree.pos(),
                                LintWarnings.AccessToMemberFromSerializableElement(sym));
                }
            }
        }
    }

    private boolean isEffectivelyNonPublic(Symbol sym) {
        if (sym.packge() == syms.rootPackage) {
            return false;
        }

        while (sym.kind != PCK) {
            if ((sym.flags() & PUBLIC) == 0) {
                return true;
            }
            sym = sym.owner;
        }
        return false;
    }

    private boolean belongsToRestrictedPackage(Symbol sym) {
        String fullName = sym.packge().fullname.toString();
        return fullName.startsWith("java.") ||
                fullName.startsWith("javax.") ||
                fullName.startsWith("sun.") ||
                fullName.contains(".internal.");
    }

    /** Check that class c does not implement directly or indirectly
     *  the same parameterized interface with two different argument lists.
     *  @param pos          Position to be used for error reporting.
     *  @param type         The type whose interfaces are checked.
     */
    void checkClassBounds(DiagnosticPosition pos, Type type) {
        checkClassBounds(pos, new HashMap<TypeSymbol,Type>(), type);
    }
//where
        /** Enter all interfaces of type `type' into the hash table `seensofar'
         *  with their class symbol as key and their type as value. Make
         *  sure no class is entered with two different types.
         */
        void checkClassBounds(DiagnosticPosition pos,
                              Map<TypeSymbol,Type> seensofar,
                              Type type) {
            if (type.isErroneous()) return;
            for (List<Type> l = types.interfaces(type); l.nonEmpty(); l = l.tail) {
                Type it = l.head;
                if (type.hasTag(CLASS) && !it.hasTag(CLASS)) continue; // JLS 8.1.5

                Type oldit = seensofar.put(it.tsym, it);
                if (oldit != null) {
                    List<Type> oldparams = oldit.allparams();
                    List<Type> newparams = it.allparams();
                    if (!types.containsTypeEquivalent(oldparams, newparams))
                        log.error(pos,
                                  Errors.CantInheritDiffArg(it.tsym,
                                                            Type.toString(oldparams),
                                                            Type.toString(newparams)));
                }
                checkClassBounds(pos, seensofar, it);
            }
            Type st = types.supertype(type);
            if (type.hasTag(CLASS) && !st.hasTag(CLASS)) return; // JLS 8.1.4
            if (st != Type.noType) checkClassBounds(pos, seensofar, st);
        }

    /** Enter interface into into set.
     *  If it existed already, issue a "repeated interface" error.
     */
    void checkNotRepeated(DiagnosticPosition pos, Type it, Set<Symbol> its) {
        if (its.contains(it.tsym))
            log.error(pos, Errors.RepeatedInterface);
        else {
            its.add(it.tsym);
        }
    }

/* *************************************************************************
 * Check annotations
 **************************************************************************/

    /**
     * Recursively validate annotations values
     */
    void validateAnnotationTree(JCTree tree) {
        class AnnotationValidator extends TreeScanner {
            @Override
            public void visitAnnotation(JCAnnotation tree) {
                if (!tree.type.isErroneous() && tree.type.tsym.isAnnotationType()) {
                    super.visitAnnotation(tree);
                    validateAnnotation(tree);
                }
            }
        }
        tree.accept(new AnnotationValidator());
    }

    /**
     *  {@literal
     *  Annotation types are restricted to primitives, String, an
     *  enum, an annotation, Class, Class<?>, Class<? extends
     *  Anything>, arrays of the preceding.
     *  }
     */
    void validateAnnotationType(JCTree restype) {
        // restype may be null if an error occurred, so don't bother validating it
        if (restype != null) {
            validateAnnotationType(restype.pos(), restype.type);
        }
    }

    void validateAnnotationType(DiagnosticPosition pos, Type type) {
        if (type.isPrimitive()) return;
        if (types.isSameType(type, syms.stringType)) return;
        if ((type.tsym.flags() & Flags.ENUM) != 0) return;
        if ((type.tsym.flags() & Flags.ANNOTATION) != 0) return;
        if (types.cvarLowerBound(type).tsym == syms.classType.tsym) return;
        if (types.isArray(type) && !types.isArray(types.elemtype(type))) {
            validateAnnotationType(pos, types.elemtype(type));
            return;
        }
        log.error(pos, Errors.InvalidAnnotationMemberType);
    }

    /**
     * "It is also a compile-time error if any method declared in an
     * annotation type has a signature that is override-equivalent to
     * that of any public or protected method declared in class Object
     * or in the interface annotation.Annotation."
     *
     * @jls 9.6 Annotation Types
     */
    void validateAnnotationMethod(DiagnosticPosition pos, MethodSymbol m) {
        for (Type sup = syms.annotationType; sup.hasTag(CLASS); sup = types.supertype(sup)) {
            Scope s = sup.tsym.members();
            for (Symbol sym : s.getSymbolsByName(m.name)) {
                if (sym.kind == MTH &&
                    (sym.flags() & (PUBLIC | PROTECTED)) != 0 &&
                    types.overrideEquivalent(m.type, sym.type))
                    log.error(pos, Errors.IntfAnnotationMemberClash(sym, sup));
            }
        }
    }

    /** Check the annotations of a symbol.
     */
    public void validateAnnotations(List<JCAnnotation> annotations, JCTree declarationTree, Symbol s) {
        for (JCAnnotation a : annotations)
            validateAnnotation(a, declarationTree, s);
    }

    /** Check the type annotations.
     */
    public void validateTypeAnnotations(List<JCAnnotation> annotations, Symbol s, boolean isTypeParameter) {
        for (JCAnnotation a : annotations)
            validateTypeAnnotation(a, s, isTypeParameter);
    }

    /** Check an annotation of a symbol.
     */
    private void validateAnnotation(JCAnnotation a, JCTree declarationTree, Symbol s) {
        /** NOTE: if annotation processors are present, annotation processing rounds can happen after this method,
         *  this can impact in particular records for which annotations are forcibly propagated.
         */
        validateAnnotationTree(a);
        boolean isRecordMember = ((s.flags_field & RECORD) != 0 || s.enclClass() != null && s.enclClass().isRecord());

        boolean isRecordField = (s.flags_field & RECORD) != 0 &&
                declarationTree.hasTag(VARDEF) &&
                s.owner.kind == TYP;

        if (isRecordField) {
            // first we need to check if the annotation is applicable to records
            Name[] targets = getTargetNames(a);
            boolean appliesToRecords = false;
            for (Name target : targets) {
                appliesToRecords =
                                target == names.FIELD ||
                                target == names.PARAMETER ||
                                target == names.METHOD ||
                                target == names.TYPE_USE ||
                                target == names.RECORD_COMPONENT;
                if (appliesToRecords) {
                    break;
                }
            }
            if (!appliesToRecords) {
                log.error(a.pos(), Errors.AnnotationTypeNotApplicable);
            } else {
                /* lets now find the annotations in the field that are targeted to record components and append them to
                 * the corresponding record component
                 */
                ClassSymbol recordClass = (ClassSymbol) s.owner;
                RecordComponent rc = recordClass.getRecordComponent((VarSymbol)s);
                SymbolMetadata metadata = rc.getMetadata();
                if (metadata == null || metadata.isEmpty()) {
                    /* if not is empty then we have already been here, which is the case if multiple annotations are applied
                     * to the record component declaration
                     */
                    rc.appendAttributes(s.getRawAttributes().stream().filter(anno ->
                            Arrays.stream(getTargetNames(anno.type.tsym)).anyMatch(name -> name == names.RECORD_COMPONENT)
                    ).collect(List.collector()));

                    JCVariableDecl fieldAST = (JCVariableDecl) declarationTree;
                    for (JCAnnotation fieldAnnot : fieldAST.mods.annotations) {
                        for (JCAnnotation rcAnnot : rc.declarationFor().mods.annotations) {
                            if (rcAnnot.pos == fieldAnnot.pos) {
                                rcAnnot.setType(fieldAnnot.type);
                                break;
                            }
                        }
                    }

                    /* At this point, we used to carry over any type annotations from the VARDEF to the record component, but
                     * that is problematic, since we get here only when *some* annotation is applied to the SE5 (declaration)
                     * annotation location, inadvertently failing to carry over the type annotations when the VarDef has no
                     * annotations in the SE5 annotation location.
                     *
                     * Now type annotations are assigned to record components in a method that would execute irrespective of
                     * whether there are SE5 annotations on a VarDef viz com.sun.tools.javac.code.TypeAnnotations.TypeAnnotationPositions.visitVarDef
                     */
                }
            }
        }

        /* the section below is tricky. Annotations applied to record components are propagated to the corresponding
         * record member so if an annotation has target: FIELD, it is propagated to the corresponding FIELD, if it has
         * target METHOD, it is propagated to the accessor and so on. But at the moment when method members are generated
         * there is no enough information to propagate only the right annotations. So all the annotations are propagated
         * to all the possible locations.
         *
         * At this point we need to remove all the annotations that are not in place before going on with the annotation
         * party. On top of the above there is the issue that there is no AST representing record components, just symbols
         * so the corresponding field has been holding all the annotations and it's metadata has been modified as if it
         * was both a field and a record component.
         *
         * So there are two places where we need to trim annotations from: the metadata of the symbol and / or the modifiers
         * in the AST. Whatever is in the metadata will be written to the class file, whatever is in the modifiers could
         * be see by annotation processors.
         *
         * The metadata contains both type annotations and declaration annotations. At this point of the game we don't
         * need to care about type annotations, they are all in the right place. But we could need to remove declaration
         * annotations. So for declaration annotations if they are not applicable to the record member, excluding type
         * annotations which are already correct, then we will remove it. For the AST modifiers if the annotation is not
         * applicable either as type annotation and or declaration annotation, only in that case it will be removed.
         *
         * So it could be that annotation is removed as a declaration annotation but it is kept in the AST modifier for
         * further inspection by annotation processors.
         *
         * For example:
         *
         *     import java.lang.annotation.*;
         *
         *     @Target({ElementType.TYPE_USE, ElementType.RECORD_COMPONENT})
         *     @Retention(RetentionPolicy.RUNTIME)
         *     @interface Anno { }
         *
         *     record R(@Anno String s) {}
         *
         * at this point we will have for the case of the generated field:
         *   - @Anno in the modifier
         *   - @Anno as a type annotation
         *   - @Anno as a declaration annotation
         *
         * the last one should be removed because the annotation has not FIELD as target but it was applied as a
         * declaration annotation because the field was being treated both as a field and as a record component
         * as we have already copied the annotations to the record component, now the field doesn't need to hold
         * annotations that are not intended for it anymore. Still @Anno has to be kept in the AST's modifiers as it
         * is applicable as a type annotation to the type of the field.
         */

        if (a.type.tsym.isAnnotationType()) {
            Optional<Set<Name>> applicableTargetsOp = getApplicableTargets(a, s);
            if (!applicableTargetsOp.isEmpty()) {
                Set<Name> applicableTargets = applicableTargetsOp.get();
                boolean notApplicableOrIsTypeUseOnly = applicableTargets.isEmpty() ||
                        applicableTargets.size() == 1 && applicableTargets.contains(names.TYPE_USE);
                boolean isCompGeneratedRecordElement = isRecordMember && (s.flags_field & Flags.GENERATED_MEMBER) != 0;
                boolean isCompRecordElementWithNonApplicableDeclAnno = isCompGeneratedRecordElement && notApplicableOrIsTypeUseOnly;

                if (applicableTargets.isEmpty() || isCompRecordElementWithNonApplicableDeclAnno) {
                    if (isCompRecordElementWithNonApplicableDeclAnno) {
                            /* so we have found an annotation that is not applicable to a record member that was generated by the
                             * compiler. This was intentionally done at TypeEnter, now is the moment strip away the annotations
                             * that are not applicable to the given record member
                             */
                        JCModifiers modifiers = TreeInfo.getModifiers(declarationTree);
                            /* lets first remove the annotation from the modifier if it is not applicable, we have to check again as
                             * it could be a type annotation
                             */
                        if (modifiers != null && applicableTargets.isEmpty()) {
                            ListBuffer<JCAnnotation> newAnnotations = new ListBuffer<>();
                            for (JCAnnotation anno : modifiers.annotations) {
                                if (anno != a) {
                                    newAnnotations.add(anno);
                                }
                            }
                            modifiers.annotations = newAnnotations.toList();
                        }
                        // now lets remove it from the symbol
                        s.getMetadata().removeDeclarationMetadata(a.attribute);
                    } else {
                        log.error(a.pos(), Errors.AnnotationTypeNotApplicable);
                    }
                }
                /* if we are seeing the @SafeVarargs annotation applied to a compiler generated accessor,
                 * then this is an error as we know that no compiler generated accessor will be a varargs
                 * method, better to fail asap
                 */
                if (isCompGeneratedRecordElement && !isRecordField && a.type.tsym == syms.trustMeType.tsym && declarationTree.hasTag(METHODDEF)) {
                    log.error(a.pos(), Errors.VarargsInvalidTrustmeAnno(syms.trustMeType.tsym, Fragments.VarargsTrustmeOnNonVarargsAccessor(s)));
                }
            }
        }

        if (a.annotationType.type.tsym == syms.functionalInterfaceType.tsym) {
            if (s.kind != TYP) {
                log.error(a.pos(), Errors.BadFunctionalIntfAnno);
            } else if (!s.isInterface() || (s.flags() & ANNOTATION) != 0) {
                log.error(a.pos(), Errors.BadFunctionalIntfAnno1(Fragments.NotAFunctionalIntf(s)));
            }
        }
    }

    public void validateTypeAnnotation(JCAnnotation a, Symbol s, boolean isTypeParameter) {
        Assert.checkNonNull(a.type);
        // we just want to validate that the anotation doesn't have any wrong target
        if (s != null) getApplicableTargets(a, s);
        validateAnnotationTree(a);

        if (a.hasTag(TYPE_ANNOTATION) &&
                !a.annotationType.type.isErroneous() &&
                !isTypeAnnotation(a, isTypeParameter)) {
            log.error(a.pos(), Errors.AnnotationTypeNotApplicableToType(a.type));
        }
    }

    /**
     * Validate the proposed container 'repeatable' on the
     * annotation type symbol 's'. Report errors at position
     * 'pos'.
     *
     * @param s The (annotation)type declaration annotated with a @Repeatable
     * @param repeatable the @Repeatable on 's'
     * @param pos where to report errors
     */
    public void validateRepeatable(TypeSymbol s, Attribute.Compound repeatable, DiagnosticPosition pos) {
        Assert.check(types.isSameType(repeatable.type, syms.repeatableType));

        Type t = null;
        List<Pair<MethodSymbol,Attribute>> l = repeatable.values;
        if (!l.isEmpty()) {
            Assert.check(l.head.fst.name == names.value);
            if (l.head.snd instanceof Attribute.Class) {
                t = ((Attribute.Class)l.head.snd).getValue();
            }
        }

        if (t == null) {
            // errors should already have been reported during Annotate
            return;
        }

        validateValue(t.tsym, s, pos);
        validateRetention(t.tsym, s, pos);
        validateDocumented(t.tsym, s, pos);
        validateInherited(t.tsym, s, pos);
        validateTarget(t.tsym, s, pos);
        validateDefault(t.tsym, pos);
    }

    private void validateValue(TypeSymbol container, TypeSymbol contained, DiagnosticPosition pos) {
        Symbol sym = container.members().findFirst(names.value);
        if (sym != null && sym.kind == MTH) {
            MethodSymbol m = (MethodSymbol) sym;
            Type ret = m.getReturnType();
            if (!(ret.hasTag(ARRAY) && types.isSameType(((ArrayType)ret).elemtype, contained.type))) {
                log.error(pos,
                          Errors.InvalidRepeatableAnnotationValueReturn(container,
                                                                        ret,
                                                                        types.makeArrayType(contained.type)));
            }
        } else {
            log.error(pos, Errors.InvalidRepeatableAnnotationNoValue(container));
        }
    }

    private void validateRetention(TypeSymbol container, TypeSymbol contained, DiagnosticPosition pos) {
        Attribute.RetentionPolicy containerRetention = types.getRetention(container);
        Attribute.RetentionPolicy containedRetention = types.getRetention(contained);

        boolean error = false;
        switch (containedRetention) {
        case RUNTIME:
            if (containerRetention != Attribute.RetentionPolicy.RUNTIME) {
                error = true;
            }
            break;
        case CLASS:
            if (containerRetention == Attribute.RetentionPolicy.SOURCE)  {
                error = true;
            }
        }
        if (error ) {
            log.error(pos,
                      Errors.InvalidRepeatableAnnotationRetention(container,
                                                                  containerRetention.name(),
                                                                  contained,
                                                                  containedRetention.name()));
        }
    }

    private void validateDocumented(Symbol container, Symbol contained, DiagnosticPosition pos) {
        if (contained.attribute(syms.documentedType.tsym) != null) {
            if (container.attribute(syms.documentedType.tsym) == null) {
                log.error(pos, Errors.InvalidRepeatableAnnotationNotDocumented(container, contained));
            }
        }
    }

    private void validateInherited(Symbol container, Symbol contained, DiagnosticPosition pos) {
        if (contained.attribute(syms.inheritedType.tsym) != null) {
            if (container.attribute(syms.inheritedType.tsym) == null) {
                log.error(pos, Errors.InvalidRepeatableAnnotationNotInherited(container, contained));
            }
        }
    }

    private void validateTarget(TypeSymbol container, TypeSymbol contained, DiagnosticPosition pos) {
        // The set of targets the container is applicable to must be a subset
        // (with respect to annotation target semantics) of the set of targets
        // the contained is applicable to. The target sets may be implicit or
        // explicit.

        Set<Name> containerTargets;
        Attribute.Array containerTarget = getAttributeTargetAttribute(container);
        if (containerTarget == null) {
            containerTargets = getDefaultTargetSet();
        } else {
            containerTargets = new HashSet<>();
            for (Attribute app : containerTarget.values) {
                if (!(app instanceof Attribute.Enum attributeEnum)) {
                    continue; // recovery
                }
                containerTargets.add(attributeEnum.value.name);
            }
        }

        Set<Name> containedTargets;
        Attribute.Array containedTarget = getAttributeTargetAttribute(contained);
        if (containedTarget == null) {
            containedTargets = getDefaultTargetSet();
        } else {
            containedTargets = new HashSet<>();
            for (Attribute app : containedTarget.values) {
                if (!(app instanceof Attribute.Enum attributeEnum)) {
                    continue; // recovery
                }
                containedTargets.add(attributeEnum.value.name);
            }
        }

        if (!isTargetSubsetOf(containerTargets, containedTargets)) {
            log.error(pos, Errors.InvalidRepeatableAnnotationIncompatibleTarget(container, contained));
        }
    }

    /* get a set of names for the default target */
    private Set<Name> getDefaultTargetSet() {
        if (defaultTargets == null) {
            defaultTargets = Set.of(defaultTargetMetaInfo());
        }

        return defaultTargets;
    }
    private Set<Name> defaultTargets;


    /** Checks that s is a subset of t, with respect to ElementType
     * semantics, specifically {ANNOTATION_TYPE} is a subset of {TYPE},
     * and {TYPE_USE} covers the set {ANNOTATION_TYPE, TYPE, TYPE_USE,
     * TYPE_PARAMETER}.
     */
    private boolean isTargetSubsetOf(Set<Name> s, Set<Name> t) {
        // Check that all elements in s are present in t
        for (Name n2 : s) {
            boolean currentElementOk = false;
            for (Name n1 : t) {
                if (n1 == n2) {
                    currentElementOk = true;
                    break;
                } else if (n1 == names.TYPE && n2 == names.ANNOTATION_TYPE) {
                    currentElementOk = true;
                    break;
                } else if (n1 == names.TYPE_USE &&
                        (n2 == names.TYPE ||
                         n2 == names.ANNOTATION_TYPE ||
                         n2 == names.TYPE_PARAMETER)) {
                    currentElementOk = true;
                    break;
                }
            }
            if (!currentElementOk)
                return false;
        }
        return true;
    }

    private void validateDefault(Symbol container, DiagnosticPosition pos) {
        // validate that all other elements of containing type has defaults
        Scope scope = container.members();
        for(Symbol elm : scope.getSymbols()) {
            if (elm.name != names.value &&
                elm.kind == MTH &&
                ((MethodSymbol)elm).defaultValue == null) {
                log.error(pos,
                          Errors.InvalidRepeatableAnnotationElemNondefault(container, elm));
            }
        }
    }

    /** Is s a method symbol that overrides a method in a superclass? */
    boolean isOverrider(Symbol s) {
        if (s.kind != MTH || s.isStatic())
            return false;
        MethodSymbol m = (MethodSymbol)s;
        TypeSymbol owner = (TypeSymbol)m.owner;
        for (Type sup : types.closure(owner.type)) {
            if (sup == owner.type)
                continue; // skip "this"
            Scope scope = sup.tsym.members();
            for (Symbol sym : scope.getSymbolsByName(m.name)) {
                if (!sym.isStatic() && m.overrides(sym, owner, types, true))
                    return true;
            }
        }
        return false;
    }

    /** Is the annotation applicable to types? */
    protected boolean isTypeAnnotation(JCAnnotation a, boolean isTypeParameter) {
        List<Attribute> targets = typeAnnotations.annotationTargets(a.annotationType.type.tsym);
        return (targets == null) ?
                (Feature.NO_TARGET_ANNOTATION_APPLICABILITY.allowedInSource(source) && isTypeParameter) :
                targets.stream()
                        .anyMatch(attr -> isTypeAnnotation(attr, isTypeParameter));
    }
    //where
        boolean isTypeAnnotation(Attribute a, boolean isTypeParameter) {
            Attribute.Enum e = (Attribute.Enum)a;
            return (e.value.name == names.TYPE_USE ||
                    (isTypeParameter && e.value.name == names.TYPE_PARAMETER));
        }

    /** Is the annotation applicable to the symbol? */
    Name[] getTargetNames(JCAnnotation a) {
        return getTargetNames(a.annotationType.type.tsym);
    }

    public Name[] getTargetNames(TypeSymbol annoSym) {
        Attribute.Array arr = getAttributeTargetAttribute(annoSym);
        Name[] targets;
        if (arr == null) {
            targets = defaultTargetMetaInfo();
        } else {
            // TODO: can we optimize this?
            targets = new Name[arr.values.length];
            for (int i=0; i<arr.values.length; ++i) {
                Attribute app = arr.values[i];
                if (!(app instanceof Attribute.Enum attributeEnum)) {
                    return new Name[0];
                }
                targets[i] = attributeEnum.value.name;
            }
        }
        return targets;
    }

    boolean annotationApplicable(JCAnnotation a, Symbol s) {
        Optional<Set<Name>> targets = getApplicableTargets(a, s);
        /* the optional could be empty if the annotation is unknown in that case
         * we return that it is applicable and if it is erroneous that should imply
         * an error at the declaration site
         */
        return targets.isEmpty() || targets.isPresent() && !targets.get().isEmpty();
    }

    Optional<Set<Name>> getApplicableTargets(JCAnnotation a, Symbol s) {
        Attribute.Array arr = getAttributeTargetAttribute(a.annotationType.type.tsym);
        Name[] targets;
        Set<Name> applicableTargets = new HashSet<>();

        if (arr == null) {
            targets = defaultTargetMetaInfo();
        } else {
            // TODO: can we optimize this?
            targets = new Name[arr.values.length];
            for (int i=0; i<arr.values.length; ++i) {
                Attribute app = arr.values[i];
                if (!(app instanceof Attribute.Enum attributeEnum)) {
                    // recovery
                    return Optional.empty();
                }
                targets[i] = attributeEnum.value.name;
            }
        }
        for (Name target : targets) {
            if (target == names.TYPE) {
                if (s.kind == TYP)
                    applicableTargets.add(names.TYPE);
            } else if (target == names.FIELD) {
                if (s.kind == VAR && s.owner.kind != MTH)
                    applicableTargets.add(names.FIELD);
            } else if (target == names.RECORD_COMPONENT) {
                if (s.getKind() == ElementKind.RECORD_COMPONENT) {
                    applicableTargets.add(names.RECORD_COMPONENT);
                }
            } else if (target == names.METHOD) {
                if (s.kind == MTH && !s.isConstructor())
                    applicableTargets.add(names.METHOD);
            } else if (target == names.PARAMETER) {
                if (s.kind == VAR &&
                    (s.owner.kind == MTH && (s.flags() & PARAMETER) != 0)) {
                    applicableTargets.add(names.PARAMETER);
                }
            } else if (target == names.CONSTRUCTOR) {
                if (s.kind == MTH && s.isConstructor())
                    applicableTargets.add(names.CONSTRUCTOR);
            } else if (target == names.LOCAL_VARIABLE) {
                if (s.kind == VAR && s.owner.kind == MTH &&
                      (s.flags() & PARAMETER) == 0) {
                    applicableTargets.add(names.LOCAL_VARIABLE);
                }
            } else if (target == names.ANNOTATION_TYPE) {
                if (s.kind == TYP && (s.flags() & ANNOTATION) != 0) {
                    applicableTargets.add(names.ANNOTATION_TYPE);
                }
            } else if (target == names.PACKAGE) {
                if (s.kind == PCK)
                    applicableTargets.add(names.PACKAGE);
            } else if (target == names.TYPE_USE) {
                if (s.kind == VAR && s.owner.kind == MTH && s.type.hasTag(NONE)) {
                    //cannot type annotate implicitly typed locals
                    continue;
                } else if (s.kind == TYP || s.kind == VAR ||
                        (s.kind == MTH && !s.isConstructor() &&
                                !s.type.getReturnType().hasTag(VOID)) ||
                        (s.kind == MTH && s.isConstructor())) {
                    applicableTargets.add(names.TYPE_USE);
                }
            } else if (target == names.TYPE_PARAMETER) {
                if (s.kind == TYP && s.type.hasTag(TYPEVAR))
                    applicableTargets.add(names.TYPE_PARAMETER);
            } else if (target == names.MODULE) {
                if (s.kind == MDL)
                    applicableTargets.add(names.MODULE);
            } else {
                log.error(a, Errors.AnnotationUnrecognizedAttributeName(a.type, target));
                return Optional.empty(); // Unknown ElementType
            }
        }
        return Optional.of(applicableTargets);
    }

    Attribute.Array getAttributeTargetAttribute(TypeSymbol s) {
        Attribute.Compound atTarget = s.getAnnotationTypeMetadata().getTarget();
        if (atTarget == null) return null; // ok, is applicable
        Attribute atValue = atTarget.member(names.value);
        return (atValue instanceof Attribute.Array attributeArray) ? attributeArray : null;
    }

    private Name[] dfltTargetMeta;
    private Name[] defaultTargetMetaInfo() {
        if (dfltTargetMeta == null) {
            ArrayList<Name> defaultTargets = new ArrayList<>();
            defaultTargets.add(names.PACKAGE);
            defaultTargets.add(names.TYPE);
            defaultTargets.add(names.FIELD);
            defaultTargets.add(names.METHOD);
            defaultTargets.add(names.CONSTRUCTOR);
            defaultTargets.add(names.ANNOTATION_TYPE);
            defaultTargets.add(names.LOCAL_VARIABLE);
            defaultTargets.add(names.PARAMETER);
            if (allowRecords) {
              defaultTargets.add(names.RECORD_COMPONENT);
            }
            if (allowModules) {
              defaultTargets.add(names.MODULE);
            }
            dfltTargetMeta = defaultTargets.toArray(new Name[0]);
        }
        return dfltTargetMeta;
    }

    /** Check an annotation value.
     *
     * @param a The annotation tree to check
     * @return true if this annotation tree is valid, otherwise false
     */
    public boolean validateAnnotationDeferErrors(JCAnnotation a) {
        boolean res = false;
        final Log.DiagnosticHandler diagHandler = new Log.DiscardDiagnosticHandler(log);
        try {
            res = validateAnnotation(a);
        } finally {
            log.popDiagnosticHandler(diagHandler);
        }
        return res;
    }

    private boolean validateAnnotation(JCAnnotation a) {
        boolean isValid = true;
        AnnotationTypeMetadata metadata = a.annotationType.type.tsym.getAnnotationTypeMetadata();

        // collect an inventory of the annotation elements
        Set<MethodSymbol> elements = metadata.getAnnotationElements();

        // remove the ones that are assigned values
        for (JCTree arg : a.args) {
            if (!arg.hasTag(ASSIGN)) continue; // recovery
            JCAssign assign = (JCAssign)arg;
            Symbol m = TreeInfo.symbol(assign.lhs);
            if (m == null || m.type.isErroneous()) continue;
            if (!elements.remove(m)) {
                isValid = false;
                log.error(assign.lhs.pos(),
                          Errors.DuplicateAnnotationMemberValue(m.name, a.type));
            }
        }

        // all the remaining ones better have default values
        List<Name> missingDefaults = List.nil();
        Set<MethodSymbol> membersWithDefault = metadata.getAnnotationElementsWithDefault();
        for (MethodSymbol m : elements) {
            if (m.type.isErroneous())
                continue;

            if (!membersWithDefault.contains(m))
                missingDefaults = missingDefaults.append(m.name);
        }
        missingDefaults = missingDefaults.reverse();
        if (missingDefaults.nonEmpty()) {
            isValid = false;
            Error errorKey = (missingDefaults.size() > 1)
                    ? Errors.AnnotationMissingDefaultValue1(a.type, missingDefaults)
                    : Errors.AnnotationMissingDefaultValue(a.type, missingDefaults);
            log.error(a.pos(), errorKey);
        }

        return isValid && validateTargetAnnotationValue(a);
    }

    /* Validate the special java.lang.annotation.Target annotation */
    boolean validateTargetAnnotationValue(JCAnnotation a) {
        // special case: java.lang.annotation.Target must not have
        // repeated values in its value member
        if (a.annotationType.type.tsym != syms.annotationTargetType.tsym ||
                a.args.tail == null)
            return true;

        boolean isValid = true;
        if (!a.args.head.hasTag(ASSIGN)) return false; // error recovery
        JCAssign assign = (JCAssign) a.args.head;
        Symbol m = TreeInfo.symbol(assign.lhs);
        if (m.name != names.value) return false;
        JCTree rhs = assign.rhs;
        if (!rhs.hasTag(NEWARRAY)) return false;
        JCNewArray na = (JCNewArray) rhs;
        Set<Symbol> targets = new HashSet<>();
        for (JCTree elem : na.elems) {
            if (!targets.add(TreeInfo.symbol(elem))) {
                isValid = false;
                log.error(elem.pos(), Errors.RepeatedAnnotationTarget);
            }
        }
        return isValid;
    }

    void checkDeprecatedAnnotation(DiagnosticPosition pos, Symbol s) {
        if (lint.isActive(LintCategory.DEP_ANN) && s.isDeprecatableViaAnnotation() &&
            (s.flags() & DEPRECATED) != 0 &&
            !syms.deprecatedType.isErroneous() &&
            s.attribute(syms.deprecatedType.tsym) == null) {
            lint.logIfEnabled(log, pos, LintWarnings.MissingDeprecatedAnnotation);
        }
        // Note: @Deprecated has no effect on local variables, parameters and package decls.
        if (lint.isActive(LintCategory.DEPRECATION) && !s.isDeprecatableViaAnnotation()) {
            if (!syms.deprecatedType.isErroneous() && s.attribute(syms.deprecatedType.tsym) != null) {
                lint.logIfEnabled(log, pos, LintWarnings.DeprecatedAnnotationHasNoEffect(Kinds.kindName(s)));
            }
        }
    }

    void checkDeprecated(final DiagnosticPosition pos, final Symbol other, final Symbol s) {
        checkDeprecated(() -> pos, other, s);
    }

    void checkDeprecated(Supplier<DiagnosticPosition> pos, final Symbol other, final Symbol s) {
        if ( (s.isDeprecatedForRemoval()
                || s.isDeprecated() && !other.isDeprecated())
                && (s.outermostClass() != other.outermostClass() || s.outermostClass() == null)
                && s.kind != Kind.PCK) {
            deferredLintHandler.report(_l -> warnDeprecated(pos.get(), s));
        }
    }

    void checkSunAPI(final DiagnosticPosition pos, final Symbol s) {
        if ((s.flags() & PROPRIETARY) != 0) {
            deferredLintHandler.report(_l -> {
                log.mandatoryWarning(pos, Warnings.SunProprietary(s));
            });
        }
    }

    void checkProfile(final DiagnosticPosition pos, final Symbol s) {
        if (profile != Profile.DEFAULT && (s.flags() & NOT_IN_PROFILE) != 0) {
            log.error(pos, Errors.NotInProfile(s, profile));
        }
    }

    void checkPreview(DiagnosticPosition pos, Symbol other, Symbol s) {
        checkPreview(pos, other, Type.noType, s);
    }

    void checkPreview(DiagnosticPosition pos, Symbol other, Type site, Symbol s) {
        boolean sIsPreview;
        Symbol previewSymbol;
        if ((s.flags() & PREVIEW_API) != 0) {
            sIsPreview = true;
            previewSymbol=  s;
        } else if ((s.kind == Kind.MTH || s.kind == Kind.VAR) &&
                   site.tsym != null &&
                   (site.tsym.flags() & PREVIEW_API) == 0 &&
                   (s.owner.flags() & PREVIEW_API) != 0) {
            //calling a method, or using a field, whose owner is a preview, but
            //using a site that is not a preview. Also produce an error or warning:
            sIsPreview = true;
            previewSymbol = s.owner;
        } else {
            sIsPreview = false;
            previewSymbol = null;
        }
        if (sIsPreview && !preview.participatesInPreview(syms, other, s) && !disablePreviewCheck) {
            if ((previewSymbol.flags() & PREVIEW_REFLECTIVE) == 0) {
                if (!preview.isEnabled()) {
                    log.error(pos, Errors.IsPreview(s));
                } else {
                    preview.markUsesPreview(pos);
                    deferredLintHandler.report(_l -> warnPreviewAPI(pos, LintWarnings.IsPreview(s)));
                }
            } else {
                    deferredLintHandler.report(_l -> warnPreviewAPI(pos, LintWarnings.IsPreviewReflective(s)));
            }
        }
        if (preview.declaredUsingPreviewFeature(s)) {
            if (preview.isEnabled()) {
                //for preview disabled do presumably so not need to do anything?
                //If "s" is compiled from source, then there was an error for it already;
                //if "s" is from classfile, there already was an error for the classfile.
                preview.markUsesPreview(pos);
                deferredLintHandler.report(_l -> warnDeclaredUsingPreview(pos, s));
            }
        }
    }

    void checkRestricted(DiagnosticPosition pos, Symbol s) {
        if (s.kind == MTH && (s.flags() & RESTRICTED) != 0) {
            deferredLintHandler.report(_l -> warnRestrictedAPI(pos, s));
        }
    }

/* *************************************************************************
 * Check for recursive annotation elements.
 **************************************************************************/

    /** Check for cycles in the graph of annotation elements.
     */
    void checkNonCyclicElements(JCClassDecl tree) {
        if ((tree.sym.flags_field & ANNOTATION) == 0) return;
        Assert.check((tree.sym.flags_field & LOCKED) == 0);
        try {
            tree.sym.flags_field |= LOCKED;
            for (JCTree def : tree.defs) {
                if (!def.hasTag(METHODDEF)) continue;
                JCMethodDecl meth = (JCMethodDecl)def;
                checkAnnotationResType(meth.pos(), meth.restype.type);
            }
        } finally {
            tree.sym.flags_field &= ~LOCKED;
            tree.sym.flags_field |= ACYCLIC_ANN;
        }
    }

    void checkNonCyclicElementsInternal(DiagnosticPosition pos, TypeSymbol tsym) {
        if ((tsym.flags_field & ACYCLIC_ANN) != 0)
            return;
        if ((tsym.flags_field & LOCKED) != 0) {
            log.error(pos, Errors.CyclicAnnotationElement(tsym));
            return;
        }
        try {
            tsym.flags_field |= LOCKED;
            for (Symbol s : tsym.members().getSymbols(NON_RECURSIVE)) {
                if (s.kind != MTH)
                    continue;
                checkAnnotationResType(pos, ((MethodSymbol)s).type.getReturnType());
            }
        } finally {
            tsym.flags_field &= ~LOCKED;
            tsym.flags_field |= ACYCLIC_ANN;
        }
    }

    void checkAnnotationResType(DiagnosticPosition pos, Type type) {
        switch (type.getTag()) {
        case CLASS:
            if ((type.tsym.flags() & ANNOTATION) != 0)
                checkNonCyclicElementsInternal(pos, type.tsym);
            break;
        case ARRAY:
            checkAnnotationResType(pos, types.elemtype(type));
            break;
        default:
            break; // int etc
        }
    }

/* *************************************************************************
 * Check for cycles in the constructor call graph.
 **************************************************************************/

    /** Check for cycles in the graph of constructors calling other
     *  constructors.
     */
    void checkCyclicConstructors(JCClassDecl tree) {
        // use LinkedHashMap so we generate errors deterministically
        Map<Symbol,Symbol> callMap = new LinkedHashMap<>();

        // enter each constructor this-call into the map
        for (List<JCTree> l = tree.defs; l.nonEmpty(); l = l.tail) {
            if (!TreeInfo.isConstructor(l.head))
                continue;
            JCMethodDecl meth = (JCMethodDecl)l.head;
            JCMethodInvocation app = TreeInfo.findConstructorCall(meth);
            if (app != null && TreeInfo.name(app.meth) == names._this) {
                callMap.put(meth.sym, TreeInfo.symbol(app.meth));
            } else {
                meth.sym.flags_field |= ACYCLIC;
            }
        }

        // Check for cycles in the map
        Symbol[] ctors = new Symbol[0];
        ctors = callMap.keySet().toArray(ctors);
        for (Symbol caller : ctors) {
            checkCyclicConstructor(tree, caller, callMap);
        }
    }

    /** Look in the map to see if the given constructor is part of a
     *  call cycle.
     */
    private void checkCyclicConstructor(JCClassDecl tree, Symbol ctor,
                                        Map<Symbol,Symbol> callMap) {
        if (ctor != null && (ctor.flags_field & ACYCLIC) == 0) {
            if ((ctor.flags_field & LOCKED) != 0) {
                log.error(TreeInfo.diagnosticPositionFor(ctor, tree, false, t -> t.hasTag(IDENT)),
                          Errors.RecursiveCtorInvocation);
            } else {
                ctor.flags_field |= LOCKED;
                checkCyclicConstructor(tree, callMap.remove(ctor), callMap);
                ctor.flags_field &= ~LOCKED;
            }
            ctor.flags_field |= ACYCLIC;
        }
    }

/* *************************************************************************
 * Verify the proper placement of super()/this() calls.
 *
 *    - super()/this() may only appear in constructors
 *    - There must be at most one super()/this() call per constructor
 *    - The super()/this() call, if any, must be a top-level statement in the
 *      constructor, i.e., not nested inside any other statement or block
 *    - There must be no return statements prior to the super()/this() call
 **************************************************************************/

    void checkSuperInitCalls(JCClassDecl tree) {
        new SuperThisChecker().check(tree);
    }

    private class SuperThisChecker extends TreeScanner {

        // Match this scan stack: 1=JCMethodDecl, 2=JCExpressionStatement, 3=JCMethodInvocation
        private static final int MATCH_SCAN_DEPTH = 3;

        private boolean constructor;        // is this method a constructor?
        private boolean firstStatement;     // at the first statement in method?
        private JCReturn earlyReturn;       // first return prior to the super()/init(), if any
        private Name initCall;              // whichever of "super" or "init" we've seen already
        private int scanDepth;              // current scan recursion depth in method body

        public void check(JCClassDecl classDef) {
            scan(classDef.defs);
        }

        @Override
        public void visitMethodDef(JCMethodDecl tree) {
            Assert.check(!constructor);
            Assert.check(earlyReturn == null);
            Assert.check(initCall == null);
            Assert.check(scanDepth == 1);

            // Initialize state for this method
            constructor = TreeInfo.isConstructor(tree);
            try {

                // Scan method body
                if (tree.body != null) {
                    firstStatement = true;
                    for (List<JCStatement> l = tree.body.stats; l.nonEmpty(); l = l.tail) {
                        scan(l.head);
                        firstStatement = false;
                    }
                }

                // Verify no 'return' seen prior to an explicit super()/this() call
                if (constructor && earlyReturn != null && initCall != null)
                    log.error(earlyReturn.pos(), Errors.ReturnBeforeSuperclassInitialized);
            } finally {
                firstStatement = false;
                constructor = false;
                earlyReturn = null;
                initCall = null;
            }
        }

        @Override
        public void scan(JCTree tree) {
            scanDepth++;
            try {
                super.scan(tree);
            } finally {
                scanDepth--;
            }
        }

        @Override
        public void visitApply(JCMethodInvocation apply) {
            do {

                // Is this a super() or this() call?
                Name methodName = TreeInfo.name(apply.meth);
                if (methodName != names._super && methodName != names._this)
                    break;

                // super()/this() calls must only appear in a constructor
                if (!constructor) {
                    log.error(apply.pos(), Errors.CallMustOnlyAppearInCtor);
                    break;
                }

                // super()/this() calls must be a top level statement
                if (scanDepth != MATCH_SCAN_DEPTH) {
                    log.error(apply.pos(), Errors.CtorCallsNotAllowedHere);
                    break;
                }

                // super()/this() calls must not appear more than once
                if (initCall != null) {
                    log.error(apply.pos(), Errors.RedundantSuperclassInit);
                    break;
                }

                // If super()/this() isn't first, require flexible constructors feature
                if (!firstStatement)
                    preview.checkSourceLevel(apply.pos(), Feature.FLEXIBLE_CONSTRUCTORS);

                // We found a legitimate super()/this() call; remember it
                initCall = methodName;
            } while (false);

            // Proceed
            super.visitApply(apply);
        }

        @Override
        public void visitReturn(JCReturn tree) {
            if (constructor && initCall == null && earlyReturn == null)
                earlyReturn = tree;             // we have seen a return but not (yet) a super()/this()
            super.visitReturn(tree);
        }

        @Override
        public void visitClassDef(JCClassDecl tree) {
            // don't descend any further
        }

        @Override
        public void visitLambda(JCLambda tree) {
            final boolean constructorPrev = constructor;
            final boolean firstStatementPrev = firstStatement;
            final JCReturn earlyReturnPrev = earlyReturn;
            final Name initCallPrev = initCall;
            final int scanDepthPrev = scanDepth;
            constructor = false;
            firstStatement = false;
            earlyReturn = null;
            initCall = null;
            scanDepth = 0;
            try {
                super.visitLambda(tree);
            } finally {
                constructor = constructorPrev;
                firstStatement = firstStatementPrev;
                earlyReturn = earlyReturnPrev;
                initCall = initCallPrev;
                scanDepth = scanDepthPrev;
            }
        }
    }

/* *************************************************************************
 * Miscellaneous
 **************************************************************************/

    /**
     *  Check for division by integer constant zero
     *  @param pos           Position for error reporting.
     *  @param operator      The operator for the expression
     *  @param operand       The right hand operand for the expression
     */
    void checkDivZero(final DiagnosticPosition pos, Symbol operator, Type operand) {
        if (operand.constValue() != null
            && operand.getTag().isSubRangeOf(LONG)
            && ((Number) (operand.constValue())).longValue() == 0) {
            int opc = ((OperatorSymbol)operator).opcode;
            if (opc == ByteCodes.idiv || opc == ByteCodes.imod
                || opc == ByteCodes.ldiv || opc == ByteCodes.lmod) {
                deferredLintHandler.report(_ -> lint.logIfEnabled(log, pos, LintWarnings.DivZero));
            }
        }
    }

    /**
     *  Check for possible loss of precission
     *  @param pos           Position for error reporting.
     *  @param found    The computed type of the tree
     *  @param req  The computed type of the tree
     */
    void checkLossOfPrecision(final DiagnosticPosition pos, Type found, Type req) {
        if (found.isNumeric() && req.isNumeric() && !types.isAssignable(found, req)) {
            deferredLintHandler.report(_ ->
                lint.logIfEnabled(log, pos, LintWarnings.PossibleLossOfPrecision(found, req)));
        }
    }

    /**
     * Check for empty statements after if
     */
    void checkEmptyIf(JCIf tree) {
        if (tree.thenpart.hasTag(SKIP) && tree.elsepart == null) {
            lint.logIfEnabled(log, tree.thenpart.pos(), LintWarnings.EmptyIf);
        }
    }

    /** Check that symbol is unique in given scope.
     *  @param pos           Position for error reporting.
     *  @param sym           The symbol.
     *  @param s             The scope.
     */
    boolean checkUnique(DiagnosticPosition pos, Symbol sym, Scope s) {
        if (sym.type.isErroneous())
            return true;
        if (sym.owner.name == names.any) return false;
        for (Symbol byName : s.getSymbolsByName(sym.name, NON_RECURSIVE)) {
            if (sym != byName &&
                    (byName.flags() & CLASH) == 0 &&
                    sym.kind == byName.kind &&
                    sym.name != names.error &&
                    (sym.kind != MTH ||
                     types.hasSameArgs(sym.type, byName.type) ||
                     types.hasSameArgs(types.erasure(sym.type), types.erasure(byName.type)))) {
                if ((sym.flags() & VARARGS) != (byName.flags() & VARARGS)) {
                    sym.flags_field |= CLASH;
                    varargsDuplicateError(pos, sym, byName);
                    return true;
                } else if (sym.kind == MTH && !types.hasSameArgs(sym.type, byName.type, false)) {
                    duplicateErasureError(pos, sym, byName);
                    sym.flags_field |= CLASH;
                    return true;
                } else if ((sym.flags() & MATCH_BINDING) != 0 &&
                           (byName.flags() & MATCH_BINDING) != 0 &&
                           (byName.flags() & MATCH_BINDING_TO_OUTER) == 0) {
                    if (!sym.type.isErroneous()) {
                        log.error(pos, Errors.MatchBindingExists);
                        sym.flags_field |= CLASH;
                    }
                    return false;
                } else {
                    duplicateError(pos, byName);
                    return false;
                }
            }
        }
        return true;
    }

    /** Report duplicate declaration error.
     */
    void duplicateErasureError(DiagnosticPosition pos, Symbol sym1, Symbol sym2) {
        if (!sym1.type.isErroneous() && !sym2.type.isErroneous()) {
            log.error(pos, Errors.NameClashSameErasure(sym1, sym2));
        }
    }

    /**Check that types imported through the ordinary imports don't clash with types imported
     * by other (static or ordinary) imports. Note that two static imports may import two clashing
     * types without an error on the imports.
     * @param toplevel       The toplevel tree for which the test should be performed.
     */
    void checkImportsUnique(JCCompilationUnit toplevel) {
        WriteableScope ordinallyImportedSoFar = WriteableScope.create(toplevel.packge);
        WriteableScope staticallyImportedSoFar = WriteableScope.create(toplevel.packge);
        WriteableScope topLevelScope = toplevel.toplevelScope;

        for (JCTree def : toplevel.defs) {
            if (!def.hasTag(IMPORT))
                continue;

            JCImport imp = (JCImport) def;

            if (imp.importScope == null)
                continue;

            for (Symbol sym : imp.importScope.getSymbols(sym -> sym.kind == TYP)) {
                if (imp.isStatic()) {
                    checkUniqueImport(imp.pos(), ordinallyImportedSoFar, staticallyImportedSoFar, topLevelScope, sym, true);
                    staticallyImportedSoFar.enter(sym);
                } else {
                    checkUniqueImport(imp.pos(), ordinallyImportedSoFar, staticallyImportedSoFar, topLevelScope, sym, false);
                    ordinallyImportedSoFar.enter(sym);
                }
            }

            imp.importScope = null;
        }
    }

    /** Check that single-type import is not already imported or top-level defined,
     *  but make an exception for two single-type imports which denote the same type.
     *  @param pos                     Position for error reporting.
     *  @param ordinallyImportedSoFar  A Scope containing types imported so far through
     *                                 ordinary imports.
     *  @param staticallyImportedSoFar A Scope containing types imported so far through
     *                                 static imports.
     *  @param topLevelScope           The current file's top-level Scope
     *  @param sym                     The symbol.
     *  @param staticImport            Whether or not this was a static import
     */
    private boolean checkUniqueImport(DiagnosticPosition pos, Scope ordinallyImportedSoFar,
                                      Scope staticallyImportedSoFar, Scope topLevelScope,
                                      Symbol sym, boolean staticImport) {
        Predicate<Symbol> duplicates = candidate -> candidate != sym && !candidate.type.isErroneous();
        Symbol ordinaryClashing = ordinallyImportedSoFar.findFirst(sym.name, duplicates);
        Symbol staticClashing = null;
        if (ordinaryClashing == null && !staticImport) {
            staticClashing = staticallyImportedSoFar.findFirst(sym.name, duplicates);
        }
        if (ordinaryClashing != null || staticClashing != null) {
            if (ordinaryClashing != null)
                log.error(pos, Errors.AlreadyDefinedSingleImport(ordinaryClashing));
            else
                log.error(pos, Errors.AlreadyDefinedStaticSingleImport(staticClashing));
            return false;
        }
        Symbol clashing = topLevelScope.findFirst(sym.name, duplicates);
        if (clashing != null) {
            log.error(pos, Errors.AlreadyDefinedThisUnit(clashing));
            return false;
        }
        return true;
    }

    /** Check that a qualified name is in canonical form (for import decls).
     */
    public void checkCanonical(JCTree tree) {
        if (!isCanonical(tree))
            log.error(tree.pos(),
                      Errors.ImportRequiresCanonical(TreeInfo.symbol(tree)));
    }
        // where
        private boolean isCanonical(JCTree tree) {
            while (tree.hasTag(SELECT)) {
                JCFieldAccess s = (JCFieldAccess) tree;
                if (s.sym.owner.getQualifiedName() != TreeInfo.symbol(s.selected).getQualifiedName())
                    return false;
                tree = s.selected;
            }
            return true;
        }

    /** Check that an auxiliary class is not accessed from any other file than its own.
     */
    void checkForBadAuxiliaryClassAccess(DiagnosticPosition pos, Env<AttrContext> env, ClassSymbol c) {
        if ((c.flags() & AUXILIARY) != 0 &&
            rs.isAccessible(env, c) &&
            !fileManager.isSameFile(c.sourcefile, env.toplevel.sourcefile))
        {
            lint.logIfEnabled(log, pos,
                        LintWarnings.AuxiliaryClassAccessedFromOutsideOfItsSourceFile(c, c.sourcefile));
        }
    }

    /**
     * Check for a default constructor in an exported package.
     */
    void checkDefaultConstructor(ClassSymbol c, DiagnosticPosition pos) {
        if (lint.isActive(LintCategory.MISSING_EXPLICIT_CTOR) &&
            ((c.flags() & (ENUM | RECORD)) == 0) &&
            !c.isAnonymous() &&
            ((c.flags() & (PUBLIC | PROTECTED)) != 0) &&
            Feature.MODULES.allowedInSource(source)) {
            NestingKind nestingKind = c.getNestingKind();
            switch (nestingKind) {
                case ANONYMOUS,
                     LOCAL -> {return;}
                case TOP_LEVEL -> {;} // No additional checks needed
                case MEMBER -> {
                    // For nested member classes, all the enclosing
                    // classes must be public or protected.
                    Symbol owner = c.owner;
                    while (owner != null && owner.kind == TYP) {
                        if ((owner.flags() & (PUBLIC | PROTECTED)) == 0)
                            return;
                        owner = owner.owner;
                    }
                }
            }

            // Only check classes in named packages exported by its module
            PackageSymbol pkg = c.packge();
            if (!pkg.isUnnamed()) {
                ModuleSymbol modle = pkg.modle;
                for (ExportsDirective exportDir : modle.exports) {
                    // Report warning only if the containing
                    // package is unconditionally exported
                    if (exportDir.packge.equals(pkg)) {
                        if (exportDir.modules == null || exportDir.modules.isEmpty()) {
                            // Warning may be suppressed by
                            // annotations; check again for being
                            // enabled in the deferred context.
                            deferredLintHandler.report(_ ->
                                lint.logIfEnabled(log, pos, LintWarnings.MissingExplicitCtor(c, pkg, modle)));
                        } else {
                            return;
                        }
                    }
                }
            }
        }
        return;
    }

    private class ConversionWarner extends Warner {
        final String uncheckedKey;
        final Type found;
        final Type expected;
        public ConversionWarner(DiagnosticPosition pos, String uncheckedKey, Type found, Type expected) {
            super(pos);
            this.uncheckedKey = uncheckedKey;
            this.found = found;
            this.expected = expected;
        }

        @Override
        public void warn(LintCategory lint) {
            boolean warned = this.warned;
            super.warn(lint);
            if (warned) return; // suppress redundant diagnostics
            switch (lint) {
                case UNCHECKED:
                    Check.this.warnUnchecked(pos(), LintWarnings.ProbFoundReq(diags.fragment(uncheckedKey), found, expected));
                    break;
                case VARARGS:
                    if (method != null &&
                            method.attribute(syms.trustMeType.tsym) != null &&
                            isTrustMeAllowedOnMethod(method) &&
                            !types.isReifiable(method.type.getParameterTypes().last())) {
                        Check.this.lint.logIfEnabled(log, pos(), LintWarnings.VarargsUnsafeUseVarargsParam(method.params.last()));
                    }
                    break;
                default:
                    throw new AssertionError("Unexpected lint: " + lint);
            }
        }
    }

    public Warner castWarner(DiagnosticPosition pos, Type found, Type expected) {
        return new ConversionWarner(pos, "unchecked.cast.to.type", found, expected);
    }

    public Warner convertWarner(DiagnosticPosition pos, Type found, Type expected) {
        return new ConversionWarner(pos, "unchecked.assign", found, expected);
    }

    public void checkFunctionalInterface(JCClassDecl tree, ClassSymbol cs) {
        Compound functionalType = cs.attribute(syms.functionalInterfaceType.tsym);

        if (functionalType != null) {
            try {
                types.findDescriptorSymbol((TypeSymbol)cs);
            } catch (Types.FunctionDescriptorLookupError ex) {
                DiagnosticPosition pos = tree.pos();
                for (JCAnnotation a : tree.getModifiers().annotations) {
                    if (a.annotationType.type.tsym == syms.functionalInterfaceType.tsym) {
                        pos = a.pos();
                        break;
                    }
                }
                log.error(pos, Errors.BadFunctionalIntfAnno1(ex.getDiagnostic()));
            }
        }
    }

    public void checkImportsResolvable(final JCCompilationUnit toplevel) {
        for (final JCImportBase impBase : toplevel.getImports()) {
            if (!(impBase instanceof JCImport imp))
                continue;
            if (!imp.staticImport || !imp.qualid.hasTag(SELECT))
                continue;
            final JCFieldAccess select = imp.qualid;
            final Symbol origin;
            if (select.name == names.asterisk || (origin = TreeInfo.symbol(select.selected)) == null || origin.kind != TYP)
                continue;

            TypeSymbol site = (TypeSymbol) TreeInfo.symbol(select.selected);
            if (!checkTypeContainsImportableElement(site, site, toplevel.packge, select.name, new HashSet<Symbol>())) {
                log.error(imp.pos(),
                          Errors.CantResolveLocation(KindName.STATIC,
                                                     select.name,
                                                     null,
                                                     null,
                                                     Fragments.Location(kindName(site),
                                                                        site,
                                                                        null)));
            }
        }
    }

    // Check that packages imported are in scope (JLS 7.4.3, 6.3, 6.5.3.1, 6.5.3.2)
    public void checkImportedPackagesObservable(final JCCompilationUnit toplevel) {
        OUTER: for (JCImportBase impBase : toplevel.getImports()) {
            if (impBase instanceof JCImport imp && !imp.staticImport &&
                TreeInfo.name(imp.qualid) == names.asterisk) {
                TypeSymbol tsym = imp.qualid.selected.type.tsym;
                if (tsym.kind == PCK && tsym.members().isEmpty() &&
                    !(Feature.IMPORT_ON_DEMAND_OBSERVABLE_PACKAGES.allowedInSource(source) && tsym.exists())) {
                    log.error(DiagnosticFlag.RESOLVE_ERROR, imp.qualid.selected.pos(), Errors.DoesntExist(tsym));
                }
            }
        }
    }

    private boolean checkTypeContainsImportableElement(TypeSymbol tsym, TypeSymbol origin, PackageSymbol packge, Name name, Set<Symbol> processed) {
        if (tsym == null || !processed.add(tsym))
            return false;

            // also search through inherited names
        if (checkTypeContainsImportableElement(types.supertype(tsym.type).tsym, origin, packge, name, processed))
            return true;

        for (Type t : types.interfaces(tsym.type))
            if (checkTypeContainsImportableElement(t.tsym, origin, packge, name, processed))
                return true;

        for (Symbol sym : tsym.members().getSymbolsByName(name)) {
            if (sym.isStatic() &&
                importAccessible(sym, packge) &&
                sym.isMemberOf(origin, types)) {
                return true;
            }
        }

        return false;
    }

    // is the sym accessible everywhere in packge?
    public boolean importAccessible(Symbol sym, PackageSymbol packge) {
        try {
            int flags = (int)(sym.flags() & AccessFlags);
            switch (flags) {
            default:
            case PUBLIC:
                return true;
            case PRIVATE:
                return false;
            case 0:
            case PROTECTED:
                return sym.packge() == packge;
            }
        } catch (ClassFinder.BadClassFile err) {
            throw err;
        } catch (CompletionFailure ex) {
            return false;
        }
    }

    public void checkLeaksNotAccessible(Env<AttrContext> env, JCClassDecl check) {
        JCCompilationUnit toplevel = env.toplevel;

        if (   toplevel.modle == syms.unnamedModule
            || toplevel.modle == syms.noModule
            || (check.sym.flags() & COMPOUND) != 0) {
            return ;
        }

        ExportsDirective currentExport = findExport(toplevel.packge);

        if (   currentExport == null //not exported
            || currentExport.modules != null) //don't check classes in qualified export
            return ;

        new TreeScanner() {
            Lint lint = env.info.lint;
            boolean inSuperType;

            @Override
            public void visitBlock(JCBlock tree) {
            }
            @Override
            public void visitMethodDef(JCMethodDecl tree) {
                if (!isAPISymbol(tree.sym))
                    return;
                Lint prevLint = lint;
                try {
                    lint = lint.augment(tree.sym);
                    if (lint.isActive(LintCategory.EXPORTS)) {
                        super.visitMethodDef(tree);
                    }
                } finally {
                    lint = prevLint;
                }
            }
            @Override
            public void visitVarDef(JCVariableDecl tree) {
                if (!isAPISymbol(tree.sym) && tree.sym.owner.kind != MTH)
                    return;
                Lint prevLint = lint;
                try {
                    lint = lint.augment(tree.sym);
                    if (lint.isActive(LintCategory.EXPORTS)) {
                        scan(tree.mods);
                        scan(tree.vartype);
                    }
                } finally {
                    lint = prevLint;
                }
            }
            @Override
            public void visitClassDef(JCClassDecl tree) {
                if (tree != check)
                    return ;

                if (!isAPISymbol(tree.sym))
                    return ;

                Lint prevLint = lint;
                try {
                    lint = lint.augment(tree.sym);
                    if (lint.isActive(LintCategory.EXPORTS)) {
                        scan(tree.mods);
                        scan(tree.typarams);
                        try {
                            inSuperType = true;
                            scan(tree.extending);
                            scan(tree.implementing);
                        } finally {
                            inSuperType = false;
                        }
                        scan(tree.defs);
                    }
                } finally {
                    lint = prevLint;
                }
            }
            @Override
            public void visitTypeApply(JCTypeApply tree) {
                scan(tree.clazz);
                boolean oldInSuperType = inSuperType;
                try {
                    inSuperType = false;
                    scan(tree.arguments);
                } finally {
                    inSuperType = oldInSuperType;
                }
            }
            @Override
            public void visitIdent(JCIdent tree) {
                Symbol sym = TreeInfo.symbol(tree);
                if (sym.kind == TYP && !sym.type.hasTag(TYPEVAR)) {
                    checkVisible(lint, tree.pos(), sym, toplevel.packge, inSuperType);
                }
            }

            @Override
            public void visitSelect(JCFieldAccess tree) {
                Symbol sym = TreeInfo.symbol(tree);
                Symbol sitesym = TreeInfo.symbol(tree.selected);
                if (sym.kind == TYP && sitesym.kind == PCK) {
                    checkVisible(lint, tree.pos(), sym, toplevel.packge, inSuperType);
                } else {
                    super.visitSelect(tree);
                }
            }

            @Override
            public void visitAnnotation(JCAnnotation tree) {
                if (tree.attribute.type.tsym.getAnnotation(java.lang.annotation.Documented.class) != null)
                    super.visitAnnotation(tree);
            }

        }.scan(check);
    }
        //where:
        private ExportsDirective findExport(PackageSymbol pack) {
            for (ExportsDirective d : pack.modle.exports) {
                if (d.packge == pack)
                    return d;
            }

            return null;
        }
        private boolean isAPISymbol(Symbol sym) {
            while (sym.kind != PCK) {
                if ((sym.flags() & Flags.PUBLIC) == 0 && (sym.flags() & Flags.PROTECTED) == 0) {
                    return false;
                }
                sym = sym.owner;
            }
            return true;
        }
        private void checkVisible(Lint lint, DiagnosticPosition pos, Symbol what, PackageSymbol inPackage, boolean inSuperType) {
            if (!isAPISymbol(what) && !inSuperType) { //package private/private element
                lint.logIfEnabled(log, pos, LintWarnings.LeaksNotAccessible(kindName(what), what, what.packge().modle));
                return ;
            }

            PackageSymbol whatPackage = what.packge();
            ExportsDirective whatExport = findExport(whatPackage);
            ExportsDirective inExport = findExport(inPackage);

            if (whatExport == null) { //package not exported:
                lint.logIfEnabled(log, pos, LintWarnings.LeaksNotAccessibleUnexported(kindName(what), what, what.packge().modle));
                return ;
            }

            if (whatExport.modules != null) {
                if (inExport.modules == null || !whatExport.modules.containsAll(inExport.modules)) {
                    lint.logIfEnabled(log, pos, LintWarnings.LeaksNotAccessibleUnexportedQualified(kindName(what), what, what.packge().modle));
                }
            }

            if (whatPackage.modle != inPackage.modle && whatPackage.modle != syms.java_base) {
                //check that relativeTo.modle requires transitive what.modle, somehow:
                List<ModuleSymbol> todo = List.of(inPackage.modle);

                while (todo.nonEmpty()) {
                    ModuleSymbol current = todo.head;
                    todo = todo.tail;
                    if (current == whatPackage.modle)
                        return ; //OK
                    if ((current.flags() & Flags.AUTOMATIC_MODULE) != 0)
                        continue; //for automatic modules, don't look into their dependencies
                    for (RequiresDirective req : current.requires) {
                        if (req.isTransitive()) {
                            todo = todo.prepend(req.module);
                        }
                    }
                }

                lint.logIfEnabled(log, pos, LintWarnings.LeaksNotAccessibleNotRequiredTransitive(kindName(what), what, what.packge().modle));
            }
        }

    void checkModuleExists(final DiagnosticPosition pos, ModuleSymbol msym) {
        if (msym.kind != MDL) {
            deferredLintHandler.report(_ ->
                lint.logIfEnabled(log, pos, LintWarnings.ModuleNotFound(msym)));
        }
    }

    void checkPackageExistsForOpens(final DiagnosticPosition pos, PackageSymbol packge) {
        if (packge.members().isEmpty() &&
            ((packge.flags() & Flags.HAS_RESOURCE) == 0)) {
            deferredLintHandler.report(_ ->
                lint.logIfEnabled(log, pos, LintWarnings.PackageEmptyOrNotFound(packge)));
        }
    }

    void checkModuleRequires(final DiagnosticPosition pos, final RequiresDirective rd) {
        if ((rd.module.flags() & Flags.AUTOMATIC_MODULE) != 0) {
            deferredLintHandler.report(_ -> {
                if (rd.isTransitive() && lint.isEnabled(LintCategory.REQUIRES_TRANSITIVE_AUTOMATIC, true)) {
                    lint.logIfEnabled(log, pos, LintWarnings.RequiresTransitiveAutomatic);
                } else {
                    lint.logIfEnabled(log, pos, LintWarnings.RequiresAutomatic);
                }
            });
        }
    }

    /**
     * Verify the case labels conform to the constraints. Checks constraints related
     * combinations of patterns and other labels.
     *
     * @param cases the cases that should be checked.
     */
    void checkSwitchCaseStructure(List<JCCase> cases) {
        for (List<JCCase> l = cases; l.nonEmpty(); l = l.tail) {
            JCCase c = l.head;
            if (c.labels.head instanceof JCConstantCaseLabel constLabel) {
                if (TreeInfo.isNull(constLabel.expr)) {
                    if (c.labels.tail.nonEmpty()) {
                        if (c.labels.tail.head instanceof JCDefaultCaseLabel defLabel) {
                            if (c.labels.tail.tail.nonEmpty()) {
                                log.error(c.labels.tail.tail.head.pos(), Errors.InvalidCaseLabelCombination);
                            }
                        } else {
                            log.error(c.labels.tail.head.pos(), Errors.InvalidCaseLabelCombination);
                        }
                    }
                } else {
                    for (JCCaseLabel label : c.labels.tail) {
                        if (!(label instanceof JCConstantCaseLabel) || TreeInfo.isNullCaseLabel(label)) {
                            log.error(label.pos(), Errors.InvalidCaseLabelCombination);
                            break;
                        }
                    }
                }
            } else if (c.labels.tail.nonEmpty()) {
                var patterCaseLabels = c.labels.stream().filter(ll -> ll instanceof JCPatternCaseLabel).map(cl -> (JCPatternCaseLabel)cl);
                var allUnderscore = patterCaseLabels.allMatch(pcl -> !hasBindings(pcl.getPattern()));

                if (!allUnderscore) {
                    log.error(c.labels.tail.head.pos(), Errors.FlowsThroughFromPattern);
                }

                boolean allPatternCaseLabels = c.labels.stream().allMatch(p -> p instanceof JCPatternCaseLabel);

                if (allPatternCaseLabels) {
                    preview.checkSourceLevel(c.labels.tail.head.pos(), Feature.UNNAMED_VARIABLES);
                }

                for (JCCaseLabel label : c.labels.tail) {
                    if (label instanceof JCConstantCaseLabel) {
                        log.error(label.pos(), Errors.InvalidCaseLabelCombination);
                        break;
                    }
                }
            }
        }

        boolean isCaseStatementGroup = cases.nonEmpty() &&
                                       cases.head.caseKind == CaseTree.CaseKind.STATEMENT;

        if (isCaseStatementGroup) {
            boolean previousCompletessNormally = false;
            for (List<JCCase> l = cases; l.nonEmpty(); l = l.tail) {
                JCCase c = l.head;
                if (previousCompletessNormally &&
                    c.stats.nonEmpty() &&
                    c.labels.head instanceof JCPatternCaseLabel patternLabel &&
                    (hasBindings(patternLabel.pat) || hasBindings(c.guard))) {
                    log.error(c.labels.head.pos(), Errors.FlowsThroughToPattern);
                } else if (c.stats.isEmpty() &&
                           c.labels.head instanceof JCPatternCaseLabel patternLabel &&
                           (hasBindings(patternLabel.pat) || hasBindings(c.guard)) &&
                           hasStatements(l.tail)) {
                    log.error(c.labels.head.pos(), Errors.FlowsThroughFromPattern);
                }
                previousCompletessNormally = c.completesNormally;
            }
        }
    }

    boolean hasBindings(JCTree p) {
        boolean[] bindings = new boolean[1];

        new TreeScanner() {
            @Override
            public void visitBindingPattern(JCBindingPattern tree) {
                bindings[0] = !tree.var.sym.isUnnamedVariable();
                super.visitBindingPattern(tree);
            }
        }.scan(p);

        return bindings[0];
    }

    boolean hasStatements(List<JCCase> cases) {
        for (List<JCCase> l = cases; l.nonEmpty(); l = l.tail) {
            if (l.head.stats.nonEmpty()) {
                return true;
            }
        }

        return false;
    }
    void checkSwitchCaseLabelDominated(JCCaseLabel unconditionalCaseLabel, List<JCCase> cases) {
        List<Pair<JCCase, JCCaseLabel>> caseLabels = List.nil();
        boolean seenDefault = false;
        boolean seenDefaultLabel = false;
        boolean warnDominatedByDefault = false;
        boolean unconditionalFound = false;

        for (List<JCCase> l = cases; l.nonEmpty(); l = l.tail) {
            JCCase c = l.head;
            for (JCCaseLabel label : c.labels) {
                if (label.hasTag(DEFAULTCASELABEL)) {
                    seenDefault = true;
                    seenDefaultLabel |=
                            TreeInfo.isNullCaseLabel(c.labels.head);
                    continue;
                }
                if (TreeInfo.isNullCaseLabel(label)) {
                    if (seenDefault) {
                        log.error(label.pos(), Errors.PatternDominated);
                    }
                    continue;
                }
                if (seenDefault && !warnDominatedByDefault) {
                    if (label.hasTag(PATTERNCASELABEL) ||
                        (label instanceof JCConstantCaseLabel && seenDefaultLabel)) {
                        log.error(label.pos(), Errors.PatternDominated);
                        warnDominatedByDefault = true;
                    }
                }
                Type currentType = labelType(label);
                for (Pair<JCCase, JCCaseLabel> caseAndLabel : caseLabels) {
                    JCCase testCase = caseAndLabel.fst;
                    JCCaseLabel testCaseLabel = caseAndLabel.snd;
                    Type testType = labelType(testCaseLabel);
                    boolean dominated = false;
                    if (types.isUnconditionallyExact(currentType, testType) &&
                        !currentType.hasTag(ERROR) && !testType.hasTag(ERROR)) {
                        //the current label is potentially dominated by the existing (test) label, check:
                        if (label instanceof JCConstantCaseLabel) {
                            dominated |= !(testCaseLabel instanceof JCConstantCaseLabel) &&
                                         TreeInfo.unguardedCase(testCase);
                        } else if (label instanceof JCPatternCaseLabel patternCL &&
                                   testCaseLabel instanceof JCPatternCaseLabel testPatternCaseLabel &&
                                   (testCase.equals(c) || TreeInfo.unguardedCase(testCase))) {
                            dominated = patternDominated(testPatternCaseLabel.pat,
                                                         patternCL.pat);
                        }
                    }

                    if (dominated) {
                        log.error(label.pos(), Errors.PatternDominated);
                    }
                }
                caseLabels = caseLabels.prepend(Pair.of(c, label));
            }
        }
    }
        //where:
        private Type labelType(JCCaseLabel label) {
            return types.erasure(switch (label.getTag()) {
                case PATTERNCASELABEL -> ((JCPatternCaseLabel) label).pat.type;
                case CONSTANTCASELABEL -> ((JCConstantCaseLabel) label).expr.type;
                default -> throw Assert.error("Unexpected tree kind: " + label.getTag());
            });
        }
        private boolean patternDominated(JCPattern existingPattern, JCPattern currentPattern) {
            Type existingPatternType = types.erasure(existingPattern.type);
            Type currentPatternType = types.erasure(currentPattern.type);
            if (!types.isUnconditionallyExact(currentPatternType, existingPatternType)) {
                return false;
            }
            if (currentPattern instanceof JCBindingPattern ||
                currentPattern instanceof JCAnyPattern) {
                return existingPattern instanceof JCBindingPattern ||
                       existingPattern instanceof JCAnyPattern;
            } else if (currentPattern instanceof JCRecordPattern currentRecordPattern) {
                if (existingPattern instanceof JCBindingPattern ||
                    existingPattern instanceof JCAnyPattern) {
                    return true;
                } else if (existingPattern instanceof JCRecordPattern existingRecordPattern) {
                    List<JCPattern> existingNested = existingRecordPattern.nested;
                    List<JCPattern> currentNested = currentRecordPattern.nested;
                    if (existingNested.size() != currentNested.size()) {
                        return false;
                    }
                    while (existingNested.nonEmpty()) {
                        if (!patternDominated(existingNested.head, currentNested.head)) {
                            return false;
                        }
                        existingNested = existingNested.tail;
                        currentNested = currentNested.tail;
                    }
                    return true;
                } else {
                    Assert.error("Unknown pattern: " + existingPattern.getTag());
                }
            } else {
                Assert.error("Unknown pattern: " + currentPattern.getTag());
            }
            return false;
        }

    /** check if a type is a subtype of Externalizable, if that is available. */
    boolean isExternalizable(Type t) {
        try {
            syms.externalizableType.complete();
        } catch (CompletionFailure e) {
            return false;
        }
        return types.isSubtype(t, syms.externalizableType);
    }

    /**
     * Check structure of serialization declarations.
     */
    public void checkSerialStructure(JCClassDecl tree, ClassSymbol c) {
        (new SerialTypeVisitor()).visit(c, tree);
    }

    /**
     * This visitor will warn if a serialization-related field or
     * method is declared in a suspicious or incorrect way. In
     * particular, it will warn for cases where the runtime
     * serialization mechanism will silently ignore a mis-declared
     * entity.
     *
     * Distinguished serialization-related fields and methods:
     *
     * Methods:
     *
     * private void writeObject(ObjectOutputStream stream) throws IOException
     * ANY-ACCESS-MODIFIER Object writeReplace() throws ObjectStreamException
     *
     * private void readObject(ObjectInputStream stream) throws IOException, ClassNotFoundException
     * private void readObjectNoData() throws ObjectStreamException
     * ANY-ACCESS-MODIFIER Object readResolve() throws ObjectStreamException
     *
     * Fields:
     *
     * private static final long serialVersionUID
     * private static final ObjectStreamField[] serialPersistentFields
     *
     * Externalizable: methods defined on the interface
     * public void writeExternal(ObjectOutput) throws IOException
     * public void readExternal(ObjectInput) throws IOException
     */
    private class SerialTypeVisitor extends ElementKindVisitor14<Void, JCClassDecl> {
        SerialTypeVisitor() {
            this.lint = Check.this.lint;
        }

        private static final Set<String> serialMethodNames =
            Set.of("writeObject", "writeReplace",
                   "readObject",  "readObjectNoData",
                   "readResolve");

        private static final Set<String> serialFieldNames =
            Set.of("serialVersionUID", "serialPersistentFields");

        // Type of serialPersistentFields
        private final Type OSF_TYPE = new Type.ArrayType(syms.objectStreamFieldType, syms.arrayClass);

        Lint lint;

        @Override
        public Void defaultAction(Element e, JCClassDecl p) {
            throw new IllegalArgumentException(Objects.requireNonNullElse(e.toString(), ""));
        }

        @Override
        public Void visitType(TypeElement e, JCClassDecl p) {
            runUnderLint(e, p, (symbol, param) -> super.visitType(symbol, param));
            return null;
        }

        @Override
        public Void visitTypeAsClass(TypeElement e,
                                     JCClassDecl p) {
            // Anonymous classes filtered out by caller.

            ClassSymbol c = (ClassSymbol)e;

            checkCtorAccess(p, c);

            // Check for missing serialVersionUID; check *not* done
            // for enums or records.
            VarSymbol svuidSym = null;
            for (Symbol sym : c.members().getSymbolsByName(names.serialVersionUID)) {
                if (sym.kind == VAR) {
                    svuidSym = (VarSymbol)sym;
                    break;
                }
            }

            if (svuidSym == null) {
                lint.logIfEnabled(log, p.pos(), LintWarnings.MissingSVUID(c));
            }

            // Check for serialPersistentFields to gate checks for
            // non-serializable non-transient instance fields
            boolean serialPersistentFieldsPresent =
                    c.members()
                     .getSymbolsByName(names.serialPersistentFields, sym -> sym.kind == VAR)
                     .iterator()
                     .hasNext();

            // Check declarations of serialization-related methods and
            // fields
            for(Symbol el : c.getEnclosedElements()) {
                runUnderLint(el, p, (enclosed, tree) -> {
                    String name = null;
                    switch(enclosed.getKind()) {
                    case FIELD -> {
                        if (!serialPersistentFieldsPresent) {
                            var flags = enclosed.flags();
                            if ( ((flags & TRANSIENT) == 0) &&
                                 ((flags & STATIC) == 0)) {
                                Type varType = enclosed.asType();
                                if (!canBeSerialized(varType)) {
                                    // Note per JLS arrays are
                                    // serializable even if the
                                    // component type is not.
                                    lint.logIfEnabled(log,
                                            TreeInfo.diagnosticPositionFor(enclosed, tree),
                                                LintWarnings.NonSerializableInstanceField);
                                } else if (varType.hasTag(ARRAY)) {
                                    ArrayType arrayType = (ArrayType)varType;
                                    Type elementType = arrayType.elemtype;
                                    while (elementType.hasTag(ARRAY)) {
                                        arrayType = (ArrayType)elementType;
                                        elementType = arrayType.elemtype;
                                    }
                                    if (!canBeSerialized(elementType)) {
                                        lint.logIfEnabled(log,
                                                TreeInfo.diagnosticPositionFor(enclosed, tree),
                                                    LintWarnings.NonSerializableInstanceFieldArray(elementType));
                                    }
                                }
                            }
                        }

                        name = enclosed.getSimpleName().toString();
                        if (serialFieldNames.contains(name)) {
                            VarSymbol field = (VarSymbol)enclosed;
                            switch (name) {
                            case "serialVersionUID"       ->  checkSerialVersionUID(tree, e, field);
                            case "serialPersistentFields" ->  checkSerialPersistentFields(tree, e, field);
                            default -> throw new AssertionError();
                            }
                        }
                    }

                    // Correctly checking the serialization-related
                    // methods is subtle. For the methods declared to be
                    // private or directly declared in the class, the
                    // enclosed elements of the class can be checked in
                    // turn. However, writeReplace and readResolve can be
                    // declared in a superclass and inherited. Note that
                    // the runtime lookup walks the superclass chain
                    // looking for writeReplace/readResolve via
                    // Class.getDeclaredMethod. This differs from calling
                    // Elements.getAllMembers(TypeElement) as the latter
                    // will also pull in default methods from
                    // superinterfaces. In other words, the runtime checks
                    // (which long predate default methods on interfaces)
                    // do not admit the possibility of inheriting methods
                    // this way, a difference from general inheritance.

                    // The current implementation just checks the enclosed
                    // elements and does not directly check the inherited
                    // methods. If all the types are being checked this is
                    // less of a concern; however, there are cases that
                    // could be missed. In particular, readResolve and
                    // writeReplace could, in principle, by inherited from
                    // a non-serializable superclass and thus not checked
                    // even if compiled with a serializable child class.
                    case METHOD -> {
                        var method = (MethodSymbol)enclosed;
                        name = method.getSimpleName().toString();
                        if (serialMethodNames.contains(name)) {
                            switch (name) {
                            case "writeObject"      -> checkWriteObject(tree, e, method);
                            case "writeReplace"     -> checkWriteReplace(tree,e, method);
                            case "readObject"       -> checkReadObject(tree,e, method);
                            case "readObjectNoData" -> checkReadObjectNoData(tree, e, method);
                            case "readResolve"      -> checkReadResolve(tree, e, method);
                            default ->  throw new AssertionError();
                            }
                        }
                    }
                    }
                });
            }

            return null;
        }

        boolean canBeSerialized(Type type) {
            return type.isPrimitive() || rs.isSerializable(type);
        }

        /**
         * Check that Externalizable class needs a public no-arg
         * constructor.
         *
         * Check that a Serializable class has access to the no-arg
         * constructor of its first nonserializable superclass.
         */
        private void checkCtorAccess(JCClassDecl tree, ClassSymbol c) {
            if (isExternalizable(c.type)) {
                for(var sym : c.getEnclosedElements()) {
                    if (sym.isConstructor() &&
                        ((sym.flags() & PUBLIC) == PUBLIC)) {
                        if (((MethodSymbol)sym).getParameters().isEmpty()) {
                            return;
                        }
                    }
                }
                lint.logIfEnabled(log, tree.pos(), LintWarnings.ExternalizableMissingPublicNoArgCtor);
            } else {
                // Approximate access to the no-arg constructor up in
                // the superclass chain by checking that the
                // constructor is not private. This may not handle
                // some cross-package situations correctly.
                Type superClass = c.getSuperclass();
                // java.lang.Object is *not* Serializable so this loop
                // should terminate.
                while (rs.isSerializable(superClass) ) {
                    try {
                        superClass = (Type)((TypeElement)(((DeclaredType)superClass)).asElement()).getSuperclass();
                    } catch(ClassCastException cce) {
                        return ; // Don't try to recover
                    }
                }
                // Non-Serializable superclass
                try {
                    ClassSymbol supertype = ((ClassSymbol)(((DeclaredType)superClass).asElement()));
                    for(var sym : supertype.getEnclosedElements()) {
                        if (sym.isConstructor()) {
                            MethodSymbol ctor = (MethodSymbol)sym;
                            if (ctor.getParameters().isEmpty()) {
                                if (((ctor.flags() & PRIVATE) == PRIVATE) ||
                                    // Handle nested classes and implicit this$0
                                    (supertype.getNestingKind() == NestingKind.MEMBER &&
                                     ((supertype.flags() & STATIC) == 0)))
                                    lint.logIfEnabled(log, tree.pos(),
                                                LintWarnings.SerializableMissingAccessNoArgCtor(supertype.getQualifiedName()));
                            }
                        }
                    }
                } catch (ClassCastException cce) {
                    return ; // Don't try to recover
                }
                return;
            }
        }

        private void checkSerialVersionUID(JCClassDecl tree, Element e, VarSymbol svuid) {
            // To be effective, serialVersionUID must be marked static
            // and final, but private is recommended. But alas, in
            // practice there are many non-private serialVersionUID
            // fields.
             if ((svuid.flags() & (STATIC | FINAL)) !=
                 (STATIC | FINAL)) {
                 lint.logIfEnabled(log,
                         TreeInfo.diagnosticPositionFor(svuid, tree),
                             LintWarnings.ImproperSVUID((Symbol)e));
             }

             // check svuid has type long
             if (!svuid.type.hasTag(LONG)) {
                 lint.logIfEnabled(log,
                         TreeInfo.diagnosticPositionFor(svuid, tree),
                             LintWarnings.LongSVUID((Symbol)e));
             }

             if (svuid.getConstValue() == null)
                 lint.logIfEnabled(log,
                         TreeInfo.diagnosticPositionFor(svuid, tree),
                             LintWarnings.ConstantSVUID((Symbol)e));
        }

        private void checkSerialPersistentFields(JCClassDecl tree, Element e, VarSymbol spf) {
            // To be effective, serialPersisentFields must be private, static, and final.
             if ((spf.flags() & (PRIVATE | STATIC | FINAL)) !=
                 (PRIVATE | STATIC | FINAL)) {
                 lint.logIfEnabled(log,
                         TreeInfo.diagnosticPositionFor(spf, tree),
                             LintWarnings.ImproperSPF);
             }

             if (!types.isSameType(spf.type, OSF_TYPE)) {
                 lint.logIfEnabled(log,
                         TreeInfo.diagnosticPositionFor(spf, tree),
                             LintWarnings.OSFArraySPF);
             }

            if (isExternalizable((Type)(e.asType()))) {
                lint.logIfEnabled(log,
                        TreeInfo.diagnosticPositionFor(spf, tree),
                            LintWarnings.IneffectualSerialFieldExternalizable);
            }

            // Warn if serialPersistentFields is initialized to a
            // literal null.
            JCTree spfDecl = TreeInfo.declarationFor(spf, tree);
            if (spfDecl != null && spfDecl.getTag() == VARDEF) {
                JCVariableDecl variableDef = (JCVariableDecl) spfDecl;
                JCExpression initExpr = variableDef.init;
                 if (initExpr != null && TreeInfo.isNull(initExpr)) {
                     lint.logIfEnabled(log, initExpr.pos(), LintWarnings.SPFNullInit);
                 }
            }
        }

        private void checkWriteObject(JCClassDecl tree, Element e, MethodSymbol method) {
            // The "synchronized" modifier is seen in the wild on
            // readObject and writeObject methods and is generally
            // innocuous.

            // private void writeObject(ObjectOutputStream stream) throws IOException
            checkPrivateNonStaticMethod(tree, method);
            checkReturnType(tree, e, method, syms.voidType);
            checkOneArg(tree, e, method, syms.objectOutputStreamType);
            checkExceptions(tree, e, method, syms.ioExceptionType);
            checkExternalizable(tree, e, method);
        }

        private void checkWriteReplace(JCClassDecl tree, Element e, MethodSymbol method) {
            // ANY-ACCESS-MODIFIER Object writeReplace() throws
            // ObjectStreamException

            // Excluding abstract, could have a more complicated
            // rule based on abstract-ness of the class
            checkConcreteInstanceMethod(tree, e, method);
            checkReturnType(tree, e, method, syms.objectType);
            checkNoArgs(tree, e, method);
            checkExceptions(tree, e, method, syms.objectStreamExceptionType);
        }

        private void checkReadObject(JCClassDecl tree, Element e, MethodSymbol method) {
            // The "synchronized" modifier is seen in the wild on
            // readObject and writeObject methods and is generally
            // innocuous.

            // private void readObject(ObjectInputStream stream)
            //   throws IOException, ClassNotFoundException
            checkPrivateNonStaticMethod(tree, method);
            checkReturnType(tree, e, method, syms.voidType);
            checkOneArg(tree, e, method, syms.objectInputStreamType);
            checkExceptions(tree, e, method, syms.ioExceptionType, syms.classNotFoundExceptionType);
            checkExternalizable(tree, e, method);
        }

        private void checkReadObjectNoData(JCClassDecl tree, Element e, MethodSymbol method) {
            // private void readObjectNoData() throws ObjectStreamException
            checkPrivateNonStaticMethod(tree, method);
            checkReturnType(tree, e, method, syms.voidType);
            checkNoArgs(tree, e, method);
            checkExceptions(tree, e, method, syms.objectStreamExceptionType);
            checkExternalizable(tree, e, method);
        }

        private void checkReadResolve(JCClassDecl tree, Element e, MethodSymbol method) {
            // ANY-ACCESS-MODIFIER Object readResolve()
            // throws ObjectStreamException

            // Excluding abstract, could have a more complicated
            // rule based on abstract-ness of the class
            checkConcreteInstanceMethod(tree, e, method);
            checkReturnType(tree,e, method, syms.objectType);
            checkNoArgs(tree, e, method);
            checkExceptions(tree, e, method, syms.objectStreamExceptionType);
        }

        private void checkWriteExternalRecord(JCClassDecl tree, Element e, MethodSymbol method, boolean isExtern) {
            //public void writeExternal(ObjectOutput) throws IOException
            checkExternMethodRecord(tree, e, method, syms.objectOutputType, isExtern);
        }

        private void checkReadExternalRecord(JCClassDecl tree, Element e, MethodSymbol method, boolean isExtern) {
            // public void readExternal(ObjectInput) throws IOException
            checkExternMethodRecord(tree, e, method, syms.objectInputType, isExtern);
         }

        private void checkExternMethodRecord(JCClassDecl tree, Element e, MethodSymbol method, Type argType,
                                             boolean isExtern) {
            if (isExtern && isExternMethod(tree, e, method, argType)) {
                lint.logIfEnabled(log,
                        TreeInfo.diagnosticPositionFor(method, tree),
                            LintWarnings.IneffectualExternalizableMethodRecord(method.getSimpleName().toString()));
            }
        }

        void checkPrivateNonStaticMethod(JCClassDecl tree, MethodSymbol method) {
            var flags = method.flags();
            if ((flags & PRIVATE) == 0) {
                lint.logIfEnabled(log,
                        TreeInfo.diagnosticPositionFor(method, tree),
                            LintWarnings.SerialMethodNotPrivate(method.getSimpleName()));
            }

            if ((flags & STATIC) != 0) {
                lint.logIfEnabled(log,
                        TreeInfo.diagnosticPositionFor(method, tree),
                            LintWarnings.SerialMethodStatic(method.getSimpleName()));
            }
        }

        /**
         * Per section 1.12 "Serialization of Enum Constants" of
         * the serialization specification, due to the special
         * serialization handling of enums, any writeObject,
         * readObject, writeReplace, and readResolve methods are
         * ignored as are serialPersistentFields and
         * serialVersionUID fields.
         */
        @Override
        public Void visitTypeAsEnum(TypeElement e,
                                    JCClassDecl p) {
            boolean isExtern = isExternalizable((Type)e.asType());
            for(Element el : e.getEnclosedElements()) {
                runUnderLint(el, p, (enclosed, tree) -> {
                    String name = enclosed.getSimpleName().toString();
                    switch(enclosed.getKind()) {
                    case FIELD -> {
                        var field = (VarSymbol)enclosed;
                        if (serialFieldNames.contains(name)) {
                            lint.logIfEnabled(log,
                                    TreeInfo.diagnosticPositionFor(field, tree),
                                        LintWarnings.IneffectualSerialFieldEnum(name));
                        }
                    }

                    case METHOD -> {
                        var method = (MethodSymbol)enclosed;
                        if (serialMethodNames.contains(name)) {
                            lint.logIfEnabled(log,
                                    TreeInfo.diagnosticPositionFor(method, tree),
                                        LintWarnings.IneffectualSerialMethodEnum(name));
                        }

                        if (isExtern) {
                            switch(name) {
                            case "writeExternal" -> checkWriteExternalEnum(tree, e, method);
                            case "readExternal"  -> checkReadExternalEnum(tree, e, method);
                            }
                        }
                    }

                    // Also perform checks on any class bodies of enum constants, see JLS 8.9.1.
                    case ENUM_CONSTANT -> {
                        var field = (VarSymbol)enclosed;
                        JCVariableDecl decl = (JCVariableDecl) TreeInfo.declarationFor(field, p);
                        if (decl.init instanceof JCNewClass nc && nc.def != null) {
                            ClassSymbol enumConstantType = nc.def.sym;
                            visitTypeAsEnum(enumConstantType, p);
                        }
                    }

                    }});
            }
            return null;
        }

        private void checkWriteExternalEnum(JCClassDecl tree, Element e, MethodSymbol method) {
            //public void writeExternal(ObjectOutput) throws IOException
            checkExternMethodEnum(tree, e, method, syms.objectOutputType);
        }

        private void checkReadExternalEnum(JCClassDecl tree, Element e, MethodSymbol method) {
             // public void readExternal(ObjectInput) throws IOException
            checkExternMethodEnum(tree, e, method, syms.objectInputType);
         }

        private void checkExternMethodEnum(JCClassDecl tree, Element e, MethodSymbol method, Type argType) {
            if (isExternMethod(tree, e, method, argType)) {
                lint.logIfEnabled(log,
                        TreeInfo.diagnosticPositionFor(method, tree),
                            LintWarnings.IneffectualExternMethodEnum(method.getSimpleName().toString()));
            }
        }

        private boolean isExternMethod(JCClassDecl tree, Element e, MethodSymbol method, Type argType) {
            long flags = method.flags();
            Type rtype = method.getReturnType();

            // Not necessary to check throws clause in this context
            return (flags & PUBLIC) != 0 && (flags & STATIC) == 0 &&
                types.isSameType(syms.voidType, rtype) &&
                hasExactlyOneArgWithType(tree, e, method, argType);
        }

        /**
         * Most serialization-related fields and methods on interfaces
         * are ineffectual or problematic.
         */
        @Override
        public Void visitTypeAsInterface(TypeElement e,
                                         JCClassDecl p) {
            for(Element el : e.getEnclosedElements()) {
                runUnderLint(el, p, (enclosed, tree) -> {
                    String name = null;
                    switch(enclosed.getKind()) {
                    case FIELD -> {
                        var field = (VarSymbol)enclosed;
                        name = field.getSimpleName().toString();
                        switch(name) {
                        case "serialPersistentFields" -> {
                            lint.logIfEnabled(log,
                                    TreeInfo.diagnosticPositionFor(field, tree),
                                        LintWarnings.IneffectualSerialFieldInterface);
                        }

                        case "serialVersionUID" -> {
                            checkSerialVersionUID(tree, e, field);
                        }
                        }
                    }

                    case METHOD -> {
                        var method = (MethodSymbol)enclosed;
                        name = enclosed.getSimpleName().toString();
                        if (serialMethodNames.contains(name)) {
                            switch (name) {
                            case
                                "readObject",
                                "readObjectNoData",
                                "writeObject"      -> checkPrivateMethod(tree, e, method);

                            case
                                "writeReplace",
                                "readResolve"      -> checkDefaultIneffective(tree, e, method);

                            default ->  throw new AssertionError();
                            }

                        }
                    }}
                });
            }

            return null;
        }

        private void checkPrivateMethod(JCClassDecl tree,
                                        Element e,
                                        MethodSymbol method) {
            if ((method.flags() & PRIVATE) == 0) {
                lint.logIfEnabled(log,
                        TreeInfo.diagnosticPositionFor(method, tree),
                            LintWarnings.NonPrivateMethodWeakerAccess);
            }
        }

        private void checkDefaultIneffective(JCClassDecl tree,
                                             Element e,
                                             MethodSymbol method) {
            if ((method.flags() & DEFAULT) == DEFAULT) {
                lint.logIfEnabled(log,
                        TreeInfo.diagnosticPositionFor(method, tree),
                            LintWarnings.DefaultIneffective);

            }
        }

        @Override
        public Void visitTypeAsAnnotationType(TypeElement e,
                                              JCClassDecl p) {
            // Per the JLS, annotation types are not serializeable
            return null;
        }

        /**
         * From the Java Object Serialization Specification, 1.13
         * Serialization of Records:
         *
         * "The process by which record objects are serialized or
         * externalized cannot be customized; any class-specific
         * writeObject, readObject, readObjectNoData, writeExternal,
         * and readExternal methods defined by record classes are
         * ignored during serialization and deserialization. However,
         * a substitute object to be serialized or a designate
         * replacement may be specified, by the writeReplace and
         * readResolve methods, respectively. Any
         * serialPersistentFields field declaration is
         * ignored. Documenting serializable fields and data for
         * record classes is unnecessary, since there is no variation
         * in the serial form, other than whether a substitute or
         * replacement object is used. The serialVersionUID of a
         * record class is 0L unless explicitly declared. The
         * requirement for matching serialVersionUID values is waived
         * for record classes."
         */
        @Override
        public Void visitTypeAsRecord(TypeElement e,
                                      JCClassDecl p) {
            boolean isExtern = isExternalizable((Type)e.asType());
            for(Element el : e.getEnclosedElements()) {
                runUnderLint(el, p, (enclosed, tree) -> {
                    String name = enclosed.getSimpleName().toString();
                    switch(enclosed.getKind()) {
                    case FIELD -> {
                        var field = (VarSymbol)enclosed;
                        switch(name) {
                        case "serialPersistentFields" -> {
                            lint.logIfEnabled(log,
                                    TreeInfo.diagnosticPositionFor(field, tree),
                                        LintWarnings.IneffectualSerialFieldRecord);
                        }

                        case "serialVersionUID" -> {
                            // Could generate additional warning that
                            // svuid value is not checked to match for
                            // records.
                            checkSerialVersionUID(tree, e, field);
                        }}
                    }

                    case METHOD -> {
                        var method = (MethodSymbol)enclosed;
                        switch(name) {
                        case "writeReplace" -> checkWriteReplace(tree, e, method);
                        case "readResolve"  -> checkReadResolve(tree, e, method);

                        case "writeExternal" -> checkWriteExternalRecord(tree, e, method, isExtern);
                        case "readExternal"  -> checkReadExternalRecord(tree, e, method, isExtern);

                        default -> {
                            if (serialMethodNames.contains(name)) {
                                lint.logIfEnabled(log,
                                        TreeInfo.diagnosticPositionFor(method, tree),
                                            LintWarnings.IneffectualSerialMethodRecord(name));
                            }
                        }}
                    }}});
            }
            return null;
        }

        void checkConcreteInstanceMethod(JCClassDecl tree,
                                         Element enclosing,
                                         MethodSymbol method) {
            if ((method.flags() & (STATIC | ABSTRACT)) != 0) {
                    lint.logIfEnabled(log,
                            TreeInfo.diagnosticPositionFor(method, tree),
                                LintWarnings.SerialConcreteInstanceMethod(method.getSimpleName()));
            }
        }

        private void checkReturnType(JCClassDecl tree,
                                     Element enclosing,
                                     MethodSymbol method,
                                     Type expectedReturnType) {
            // Note: there may be complications checking writeReplace
            // and readResolve since they return Object and could, in
            // principle, have covariant overrides and any synthetic
            // bridge method would not be represented here for
            // checking.
            Type rtype = method.getReturnType();
            if (!types.isSameType(expectedReturnType, rtype)) {
                lint.logIfEnabled(log,
                        TreeInfo.diagnosticPositionFor(method, tree),
                            LintWarnings.SerialMethodUnexpectedReturnType(method.getSimpleName(),
                                                                      rtype, expectedReturnType));
            }
        }

        private void checkOneArg(JCClassDecl tree,
                                 Element enclosing,
                                 MethodSymbol method,
                                 Type expectedType) {
            String name = method.getSimpleName().toString();

            var parameters= method.getParameters();

            if (parameters.size() != 1) {
                lint.logIfEnabled(log,
                        TreeInfo.diagnosticPositionFor(method, tree),
                            LintWarnings.SerialMethodOneArg(method.getSimpleName(), parameters.size()));
                return;
            }

            Type parameterType = parameters.get(0).asType();
            if (!types.isSameType(parameterType, expectedType)) {
                lint.logIfEnabled(log,
                        TreeInfo.diagnosticPositionFor(method, tree),
                            LintWarnings.SerialMethodParameterType(method.getSimpleName(),
                                                               expectedType,
                                                               parameterType));
            }
        }

        private boolean hasExactlyOneArgWithType(JCClassDecl tree,
                                                 Element enclosing,
                                                 MethodSymbol method,
                                                 Type expectedType) {
            var parameters = method.getParameters();
            return (parameters.size() == 1) &&
                types.isSameType(parameters.get(0).asType(), expectedType);
        }


        private void checkNoArgs(JCClassDecl tree, Element enclosing, MethodSymbol method) {
            var parameters = method.getParameters();
            if (!parameters.isEmpty()) {
                lint.logIfEnabled(log,
                        TreeInfo.diagnosticPositionFor(parameters.get(0), tree),
                            LintWarnings.SerialMethodNoArgs(method.getSimpleName()));
            }
        }

        private void checkExternalizable(JCClassDecl tree, Element enclosing, MethodSymbol method) {
            // If the enclosing class is externalizable, warn for the method
            if (isExternalizable((Type)enclosing.asType())) {
                lint.logIfEnabled(log,
                        TreeInfo.diagnosticPositionFor(method, tree),
                            LintWarnings.IneffectualSerialMethodExternalizable(method.getSimpleName()));
            }
            return;
        }

        private void checkExceptions(JCClassDecl tree,
                                     Element enclosing,
                                     MethodSymbol method,
                                     Type... declaredExceptions) {
            for (Type thrownType: method.getThrownTypes()) {
                // For each exception in the throws clause of the
                // method, if not an Error and not a RuntimeException,
                // check if the exception is a subtype of a declared
                // exception from the throws clause of the
                // serialization method in question.
                if (types.isSubtype(thrownType, syms.runtimeExceptionType) ||
                    types.isSubtype(thrownType, syms.errorType) ) {
                    continue;
                } else {
                    boolean declared = false;
                    for (Type declaredException : declaredExceptions) {
                        if (types.isSubtype(thrownType, declaredException)) {
                            declared = true;
                            continue;
                        }
                    }
                    if (!declared) {
                        lint.logIfEnabled(log,
                                TreeInfo.diagnosticPositionFor(method, tree),
                                    LintWarnings.SerialMethodUnexpectedException(method.getSimpleName(),
                                                                             thrownType));
                    }
                }
            }
            return;
        }

        private <E extends Element> Void runUnderLint(E symbol, JCClassDecl p, BiConsumer<E, JCClassDecl> task) {
            Lint prevLint = lint;
            try {
                lint = lint.augment((Symbol) symbol);

                if (lint.isActive(LintCategory.SERIAL)) {
                    task.accept(symbol, p);
                }

                return null;
            } finally {
                lint = prevLint;
            }
        }

    }

}<|MERGE_RESOLUTION|>--- conflicted
+++ resolved
@@ -237,21 +237,6 @@
      */
     void warnDeprecated(DiagnosticPosition pos, Symbol sym) {
         if (sym.isDeprecatedForRemoval()) {
-<<<<<<< HEAD
-            if (!lint.isSuppressed(LintCategory.REMOVAL, true)) {
-                if (sym.kind == MDL) {
-                    removalHandler.report(pos, LintWarnings.HasBeenDeprecatedForRemovalModule(sym));
-                } else {
-                    removalHandler.report(pos, LintWarnings.HasBeenDeprecatedForRemoval(sym, sym.location()));
-                }
-            }
-        } else if (!lint.isSuppressed(LintCategory.DEPRECATION, true)) {
-            if (sym.kind == MDL) {
-                deprecationHandler.report(pos, LintWarnings.HasBeenDeprecatedModule(sym));
-            } else {
-                deprecationHandler.report(pos, LintWarnings.HasBeenDeprecated(sym, sym.location()));
-            }
-=======
             removalHandler.report(lint, pos, sym.kind == MDL ?
                 LintWarnings.HasBeenDeprecatedForRemovalModule(sym) :
                 LintWarnings.HasBeenDeprecatedForRemoval(sym, sym.location()));
@@ -259,7 +244,6 @@
             deprecationHandler.report(lint, pos, sym.kind == MDL ?
                 LintWarnings.HasBeenDeprecatedModule(sym) :
                 LintWarnings.HasBeenDeprecated(sym, sym.location()));
->>>>>>> 8db3f70d
         }
     }
 
@@ -268,12 +252,7 @@
      *  @param msg        A Warning describing the problem.
      */
     public void warnPreviewAPI(DiagnosticPosition pos, LintWarning warnKey) {
-<<<<<<< HEAD
-        if (!lint.isSuppressed(LintCategory.PREVIEW, true))
-            preview.reportPreviewWarning(pos, warnKey);
-=======
         preview.reportPreviewWarning(lint, pos, warnKey);
->>>>>>> 8db3f70d
     }
 
     /** Log a preview warning.
@@ -281,12 +260,7 @@
      *  @param msg        A Warning describing the problem.
      */
     public void warnDeclaredUsingPreview(DiagnosticPosition pos, Symbol sym) {
-<<<<<<< HEAD
-        if (!lint.isSuppressed(LintCategory.PREVIEW, true))
-            preview.reportPreviewWarning(pos, LintWarnings.DeclaredUsingPreview(kindName(sym), sym));
-=======
         preview.reportPreviewWarning(lint, pos, LintWarnings.DeclaredUsingPreview(kindName(sym), sym));
->>>>>>> 8db3f70d
     }
 
     /** Log a preview warning.
@@ -302,12 +276,7 @@
      *  @param msg        A string describing the problem.
      */
     public void warnUnchecked(DiagnosticPosition pos, LintWarning warnKey) {
-<<<<<<< HEAD
-        if (!lint.isSuppressed(LintCategory.UNCHECKED, true))
-            uncheckedHandler.report(pos, warnKey);
-=======
         uncheckedHandler.report(lint, pos, warnKey);
->>>>>>> 8db3f70d
     }
 
     /**
