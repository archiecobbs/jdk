--- conflicted
+++ resolved
@@ -266,13 +266,8 @@
      *  @param pos        Position to be used for error reporting.
      *  @param msg        A Warning describing the problem.
      */
-<<<<<<< HEAD
-    public void warnPreviewAPI(DiagnosticPosition pos, Warning warnKey) {
+    public void warnPreviewAPI(DiagnosticPosition pos, LintWarning warnKey) {
         if (!lint.validate(LintCategory.PREVIEW).isSuppressed(LintCategory.PREVIEW))
-=======
-    public void warnPreviewAPI(DiagnosticPosition pos, LintWarning warnKey) {
-        if (!lint.isSuppressed(LintCategory.PREVIEW))
->>>>>>> d7379789
             preview.reportPreviewWarning(pos, warnKey);
     }
 
@@ -281,13 +276,8 @@
      *  @param msg        A Warning describing the problem.
      */
     public void warnDeclaredUsingPreview(DiagnosticPosition pos, Symbol sym) {
-<<<<<<< HEAD
         if (!lint.validate(LintCategory.PREVIEW).isSuppressed(LintCategory.PREVIEW))
-            preview.reportPreviewWarning(pos, Warnings.DeclaredUsingPreview(kindName(sym), sym));
-=======
-        if (!lint.isSuppressed(LintCategory.PREVIEW))
             preview.reportPreviewWarning(pos, LintWarnings.DeclaredUsingPreview(kindName(sym), sym));
->>>>>>> d7379789
     }
 
     /** Log a preview warning.
@@ -295,48 +285,18 @@
      *  @param msg        A Warning describing the problem.
      */
     public void warnRestrictedAPI(DiagnosticPosition pos, Symbol sym) {
-<<<<<<< HEAD
-        lint.emit(log, LintCategory.RESTRICTED, pos, Warnings.RestrictedMethod(sym.enclClass(), sym));
-=======
         lint.logIfEnabled(log, pos, LintWarnings.RestrictedMethod(sym.enclClass(), sym));
->>>>>>> d7379789
     }
 
     /** Warn about unchecked operation.
      *  @param pos        Position to be used for error reporting.
      *  @param msg        A string describing the problem.
      */
-<<<<<<< HEAD
-    public void warnUnchecked(DiagnosticPosition pos, Warning warnKey) {
+    public void warnUnchecked(DiagnosticPosition pos, LintWarning warnKey) {
         if (!lint.validate(LintCategory.UNCHECKED).isSuppressed(LintCategory.UNCHECKED))
             uncheckedHandler.report(pos, warnKey);
     }
 
-    /** Warn about unsafe vararg method decl.
-     *  @param pos        Position to be used for error reporting.
-     */
-    void warnUnsafeVararg(DiagnosticPosition pos, Warning warnKey) {
-        lint.emit(log, LintCategory.VARARGS, pos, warnKey);
-    }
-
-    public void warnStatic(DiagnosticPosition pos, Warning warnKey) {
-        lint.emit(log, LintCategory.STATIC, pos, warnKey);
-    }
-
-    /** Warn about division by integer constant zero.
-     *  @param pos        Position to be used for error reporting.
-     */
-    void warnDivZero(DiagnosticPosition pos) {
-        lint.emit(log, LintCategory.DIVZERO, pos, Warnings.DivZero);
-    }
-
-=======
-    public void warnUnchecked(DiagnosticPosition pos, LintWarning warnKey) {
-        if (!lint.isSuppressed(LintCategory.UNCHECKED))
-            uncheckedHandler.report(pos, warnKey);
-    }
-
->>>>>>> d7379789
     /**
      * Report any deferred diagnostics.
      */
@@ -689,12 +649,7 @@
                 && !(ignoreAnnotatedCasts && TreeInfo.containsTypeAnnotation(tree.clazz))
                 && !is292targetTypeCast(tree)) {
             deferredLintHandler.report(_l -> {
-<<<<<<< HEAD
-                lint.emit(log, LintCategory.CAST,
-                            tree.pos(), Warnings.RedundantCast(tree.clazz.type));
-=======
                 lint.logIfEnabled(log, tree.pos(), LintWarnings.RedundantCast(tree.clazz.type));
->>>>>>> d7379789
             });
         }
     }
@@ -1368,14 +1323,7 @@
     private void warnOnExplicitStrictfp(DiagnosticPosition pos) {
         DiagnosticPosition prevLintPos = deferredLintHandler.setPos(pos);
         try {
-<<<<<<< HEAD
-            deferredLintHandler.report(_l -> {
-                                           lint.emit(log, LintCategory.STRICTFP,
-                                                       pos, Warnings.Strictfp);
-                                       });
-=======
             deferredLintHandler.report(_ -> lint.logIfEnabled(log, pos, LintWarnings.Strictfp));
->>>>>>> d7379789
         } finally {
             deferredLintHandler.setPos(prevLintPos);
         }
@@ -1590,21 +1538,11 @@
     }
 
     void checkRaw(JCTree tree, Env<AttrContext> env) {
-<<<<<<< HEAD
-        if (lint.isActive(LintCategory.RAW) &&
-            tree.type.hasTag(CLASS) &&
-            !TreeInfo.isDiamond(tree) &&
-            !withinAnonConstr(env) &&
-            tree.type.isRaw()) {
-            lint.emit(log, LintCategory.RAW,
-                    tree.pos(), Warnings.RawClassUse(tree.type, tree.type.tsym.type));
-=======
         if (tree.type.hasTag(CLASS) &&
             !TreeInfo.isDiamond(tree) &&
             !withinAnonConstr(env) &&
             tree.type.isRaw()) {
             lint.logIfEnabled(log, tree.pos(), LintWarnings.RawClassUse(tree.type, tree.type.tsym.type));
->>>>>>> d7379789
         }
     }
     //where
@@ -1928,11 +1866,7 @@
 
         // Optional warning if varargs don't agree
         if ((((m.flags() ^ other.flags()) & Flags.VARARGS) != 0)) {
-<<<<<<< HEAD
-            lint.emit(log, LintCategory.OVERRIDES, TreeInfo.diagnosticPositionFor(m, tree),
-=======
             lint.logIfEnabled(log, TreeInfo.diagnosticPositionFor(m, tree),
->>>>>>> d7379789
                         ((m.flags() & Flags.VARARGS) != 0)
                         ? LintWarnings.OverrideVarargsMissing(varargsOverrides(m, other))
                         : LintWarnings.OverrideVarargsExtra(varargsOverrides(m, other)));
@@ -2279,13 +2213,7 @@
                 someClass, false, equalsHasCodeFilter) != hashCodeAtObject;
 
             if (overridesEquals && !overridesHashCode) {
-<<<<<<< HEAD
-                lint.emit(log, LintCategory.OVERRIDES, pos,
-                            Warnings.OverrideEqualsButNotHashcode(someClass));
-=======
-                log.warning(pos,
-                            LintWarnings.OverrideEqualsButNotHashcode(someClass));
->>>>>>> d7379789
+                lint.logIfEnabled(log, pos, LintWarnings.OverrideEqualsButNotHashcode(someClass));
             }
         }
     }
@@ -2347,11 +2275,7 @@
                     String moduleNameComponentString = componentName.toString();
                     int nameLength = moduleNameComponentString.length();
                     if (nameLength > 0 && Character.isDigit(moduleNameComponentString.charAt(nameLength - 1))) {
-<<<<<<< HEAD
-                        lint.emit(log, Lint.LintCategory.MODULE, pos, Warnings.PoorChoiceForModuleName(componentName));
-=======
-                        log.warning(pos, LintWarnings.PoorChoiceForModuleName(componentName));
->>>>>>> d7379789
+                        lint.logIfEnabled(log, pos, LintWarnings.PoorChoiceForModuleName(componentName));
                     }
                 }
             }
@@ -2828,13 +2752,8 @@
                 tree.pos();
 
             // Log the warning
-<<<<<<< HEAD
-            lint.emit(log, LintCategory.OVERLOADS, pos,
-                Warnings.PotentiallyAmbiguousOverload(
-=======
-            log.warning(pos,
+            lint.logIfEnabled(log, pos,
                 LintWarnings.PotentiallyAmbiguousOverload(
->>>>>>> d7379789
                     m1.asMemberOf(site, types), m1.location(),
                     m2.asMemberOf(site, types), m2.location()));
 
@@ -3052,16 +2971,11 @@
                 isEffectivelyNonPublic(sym)) {
                 if (isLambda) {
                     if (belongsToRestrictedPackage(sym)) {
-<<<<<<< HEAD
-                        lint.emit(log, LintCategory.SERIAL, tree.pos(),
-                                    Warnings.AccessToMemberFromSerializableLambda(sym));
-=======
-                        log.warning(tree.pos(),
+                        lint.logIfEnabled(log, tree.pos(),
                                     LintWarnings.AccessToMemberFromSerializableLambda(sym));
->>>>>>> d7379789
                     }
                 } else {
-                    log.warning(tree.pos(),
+                    lint.log(log, tree.pos(),
                                 LintWarnings.AccessToMemberFromSerializableElement(sym));
                 }
             }
@@ -3845,23 +3759,12 @@
             (s.flags() & DEPRECATED) != 0 &&
             !syms.deprecatedType.isErroneous() &&
             s.attribute(syms.deprecatedType.tsym) == null) {
-<<<<<<< HEAD
-            lint.emit(log, LintCategory.DEP_ANN,
-                    pos, Warnings.MissingDeprecatedAnnotation);
-=======
-            log.warning(pos, LintWarnings.MissingDeprecatedAnnotation);
->>>>>>> d7379789
+            lint.logIfEnabled(log, pos, LintWarnings.MissingDeprecatedAnnotation);
         }
         // Note: @Deprecated has no effect on local variables, parameters and package decls.
         if (lint.isActive(LintCategory.DEPRECATION) && !s.isDeprecatableViaAnnotation()) {
             if (!syms.deprecatedType.isErroneous() && s.attribute(syms.deprecatedType.tsym) != null) {
-<<<<<<< HEAD
-                lint.emit(log, LintCategory.DEPRECATION, pos,
-                            Warnings.DeprecatedAnnotationHasNoEffect(Kinds.kindName(s)));
-=======
-                log.warning(pos,
-                            LintWarnings.DeprecatedAnnotationHasNoEffect(Kinds.kindName(s)));
->>>>>>> d7379789
+                lint.logIfEnabled(log, pos, LintWarnings.DeprecatedAnnotationHasNoEffect(Kinds.kindName(s)));
             }
         }
     }
@@ -4225,15 +4128,8 @@
      */
     void checkLossOfPrecision(final DiagnosticPosition pos, Type found, Type req) {
         if (found.isNumeric() && req.isNumeric() && !types.isAssignable(found, req)) {
-<<<<<<< HEAD
-            deferredLintHandler.report(_l -> {
-                lint.emit(log, LintCategory.LOSSY_CONVERSIONS,
-                        pos, Warnings.PossibleLossOfPrecision(found, req));
-            });
-=======
             deferredLintHandler.report(_ ->
                 lint.logIfEnabled(log, pos, LintWarnings.PossibleLossOfPrecision(found, req)));
->>>>>>> d7379789
         }
     }
 
@@ -4241,14 +4137,9 @@
      * Check for empty statements after if
      */
     void checkEmptyIf(JCIf tree) {
-<<<<<<< HEAD
-        if (tree.thenpart.hasTag(SKIP) && tree.elsepart == null)
-            lint.emit(log, LintCategory.EMPTY, tree.thenpart.pos(), Warnings.EmptyIf);
-=======
         if (tree.thenpart.hasTag(SKIP) && tree.elsepart == null) {
             lint.logIfEnabled(log, tree.thenpart.pos(), LintWarnings.EmptyIf);
         }
->>>>>>> d7379789
     }
 
     /** Check that symbol is unique in given scope.
@@ -4390,22 +4281,12 @@
     /** Check that an auxiliary class is not accessed from any other file than its own.
      */
     void checkForBadAuxiliaryClassAccess(DiagnosticPosition pos, Env<AttrContext> env, ClassSymbol c) {
-<<<<<<< HEAD
-        if (lint.isActive(Lint.LintCategory.AUXILIARYCLASS) &&
-            (c.flags() & AUXILIARY) != 0 &&
-            rs.isAccessible(env, c) &&
-            !fileManager.isSameFile(c.sourcefile, env.toplevel.sourcefile))
-        {
-            lint.emit(log, Lint.LintCategory.AUXILIARYCLASS, pos,
-                        Warnings.AuxiliaryClassAccessedFromOutsideOfItsSourceFile(c, c.sourcefile));
-=======
         if ((c.flags() & AUXILIARY) != 0 &&
             rs.isAccessible(env, c) &&
             !fileManager.isSameFile(c.sourcefile, env.toplevel.sourcefile))
         {
             lint.logIfEnabled(log, pos,
                         LintWarnings.AuxiliaryClassAccessedFromOutsideOfItsSourceFile(c, c.sourcefile));
->>>>>>> d7379789
         }
     }
 
@@ -4447,15 +4328,8 @@
                             // Warning may be suppressed by
                             // annotations; check again for being
                             // enabled in the deferred context.
-<<<<<<< HEAD
-                            deferredLintHandler.report(_l -> {
-                                   lint.emit(log, LintCategory.MISSING_EXPLICIT_CTOR,
-                                               pos, Warnings.MissingExplicitCtor(c, pkg, modle));
-                                                       });
-=======
                             deferredLintHandler.report(_ ->
                                 lint.logIfEnabled(log, pos, LintWarnings.MissingExplicitCtor(c, pkg, modle)));
->>>>>>> d7379789
                         } else {
                             return;
                         }
@@ -4746,11 +4620,7 @@
         }
         private void checkVisible(Lint lint, DiagnosticPosition pos, Symbol what, PackageSymbol inPackage, boolean inSuperType) {
             if (!isAPISymbol(what) && !inSuperType) { //package private/private element
-<<<<<<< HEAD
-                lint.emit(log, LintCategory.EXPORTS, pos, Warnings.LeaksNotAccessible(kindName(what), what, what.packge().modle));
-=======
-                log.warning(pos, LintWarnings.LeaksNotAccessible(kindName(what), what, what.packge().modle));
->>>>>>> d7379789
+                lint.logIfEnabled(log, pos, LintWarnings.LeaksNotAccessible(kindName(what), what, what.packge().modle));
                 return ;
             }
 
@@ -4759,21 +4629,13 @@
             ExportsDirective inExport = findExport(inPackage);
 
             if (whatExport == null) { //package not exported:
-<<<<<<< HEAD
-                lint.emit(log, LintCategory.EXPORTS, pos, Warnings.LeaksNotAccessibleUnexported(kindName(what), what, what.packge().modle));
-=======
-                log.warning(pos, LintWarnings.LeaksNotAccessibleUnexported(kindName(what), what, what.packge().modle));
->>>>>>> d7379789
+                lint.logIfEnabled(log, pos, LintWarnings.LeaksNotAccessibleUnexported(kindName(what), what, what.packge().modle));
                 return ;
             }
 
             if (whatExport.modules != null) {
                 if (inExport.modules == null || !whatExport.modules.containsAll(inExport.modules)) {
-<<<<<<< HEAD
-                    lint.emit(log, LintCategory.EXPORTS, pos, Warnings.LeaksNotAccessibleUnexportedQualified(kindName(what), what, what.packge().modle));
-=======
-                    log.warning(pos, LintWarnings.LeaksNotAccessibleUnexportedQualified(kindName(what), what, what.packge().modle));
->>>>>>> d7379789
+                    lint.logIfEnabled(log, pos, LintWarnings.LeaksNotAccessibleUnexportedQualified(kindName(what), what, what.packge().modle));
                 }
             }
 
@@ -4795,57 +4657,33 @@
                     }
                 }
 
-<<<<<<< HEAD
-                lint.emit(log, LintCategory.EXPORTS, pos, Warnings.LeaksNotAccessibleNotRequiredTransitive(kindName(what), what, what.packge().modle));
-=======
-                log.warning(pos, LintWarnings.LeaksNotAccessibleNotRequiredTransitive(kindName(what), what, what.packge().modle));
->>>>>>> d7379789
+                lint.logIfEnabled(log, pos, LintWarnings.LeaksNotAccessibleNotRequiredTransitive(kindName(what), what, what.packge().modle));
             }
         }
 
     void checkModuleExists(final DiagnosticPosition pos, ModuleSymbol msym) {
         if (msym.kind != MDL) {
-<<<<<<< HEAD
-            deferredLintHandler.report(_l -> {
-                lint.emit(log, LintCategory.MODULE, pos, Warnings.ModuleNotFound(msym));
-            });
-=======
             deferredLintHandler.report(_ ->
                 lint.logIfEnabled(log, pos, LintWarnings.ModuleNotFound(msym)));
->>>>>>> d7379789
         }
     }
 
     void checkPackageExistsForOpens(final DiagnosticPosition pos, PackageSymbol packge) {
         if (packge.members().isEmpty() &&
             ((packge.flags() & Flags.HAS_RESOURCE) == 0)) {
-<<<<<<< HEAD
-            deferredLintHandler.report(_l -> {
-                lint.emit(log, LintCategory.OPENS, pos, Warnings.PackageEmptyOrNotFound(packge));
-            });
-=======
             deferredLintHandler.report(_ ->
                 lint.logIfEnabled(log, pos, LintWarnings.PackageEmptyOrNotFound(packge)));
->>>>>>> d7379789
         }
     }
 
     void checkModuleRequires(final DiagnosticPosition pos, final RequiresDirective rd) {
         if ((rd.module.flags() & Flags.AUTOMATIC_MODULE) != 0) {
-<<<<<<< HEAD
-            deferredLintHandler.report(_l -> {
+            deferredLintHandler.report(_ -> {
                 if (rd.isTransitive() &&
                     lint.validate(LintCategory.REQUIRES_TRANSITIVE_AUTOMATIC).isEnabled(LintCategory.REQUIRES_TRANSITIVE_AUTOMATIC)) {
-                    log.warning(LintCategory.REQUIRES_TRANSITIVE_AUTOMATIC, pos, Warnings.RequiresTransitiveAutomatic);
-                } else {
-                    lint.emit(log, LintCategory.REQUIRES_AUTOMATIC, pos, Warnings.RequiresAutomatic);
-=======
-            deferredLintHandler.report(_ -> {
-                if (rd.isTransitive() && lint.isEnabled(LintCategory.REQUIRES_TRANSITIVE_AUTOMATIC)) {
-                    log.warning(pos, LintWarnings.RequiresTransitiveAutomatic);
+                    lint.log(log, pos, LintWarnings.RequiresTransitiveAutomatic);
                 } else {
                     lint.logIfEnabled(log, pos, LintWarnings.RequiresAutomatic);
->>>>>>> d7379789
                 }
             });
         }
@@ -5142,14 +4980,9 @@
                 }
             }
 
-<<<<<<< HEAD
-            if (svuidSym == null)
-                lint.emit(log, LintCategory.SERIAL, p.pos(), Warnings.MissingSVUID(c));
-=======
             if (svuidSym == null) {
-                log.warning(p.pos(), LintWarnings.MissingSVUID(c));
-            }
->>>>>>> d7379789
+                lint.logIfEnabled(log, p.pos(), LintWarnings.MissingSVUID(c));
+            }
 
             // Check for serialPersistentFields to gate checks for
             // non-serializable non-transient instance fields
@@ -5175,15 +5008,9 @@
                                     // Note per JLS arrays are
                                     // serializable even if the
                                     // component type is not.
-<<<<<<< HEAD
-                                    lint.emit(log, LintCategory.SERIAL,
-                                                TreeInfo.diagnosticPositionFor(enclosed, tree),
-                                                Warnings.NonSerializableInstanceField);
-=======
-                                    log.warning(
+                                    lint.logIfEnabled(log,
                                             TreeInfo.diagnosticPositionFor(enclosed, tree),
                                                 LintWarnings.NonSerializableInstanceField);
->>>>>>> d7379789
                                 } else if (varType.hasTag(ARRAY)) {
                                     ArrayType arrayType = (ArrayType)varType;
                                     Type elementType = arrayType.elemtype;
@@ -5192,15 +5019,9 @@
                                         elementType = arrayType.elemtype;
                                     }
                                     if (!canBeSerialized(elementType)) {
-<<<<<<< HEAD
-                                        lint.emit(log, LintCategory.SERIAL,
-                                                    TreeInfo.diagnosticPositionFor(enclosed, tree),
-                                                    Warnings.NonSerializableInstanceFieldArray(elementType));
-=======
-                                        log.warning(
+                                        lint.logIfEnabled(log,
                                                 TreeInfo.diagnosticPositionFor(enclosed, tree),
                                                     LintWarnings.NonSerializableInstanceFieldArray(elementType));
->>>>>>> d7379789
                                     }
                                 }
                             }
@@ -5283,13 +5104,7 @@
                         }
                     }
                 }
-<<<<<<< HEAD
-                lint.emit(log, LintCategory.SERIAL, tree.pos(),
-                            Warnings.ExternalizableMissingPublicNoArgCtor);
-=======
-                log.warning(tree.pos(),
-                            LintWarnings.ExternalizableMissingPublicNoArgCtor);
->>>>>>> d7379789
+                lint.logIfEnabled(log, tree.pos(), LintWarnings.ExternalizableMissingPublicNoArgCtor);
             } else {
                 // Approximate access to the no-arg constructor up in
                 // the superclass chain by checking that the
@@ -5316,13 +5131,8 @@
                                     // Handle nested classes and implicit this$0
                                     (supertype.getNestingKind() == NestingKind.MEMBER &&
                                      ((supertype.flags() & STATIC) == 0)))
-<<<<<<< HEAD
-                                    lint.emit(log, LintCategory.SERIAL, tree.pos(),
-                                                Warnings.SerializableMissingAccessNoArgCtor(supertype.getQualifiedName()));
-=======
-                                    log.warning(tree.pos(),
+                                    lint.logIfEnabled(log, tree.pos(),
                                                 LintWarnings.SerializableMissingAccessNoArgCtor(supertype.getQualifiedName()));
->>>>>>> d7379789
                             }
                         }
                     }
@@ -5340,80 +5150,43 @@
             // fields.
              if ((svuid.flags() & (STATIC | FINAL)) !=
                  (STATIC | FINAL)) {
-<<<<<<< HEAD
-                 lint.emit(log, LintCategory.SERIAL,
-                             TreeInfo.diagnosticPositionFor(svuid, tree),
-                             Warnings.ImproperSVUID((Symbol)e));
-=======
-                 log.warning(
+                 lint.logIfEnabled(log,
                          TreeInfo.diagnosticPositionFor(svuid, tree),
                              LintWarnings.ImproperSVUID((Symbol)e));
->>>>>>> d7379789
              }
 
              // check svuid has type long
              if (!svuid.type.hasTag(LONG)) {
-<<<<<<< HEAD
-                 lint.emit(log, LintCategory.SERIAL,
-                             TreeInfo.diagnosticPositionFor(svuid, tree),
-                             Warnings.LongSVUID((Symbol)e));
-             }
-
-             if (svuid.getConstValue() == null) {
-                 lint.emit(log, LintCategory.SERIAL,
-                            TreeInfo.diagnosticPositionFor(svuid, tree),
-                             Warnings.ConstantSVUID((Symbol)e));
-             }
-=======
-                 log.warning(
+                 lint.logIfEnabled(log,
                          TreeInfo.diagnosticPositionFor(svuid, tree),
                              LintWarnings.LongSVUID((Symbol)e));
              }
 
              if (svuid.getConstValue() == null)
-                 log.warning(
+                 lint.logIfEnabled(log,
                          TreeInfo.diagnosticPositionFor(svuid, tree),
                              LintWarnings.ConstantSVUID((Symbol)e));
->>>>>>> d7379789
         }
 
         private void checkSerialPersistentFields(JCClassDecl tree, Element e, VarSymbol spf) {
             // To be effective, serialPersisentFields must be private, static, and final.
              if ((spf.flags() & (PRIVATE | STATIC | FINAL)) !=
                  (PRIVATE | STATIC | FINAL)) {
-<<<<<<< HEAD
-                 lint.emit(log, LintCategory.SERIAL,
-                             TreeInfo.diagnosticPositionFor(spf, tree),
-                             Warnings.ImproperSPF);
-             }
-
-             if (!types.isSameType(spf.type, OSF_TYPE)) {
-                 lint.emit(log, LintCategory.SERIAL,
-                             TreeInfo.diagnosticPositionFor(spf, tree),
-                             Warnings.OSFArraySPF);
-             }
-
-            if (isExternalizable((Type)(e.asType()))) {
-                lint.emit(log, LintCategory.SERIAL,
-                            TreeInfo.diagnosticPositionFor(spf, tree),
-                            Warnings.IneffectualSerialFieldExternalizable);
-=======
-                 log.warning(
+                 lint.logIfEnabled(log,
                          TreeInfo.diagnosticPositionFor(spf, tree),
                              LintWarnings.ImproperSPF);
              }
 
              if (!types.isSameType(spf.type, OSF_TYPE)) {
-                 log.warning(
+                 lint.logIfEnabled(log,
                          TreeInfo.diagnosticPositionFor(spf, tree),
                              LintWarnings.OSFArraySPF);
              }
 
             if (isExternalizable((Type)(e.asType()))) {
-                log.warning(
+                lint.logIfEnabled(log,
                         TreeInfo.diagnosticPositionFor(spf, tree),
                             LintWarnings.IneffectualSerialFieldExternalizable);
->>>>>>> d7379789
             }
 
             // Warn if serialPersistentFields is initialized to a
@@ -5423,13 +5196,7 @@
                 JCVariableDecl variableDef = (JCVariableDecl) spfDecl;
                 JCExpression initExpr = variableDef.init;
                  if (initExpr != null && TreeInfo.isNull(initExpr)) {
-<<<<<<< HEAD
-                     lint.emit(log, LintCategory.SERIAL, initExpr.pos(),
-                                 Warnings.SPFNullInit);
-=======
-                     log.warning(initExpr.pos(),
-                                 LintWarnings.SPFNullInit);
->>>>>>> d7379789
+                     lint.logIfEnabled(log, initExpr.pos(), LintWarnings.SPFNullInit);
                  }
             }
         }
@@ -5507,42 +5274,24 @@
         private void checkExternMethodRecord(JCClassDecl tree, Element e, MethodSymbol method, Type argType,
                                              boolean isExtern) {
             if (isExtern && isExternMethod(tree, e, method, argType)) {
-<<<<<<< HEAD
-                lint.emit(log, LintCategory.SERIAL,
-                            TreeInfo.diagnosticPositionFor(method, tree),
-                            Warnings.IneffectualExternalizableMethodRecord(method.getSimpleName().toString()));
-=======
-                log.warning(
+                lint.logIfEnabled(log,
                         TreeInfo.diagnosticPositionFor(method, tree),
                             LintWarnings.IneffectualExternalizableMethodRecord(method.getSimpleName().toString()));
->>>>>>> d7379789
             }
         }
 
         void checkPrivateNonStaticMethod(JCClassDecl tree, MethodSymbol method) {
             var flags = method.flags();
             if ((flags & PRIVATE) == 0) {
-<<<<<<< HEAD
-                lint.emit(log, LintCategory.SERIAL,
-                            TreeInfo.diagnosticPositionFor(method, tree),
-                            Warnings.SerialMethodNotPrivate(method.getSimpleName()));
-            }
-
-            if ((flags & STATIC) != 0) {
-                lint.emit(log, LintCategory.SERIAL,
-                            TreeInfo.diagnosticPositionFor(method, tree),
-                            Warnings.SerialMethodStatic(method.getSimpleName()));
-=======
-                log.warning(
+                lint.logIfEnabled(log,
                         TreeInfo.diagnosticPositionFor(method, tree),
                             LintWarnings.SerialMethodNotPrivate(method.getSimpleName()));
             }
 
             if ((flags & STATIC) != 0) {
-                log.warning(
+                lint.logIfEnabled(log,
                         TreeInfo.diagnosticPositionFor(method, tree),
                             LintWarnings.SerialMethodStatic(method.getSimpleName()));
->>>>>>> d7379789
             }
         }
 
@@ -5565,30 +5314,18 @@
                     case FIELD -> {
                         var field = (VarSymbol)enclosed;
                         if (serialFieldNames.contains(name)) {
-<<<<<<< HEAD
-                            lint.emit(log, LintCategory.SERIAL,
-                                        TreeInfo.diagnosticPositionFor(field, tree),
-                                        Warnings.IneffectualSerialFieldEnum(name));
-=======
-                            log.warning(
+                            lint.logIfEnabled(log,
                                     TreeInfo.diagnosticPositionFor(field, tree),
                                         LintWarnings.IneffectualSerialFieldEnum(name));
->>>>>>> d7379789
                         }
                     }
 
                     case METHOD -> {
                         var method = (MethodSymbol)enclosed;
                         if (serialMethodNames.contains(name)) {
-<<<<<<< HEAD
-                            lint.emit(log, LintCategory.SERIAL,
-                                        TreeInfo.diagnosticPositionFor(method, tree),
-                                        Warnings.IneffectualSerialMethodEnum(name));
-=======
-                            log.warning(
+                            lint.logIfEnabled(log,
                                     TreeInfo.diagnosticPositionFor(method, tree),
                                         LintWarnings.IneffectualSerialMethodEnum(name));
->>>>>>> d7379789
                         }
 
                         if (isExtern) {
@@ -5626,15 +5363,9 @@
 
         private void checkExternMethodEnum(JCClassDecl tree, Element e, MethodSymbol method, Type argType) {
             if (isExternMethod(tree, e, method, argType)) {
-<<<<<<< HEAD
-                lint.emit(log, LintCategory.SERIAL,
-                            TreeInfo.diagnosticPositionFor(method, tree),
-                            Warnings.IneffectualExternMethodEnum(method.getSimpleName().toString()));
-=======
-                log.warning(
+                lint.logIfEnabled(log,
                         TreeInfo.diagnosticPositionFor(method, tree),
                             LintWarnings.IneffectualExternMethodEnum(method.getSimpleName().toString()));
->>>>>>> d7379789
             }
         }
 
@@ -5664,15 +5395,9 @@
                         name = field.getSimpleName().toString();
                         switch(name) {
                         case "serialPersistentFields" -> {
-<<<<<<< HEAD
-                            lint.emit(log, LintCategory.SERIAL,
-                                        TreeInfo.diagnosticPositionFor(field, tree),
-                                        Warnings.IneffectualSerialFieldInterface);
-=======
-                            log.warning(
+                            lint.logIfEnabled(log,
                                     TreeInfo.diagnosticPositionFor(field, tree),
                                         LintWarnings.IneffectualSerialFieldInterface);
->>>>>>> d7379789
                         }
 
                         case "serialVersionUID" -> {
@@ -5710,15 +5435,9 @@
                                         Element e,
                                         MethodSymbol method) {
             if ((method.flags() & PRIVATE) == 0) {
-<<<<<<< HEAD
-                lint.emit(log, LintCategory.SERIAL,
-                            TreeInfo.diagnosticPositionFor(method, tree),
-                            Warnings.NonPrivateMethodWeakerAccess);
-=======
-                log.warning(
+                lint.logIfEnabled(log,
                         TreeInfo.diagnosticPositionFor(method, tree),
                             LintWarnings.NonPrivateMethodWeakerAccess);
->>>>>>> d7379789
             }
         }
 
@@ -5726,15 +5445,9 @@
                                              Element e,
                                              MethodSymbol method) {
             if ((method.flags() & DEFAULT) == DEFAULT) {
-<<<<<<< HEAD
-                lint.emit(log, LintCategory.SERIAL,
-                            TreeInfo.diagnosticPositionFor(method, tree),
-                            Warnings.DefaultIneffective);
-=======
-                log.warning(
+                lint.logIfEnabled(log,
                         TreeInfo.diagnosticPositionFor(method, tree),
                             LintWarnings.DefaultIneffective);
->>>>>>> d7379789
 
             }
         }
@@ -5779,15 +5492,9 @@
                         var field = (VarSymbol)enclosed;
                         switch(name) {
                         case "serialPersistentFields" -> {
-<<<<<<< HEAD
-                            lint.emit(log, LintCategory.SERIAL,
-                                        TreeInfo.diagnosticPositionFor(field, tree),
-                                        Warnings.IneffectualSerialFieldRecord);
-=======
-                            log.warning(
+                            lint.logIfEnabled(log,
                                     TreeInfo.diagnosticPositionFor(field, tree),
                                         LintWarnings.IneffectualSerialFieldRecord);
->>>>>>> d7379789
                         }
 
                         case "serialVersionUID" -> {
@@ -5809,15 +5516,9 @@
 
                         default -> {
                             if (serialMethodNames.contains(name)) {
-<<<<<<< HEAD
-                                lint.emit(log, LintCategory.SERIAL,
-                                            TreeInfo.diagnosticPositionFor(method, tree),
-                                            Warnings.IneffectualSerialMethodRecord(name));
-=======
-                                log.warning(
+                                lint.logIfEnabled(log,
                                         TreeInfo.diagnosticPositionFor(method, tree),
                                             LintWarnings.IneffectualSerialMethodRecord(name));
->>>>>>> d7379789
                             }
                         }}
                     }}});
@@ -5829,15 +5530,9 @@
                                          Element enclosing,
                                          MethodSymbol method) {
             if ((method.flags() & (STATIC | ABSTRACT)) != 0) {
-<<<<<<< HEAD
-                    lint.emit(log, LintCategory.SERIAL,
-                                TreeInfo.diagnosticPositionFor(method, tree),
-                                Warnings.SerialConcreteInstanceMethod(method.getSimpleName()));
-=======
-                    log.warning(
+                    lint.logIfEnabled(log,
                             TreeInfo.diagnosticPositionFor(method, tree),
                                 LintWarnings.SerialConcreteInstanceMethod(method.getSimpleName()));
->>>>>>> d7379789
             }
         }
 
@@ -5852,15 +5547,9 @@
             // checking.
             Type rtype = method.getReturnType();
             if (!types.isSameType(expectedReturnType, rtype)) {
-<<<<<<< HEAD
-                lint.emit(log, LintCategory.SERIAL,
-                            TreeInfo.diagnosticPositionFor(method, tree),
-                            Warnings.SerialMethodUnexpectedReturnType(method.getSimpleName(),
-=======
-                log.warning(
+                lint.logIfEnabled(log,
                         TreeInfo.diagnosticPositionFor(method, tree),
                             LintWarnings.SerialMethodUnexpectedReturnType(method.getSimpleName(),
->>>>>>> d7379789
                                                                       rtype, expectedReturnType));
             }
         }
@@ -5874,29 +5563,17 @@
             var parameters= method.getParameters();
 
             if (parameters.size() != 1) {
-<<<<<<< HEAD
-                lint.emit(log, LintCategory.SERIAL,
-                            TreeInfo.diagnosticPositionFor(method, tree),
-                            Warnings.SerialMethodOneArg(method.getSimpleName(), parameters.size()));
-=======
-                log.warning(
+                lint.logIfEnabled(log,
                         TreeInfo.diagnosticPositionFor(method, tree),
                             LintWarnings.SerialMethodOneArg(method.getSimpleName(), parameters.size()));
->>>>>>> d7379789
                 return;
             }
 
             Type parameterType = parameters.get(0).asType();
             if (!types.isSameType(parameterType, expectedType)) {
-<<<<<<< HEAD
-                lint.emit(log, LintCategory.SERIAL,
-                            TreeInfo.diagnosticPositionFor(method, tree),
-                            Warnings.SerialMethodParameterType(method.getSimpleName(),
-=======
-                log.warning(
+                lint.logIfEnabled(log,
                         TreeInfo.diagnosticPositionFor(method, tree),
                             LintWarnings.SerialMethodParameterType(method.getSimpleName(),
->>>>>>> d7379789
                                                                expectedType,
                                                                parameterType));
             }
@@ -5915,30 +5592,18 @@
         private void checkNoArgs(JCClassDecl tree, Element enclosing, MethodSymbol method) {
             var parameters = method.getParameters();
             if (!parameters.isEmpty()) {
-<<<<<<< HEAD
-                lint.emit(log, LintCategory.SERIAL,
-                            TreeInfo.diagnosticPositionFor(parameters.get(0), tree),
-                            Warnings.SerialMethodNoArgs(method.getSimpleName()));
-=======
-                log.warning(
+                lint.logIfEnabled(log,
                         TreeInfo.diagnosticPositionFor(parameters.get(0), tree),
                             LintWarnings.SerialMethodNoArgs(method.getSimpleName()));
->>>>>>> d7379789
             }
         }
 
         private void checkExternalizable(JCClassDecl tree, Element enclosing, MethodSymbol method) {
             // If the enclosing class is externalizable, warn for the method
             if (isExternalizable((Type)enclosing.asType())) {
-<<<<<<< HEAD
-                lint.emit(log, LintCategory.SERIAL,
-                            TreeInfo.diagnosticPositionFor(method, tree),
-                            Warnings.IneffectualSerialMethodExternalizable(method.getSimpleName()));
-=======
-                log.warning(
+                lint.logIfEnabled(log,
                         TreeInfo.diagnosticPositionFor(method, tree),
                             LintWarnings.IneffectualSerialMethodExternalizable(method.getSimpleName()));
->>>>>>> d7379789
             }
             return;
         }
@@ -5965,15 +5630,9 @@
                         }
                     }
                     if (!declared) {
-<<<<<<< HEAD
-                        lint.emit(log, LintCategory.SERIAL,
-                                    TreeInfo.diagnosticPositionFor(method, tree),
-                                    Warnings.SerialMethodUnexpectedException(method.getSimpleName(),
-=======
-                        log.warning(
+                        lint.logIfEnabled(log,
                                 TreeInfo.diagnosticPositionFor(method, tree),
                                     LintWarnings.SerialMethodUnexpectedException(method.getSimpleName(),
->>>>>>> d7379789
                                                                              thrownType));
                     }
                 }
