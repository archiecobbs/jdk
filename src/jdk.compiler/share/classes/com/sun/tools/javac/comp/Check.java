/*
 * Copyright (c) 1999, 2025, Oracle and/or its affiliates. All rights reserved.
 * DO NOT ALTER OR REMOVE COPYRIGHT NOTICES OR THIS FILE HEADER.
 *
 * This code is free software; you can redistribute it and/or modify it
 * under the terms of the GNU General Public License version 2 only, as
 * published by the Free Software Foundation.  Oracle designates this
 * particular file as subject to the "Classpath" exception as provided
 * by Oracle in the LICENSE file that accompanied this code.
 *
 * This code is distributed in the hope that it will be useful, but WITHOUT
 * ANY WARRANTY; without even the implied warranty of MERCHANTABILITY or
 * FITNESS FOR A PARTICULAR PURPOSE.  See the GNU General Public License
 * version 2 for more details (a copy is included in the LICENSE file that
 * accompanied this code).
 *
 * You should have received a copy of the GNU General Public License version
 * 2 along with this work; if not, write to the Free Software Foundation,
 * Inc., 51 Franklin St, Fifth Floor, Boston, MA 02110-1301 USA.
 *
 * Please contact Oracle, 500 Oracle Parkway, Redwood Shores, CA 94065 USA
 * or visit www.oracle.com if you need additional information or have any
 * questions.
 */

package com.sun.tools.javac.comp;

import java.util.*;
import java.util.function.BiConsumer;
import java.util.function.BiPredicate;
import java.util.function.Function;
import java.util.function.Predicate;
import java.util.function.Supplier;
import java.util.function.ToIntBiFunction;
import java.util.stream.Collectors;
import java.util.stream.StreamSupport;

import javax.lang.model.element.ElementKind;
import javax.lang.model.element.NestingKind;
import javax.tools.JavaFileManager;

import com.sun.source.tree.CaseTree;
import com.sun.tools.javac.code.*;
import com.sun.tools.javac.code.Attribute.Compound;
import com.sun.tools.javac.code.Directive.ExportsDirective;
import com.sun.tools.javac.code.Directive.RequiresDirective;
import com.sun.tools.javac.code.Source.Feature;
import com.sun.tools.javac.comp.Annotate.AnnotationTypeMetadata;
import com.sun.tools.javac.jvm.*;
import com.sun.tools.javac.resources.CompilerProperties;
import com.sun.tools.javac.resources.CompilerProperties.Errors;
import com.sun.tools.javac.resources.CompilerProperties.Fragments;
import com.sun.tools.javac.resources.CompilerProperties.Warnings;
import com.sun.tools.javac.resources.CompilerProperties.LintWarnings;
import com.sun.tools.javac.tree.*;
import com.sun.tools.javac.util.*;
import com.sun.tools.javac.util.JCDiagnostic.DiagnosticFlag;
import com.sun.tools.javac.util.JCDiagnostic.DiagnosticPosition;
import com.sun.tools.javac.util.JCDiagnostic.Error;
import com.sun.tools.javac.util.JCDiagnostic.Fragment;
import com.sun.tools.javac.util.JCDiagnostic.LintWarning;
import com.sun.tools.javac.util.List;

import com.sun.tools.javac.code.Lint;
import com.sun.tools.javac.code.Lint.LintCategory;
import com.sun.tools.javac.code.Scope.WriteableScope;
import com.sun.tools.javac.code.Type.*;
import com.sun.tools.javac.code.Symbol.*;
import com.sun.tools.javac.comp.DeferredAttr.DeferredAttrContext;
import com.sun.tools.javac.tree.JCTree.*;

import static com.sun.tools.javac.code.Flags.*;
import static com.sun.tools.javac.code.Flags.ANNOTATION;
import static com.sun.tools.javac.code.Flags.SYNCHRONIZED;
import static com.sun.tools.javac.code.Kinds.*;
import static com.sun.tools.javac.code.Kinds.Kind.*;
import static com.sun.tools.javac.code.Scope.LookupKind.NON_RECURSIVE;
import static com.sun.tools.javac.code.Scope.LookupKind.RECURSIVE;
import static com.sun.tools.javac.code.TypeTag.*;
import static com.sun.tools.javac.code.TypeTag.WILDCARD;

import static com.sun.tools.javac.tree.JCTree.Tag.*;
import javax.lang.model.element.Element;
import javax.lang.model.element.TypeElement;
import javax.lang.model.type.DeclaredType;
import javax.lang.model.util.ElementKindVisitor14;

/** Type checking helper class for the attribution phase.
 *
 *  <p><b>This is NOT part of any supported API.
 *  If you write code that depends on this, you do so at your own risk.
 *  This code and its internal interfaces are subject to change or
 *  deletion without notice.</b>
 */
public class Check {
    protected static final Context.Key<Check> checkKey = new Context.Key<>();

    // Flag bits indicating which item(s) chosen from a pair of items
    private static final int FIRST = 0x01;
    private static final int SECOND = 0x02;

    private final Names names;
    private final Log log;
    private final Resolve rs;
    private final Symtab syms;
    private final Enter enter;
    private final DeferredAttr deferredAttr;
    private final Infer infer;
    private final Types types;
    private final TypeAnnotations typeAnnotations;
    private final JCDiagnostic.Factory diags;
    private final JavaFileManager fileManager;
    private final Source source;
    private final Target target;
    private final Profile profile;
    private final Preview preview;
    private final boolean warnOnAnyAccessToMembers;

    public boolean disablePreviewCheck;

    // The set of lint options currently in effect. It is initialized
    // from the context, and then is set/reset as needed by Attr as it
    // visits all the various parts of the trees during attribution.
    Lint lint;

    // The method being analyzed in Attr - it is set/reset as needed by
    // Attr as it visits new method declarations.
    private MethodSymbol method;

    public static Check instance(Context context) {
        Check instance = context.get(checkKey);
        if (instance == null)
            instance = new Check(context);
        return instance;
    }

    @SuppressWarnings("this-escape")
    protected Check(Context context) {
        context.put(checkKey, this);

        names = Names.instance(context);
        log = Log.instance(context);
        rs = Resolve.instance(context);
        syms = Symtab.instance(context);
        enter = Enter.instance(context);
        deferredAttr = DeferredAttr.instance(context);
        infer = Infer.instance(context);
        types = Types.instance(context);
        typeAnnotations = TypeAnnotations.instance(context);
        diags = JCDiagnostic.Factory.instance(context);
        Options options = Options.instance(context);
        lint = Lint.instance(context);
        fileManager = context.get(JavaFileManager.class);

        source = Source.instance(context);
        target = Target.instance(context);
        warnOnAnyAccessToMembers = options.isSet("warnOnAccessToMembers");

        disablePreviewCheck = false;

        Target target = Target.instance(context);
        syntheticNameChar = target.syntheticNameChar();

        profile = Profile.instance(context);
        preview = Preview.instance(context);

        allowModules = Feature.MODULES.allowedInSource(source);
        allowRecords = Feature.RECORDS.allowedInSource(source);
        allowSealed = Feature.SEALED_CLASSES.allowedInSource(source);
    }

    /** Character for synthetic names
     */
    char syntheticNameChar;

    /** A table mapping flat names of all compiled classes for each module in this run
     *  to their symbols; maintained from outside.
     */
    private Map<Pair<ModuleSymbol, Name>,ClassSymbol> compiled = new HashMap<>();

    /** Are modules allowed
     */
    private final boolean allowModules;

    /** Are records allowed
     */
    private final boolean allowRecords;

    /** Are sealed classes allowed
     */
    private final boolean allowSealed;

    /** Whether to force suppression of deprecation and preview warnings.
     *  This happens when attributing import statements for JDK 9+.
     *  @see Feature#DEPRECATION_ON_IMPORT
     */
    private boolean importSuppression;

/* *************************************************************************
 * Errors and Warnings
 **************************************************************************/

    Lint setLint(Lint newLint) {
        Lint prev = lint;
        lint = newLint;
        return prev;
    }

    boolean setImportSuppression(boolean newImportSuppression) {
        boolean prev = importSuppression;
        importSuppression = newImportSuppression;
        return prev;
    }

    MethodSymbol setMethod(MethodSymbol newMethod) {
        MethodSymbol prev = method;
        method = newMethod;
        return prev;
    }

    /** Warn about deprecated symbol.
     *  @param pos        Position to be used for error reporting.
     *  @param sym        The deprecated symbol.
     */
    void warnDeprecated(DiagnosticPosition pos, Symbol sym) {
        Assert.check(!importSuppression);
        LintWarning warningKey = sym.isDeprecatedForRemoval() ?
            (sym.kind == MDL ?
                LintWarnings.HasBeenDeprecatedForRemovalModule(sym) :
                LintWarnings.HasBeenDeprecatedForRemoval(sym, sym.location())) :
            (sym.kind == MDL ?
                LintWarnings.HasBeenDeprecatedModule(sym) :
                LintWarnings.HasBeenDeprecated(sym, sym.location()));
        log.mandatoryWarning(pos, warningKey, DiagnosticFlag.AGGREGATE);
    }

    /** Log a preview warning.
     *  @param pos        Position to be used for error reporting.
     *  @param msg        A Warning describing the problem.
     */
    public void warnPreviewAPI(DiagnosticPosition pos, LintWarning warnKey) {
        if (!importSuppression) {
            log.mandatoryWarning(pos, warnKey, DiagnosticFlag.AGGREGATE);
        }
    }

    /** Warn about unchecked operation.
     *  @param pos        Position to be used for error reporting.
     *  @param msg        A string describing the problem.
     */
    public void warnUnchecked(DiagnosticPosition pos, LintWarning warnKey) {
        log.mandatoryWarning(pos, warnKey, DiagnosticFlag.AGGREGATE);
    }

    /** Report a failure to complete a class.
     *  @param pos        Position to be used for error reporting.
     *  @param ex         The failure to report.
     */
    public Type completionError(DiagnosticPosition pos, CompletionFailure ex) {
        log.error(DiagnosticFlag.NON_DEFERRABLE, pos, Errors.CantAccess(ex.sym, ex.getDetailValue()));
        return syms.errType;
    }

    /** Report an error that wrong type tag was found.
     *  @param pos        Position to be used for error reporting.
     *  @param required   An internationalized string describing the type tag
     *                    required.
     *  @param found      The type that was found.
     */
    Type typeTagError(DiagnosticPosition pos, JCDiagnostic required, Object found) {
        // this error used to be raised by the parser,
        // but has been delayed to this point:
        if (found instanceof Type type && type.hasTag(VOID)) {
            log.error(pos, Errors.IllegalStartOfType);
            return syms.errType;
        }
        log.error(pos, Errors.TypeFoundReq(found, required));
        return types.createErrorType(found instanceof Type type ? type : syms.errType);
    }

    /** Report duplicate declaration error.
     */
    void duplicateError(DiagnosticPosition pos, Symbol sym) {
        if (!sym.type.isErroneous()) {
            Symbol location = sym.location();
            if (location.kind == MTH &&
                    ((MethodSymbol)location).isStaticOrInstanceInit()) {
                log.error(pos,
                          Errors.AlreadyDefinedInClinit(kindName(sym),
                                                        sym,
                                                        kindName(sym.location()),
                                                        kindName(sym.location().enclClass()),
                                                        sym.location().enclClass()));
            } else {
                /* dont error if this is a duplicated parameter of a generated canonical constructor
                 * as we should have issued an error for the duplicated fields
                 */
                if (location.kind != MTH ||
                        ((sym.owner.flags_field & GENERATEDCONSTR) == 0) ||
                        ((sym.owner.flags_field & RECORD) == 0)) {
                    log.error(pos,
                            Errors.AlreadyDefined(kindName(sym),
                                    sym,
                                    kindName(sym.location()),
                                    sym.location()));
                }
            }
        }
    }

    /** Report array/varargs duplicate declaration
     */
    void varargsDuplicateError(DiagnosticPosition pos, Symbol sym1, Symbol sym2) {
        if (!sym1.type.isErroneous() && !sym2.type.isErroneous()) {
            log.error(pos, Errors.ArrayAndVarargs(sym1, sym2, sym2.location()));
        }
    }

/* ************************************************************************
 * duplicate declaration checking
 *************************************************************************/

    /** Check that variable does not hide variable with same name in
     *  immediately enclosing local scope.
     *  @param pos           Position for error reporting.
     *  @param v             The symbol.
     *  @param s             The scope.
     */
    void checkTransparentVar(DiagnosticPosition pos, VarSymbol v, Scope s) {
        for (Symbol sym : s.getSymbolsByName(v.name)) {
            if (sym.owner != v.owner) break;
            if (sym.kind == VAR &&
                sym.owner.kind.matches(KindSelector.VAL_MTH) &&
                v.name != names.error) {
                duplicateError(pos, sym);
                return;
            }
        }
    }

    /** Check that a class or interface does not hide a class or
     *  interface with same name in immediately enclosing local scope.
     *  @param pos           Position for error reporting.
     *  @param c             The symbol.
     *  @param s             The scope.
     */
    void checkTransparentClass(DiagnosticPosition pos, ClassSymbol c, Scope s) {
        for (Symbol sym : s.getSymbolsByName(c.name)) {
            if (sym.owner != c.owner) break;
            if (sym.kind == TYP && !sym.type.hasTag(TYPEVAR) &&
                sym.owner.kind.matches(KindSelector.VAL_MTH) &&
                c.name != names.error) {
                duplicateError(pos, sym);
                return;
            }
        }
    }

    /** Check that class does not have the same name as one of
     *  its enclosing classes, or as a class defined in its enclosing scope.
     *  return true if class is unique in its enclosing scope.
     *  @param pos           Position for error reporting.
     *  @param name          The class name.
     *  @param s             The enclosing scope.
     */
    boolean checkUniqueClassName(DiagnosticPosition pos, Name name, Scope s) {
        for (Symbol sym : s.getSymbolsByName(name, NON_RECURSIVE)) {
            if (sym.kind == TYP && sym.name != names.error) {
                duplicateError(pos, sym);
                return false;
            }
        }
        for (Symbol sym = s.owner; sym != null; sym = sym.owner) {
            if (sym.kind == TYP && sym.name == name && sym.name != names.error &&
                    !sym.isImplicit()) {
                duplicateError(pos, sym);
                return true;
            }
        }
        return true;
    }

/* *************************************************************************
 * Class name generation
 **************************************************************************/


    private Map<Pair<Name, Name>, Integer> localClassNameIndexes = new HashMap<>();

    /** Return name of local class.
     *  This is of the form   {@code <enclClass> $ n <classname> }
     *  where
     *    enclClass is the flat name of the enclosing class,
     *    classname is the simple name of the local class
     */
    public Name localClassName(ClassSymbol c) {
        Name enclFlatname = c.owner.enclClass().flatname;
        String enclFlatnameStr = enclFlatname.toString();
        Pair<Name, Name> key = new Pair<>(enclFlatname, c.name);
        Integer index = localClassNameIndexes.get(key);
        for (int i = (index == null) ? 1 : index; ; i++) {
            Name flatname = names.fromString(enclFlatnameStr
                    + syntheticNameChar + i + c.name);
            if (getCompiled(c.packge().modle, flatname) == null) {
                localClassNameIndexes.put(key, i + 1);
                return flatname;
            }
        }
    }

    public void clearLocalClassNameIndexes(ClassSymbol c) {
        if (c.owner != null && c.owner.kind != NIL) {
            localClassNameIndexes.remove(new Pair<>(
                    c.owner.enclClass().flatname, c.name));
        }
    }

    public void newRound() {
        compiled.clear();
        localClassNameIndexes.clear();
    }

    public void putCompiled(ClassSymbol csym) {
        compiled.put(Pair.of(csym.packge().modle, csym.flatname), csym);
    }

    public ClassSymbol getCompiled(ClassSymbol csym) {
        return compiled.get(Pair.of(csym.packge().modle, csym.flatname));
    }

    public ClassSymbol getCompiled(ModuleSymbol msym, Name flatname) {
        return compiled.get(Pair.of(msym, flatname));
    }

    public void removeCompiled(ClassSymbol csym) {
        compiled.remove(Pair.of(csym.packge().modle, csym.flatname));
    }

/* *************************************************************************
 * Type Checking
 **************************************************************************/

    /**
     * A check context is an object that can be used to perform compatibility
     * checks - depending on the check context, meaning of 'compatibility' might
     * vary significantly.
     */
    public interface CheckContext {
        /**
         * Is type 'found' compatible with type 'req' in given context
         */
        boolean compatible(Type found, Type req, Warner warn);
        /**
         * Report a check error
         */
        void report(DiagnosticPosition pos, JCDiagnostic details);
        /**
         * Obtain a warner for this check context
         */
        public Warner checkWarner(DiagnosticPosition pos, Type found, Type req);

        public InferenceContext inferenceContext();

        public DeferredAttr.DeferredAttrContext deferredAttrContext();
    }

    /**
     * This class represent a check context that is nested within another check
     * context - useful to check sub-expressions. The default behavior simply
     * redirects all method calls to the enclosing check context leveraging
     * the forwarding pattern.
     */
    static class NestedCheckContext implements CheckContext {
        CheckContext enclosingContext;

        NestedCheckContext(CheckContext enclosingContext) {
            this.enclosingContext = enclosingContext;
        }

        public boolean compatible(Type found, Type req, Warner warn) {
            return enclosingContext.compatible(found, req, warn);
        }

        public void report(DiagnosticPosition pos, JCDiagnostic details) {
            enclosingContext.report(pos, details);
        }

        public Warner checkWarner(DiagnosticPosition pos, Type found, Type req) {
            return enclosingContext.checkWarner(pos, found, req);
        }

        public InferenceContext inferenceContext() {
            return enclosingContext.inferenceContext();
        }

        public DeferredAttrContext deferredAttrContext() {
            return enclosingContext.deferredAttrContext();
        }
    }

    /**
     * Check context to be used when evaluating assignment/return statements
     */
    CheckContext basicHandler = new CheckContext() {
        public void report(DiagnosticPosition pos, JCDiagnostic details) {
            log.error(pos, Errors.ProbFoundReq(details));
        }
        public boolean compatible(Type found, Type req, Warner warn) {
            return types.isAssignable(found, req, warn);
        }

        public Warner checkWarner(DiagnosticPosition pos, Type found, Type req) {
            return convertWarner(pos, found, req);
        }

        public InferenceContext inferenceContext() {
            return infer.emptyContext;
        }

        public DeferredAttrContext deferredAttrContext() {
            return deferredAttr.emptyDeferredAttrContext;
        }

        @Override
        public String toString() {
            return "CheckContext: basicHandler";
        }
    };

    /** Check that a given type is assignable to a given proto-type.
     *  If it is, return the type, otherwise return errType.
     *  @param pos        Position to be used for error reporting.
     *  @param found      The type that was found.
     *  @param req        The type that was required.
     */
    public Type checkType(DiagnosticPosition pos, Type found, Type req) {
        return checkType(pos, found, req, basicHandler);
    }

    Type checkType(final DiagnosticPosition pos, final Type found, final Type req, final CheckContext checkContext) {
        final InferenceContext inferenceContext = checkContext.inferenceContext();
        if (inferenceContext.free(req) || inferenceContext.free(found)) {
            inferenceContext.addFreeTypeListener(List.of(req, found),
                    solvedContext -> checkType(pos, solvedContext.asInstType(found), solvedContext.asInstType(req), checkContext));
        }
        if (req.hasTag(ERROR))
            return req;
        if (req.hasTag(NONE))
            return found;
        if (checkContext.compatible(found, req, checkContext.checkWarner(pos, found, req))) {
            return found;
        } else {
            if (found.isNumeric() && req.isNumeric()) {
                checkContext.report(pos, diags.fragment(Fragments.PossibleLossOfPrecision(found, req)));
                return types.createErrorType(found);
            }
            checkContext.report(pos, diags.fragment(Fragments.InconvertibleTypes(found, req)));
            return types.createErrorType(found);
        }
    }

    /** Check that a given type can be cast to a given target type.
     *  Return the result of the cast.
     *  @param pos        Position to be used for error reporting.
     *  @param found      The type that is being cast.
     *  @param req        The target type of the cast.
     */
    Type checkCastable(DiagnosticPosition pos, Type found, Type req) {
        return checkCastable(pos, found, req, basicHandler);
    }
    Type checkCastable(DiagnosticPosition pos, Type found, Type req, CheckContext checkContext) {
        if (types.isCastable(found, req, castWarner(pos, found, req))) {
            return req;
        } else {
            checkContext.report(pos, diags.fragment(Fragments.InconvertibleTypes(found, req)));
            return types.createErrorType(found);
        }
    }

    /** Check for redundant casts (i.e. where source type is a subtype of target type)
     * The problem should only be reported for non-292 cast
     */
    public void checkRedundantCast(Env<AttrContext> env, final JCTypeCast tree) {
        if (!tree.type.isErroneous()
                && types.isSameType(tree.expr.type, tree.clazz.type)
                && !(ignoreAnnotatedCasts && TreeInfo.containsTypeAnnotation(tree.clazz))
                && !is292targetTypeCast(tree)) {
            log.warning(tree.pos(), LintWarnings.RedundantCast(tree.clazz.type));
        }
    }
    //where
        private boolean is292targetTypeCast(JCTypeCast tree) {
            boolean is292targetTypeCast = false;
            JCExpression expr = TreeInfo.skipParens(tree.expr);
            if (expr.hasTag(APPLY)) {
                JCMethodInvocation apply = (JCMethodInvocation)expr;
                Symbol sym = TreeInfo.symbol(apply.meth);
                is292targetTypeCast = sym != null &&
                    sym.kind == MTH &&
                    (sym.flags() & HYPOTHETICAL) != 0;
            }
            return is292targetTypeCast;
        }

        private static final boolean ignoreAnnotatedCasts = true;

    /** Check that a type is within some bounds.
     *
     *  Used in TypeApply to verify that, e.g., X in {@code V<X>} is a valid
     *  type argument.
     *  @param a             The type that should be bounded by bs.
     *  @param bound         The bound.
     */
    private boolean checkExtends(Type a, Type bound) {
         if (a.isUnbound()) {
             return true;
         } else if (!a.hasTag(WILDCARD)) {
             a = types.cvarUpperBound(a);
             return types.isSubtype(a, bound);
         } else if (a.isExtendsBound()) {
             return types.isCastable(bound, types.wildUpperBound(a), types.noWarnings);
         } else if (a.isSuperBound()) {
             return !types.notSoftSubtype(types.wildLowerBound(a), bound);
         }
         return true;
     }

    /** Check that type is different from 'void'.
     *  @param pos           Position to be used for error reporting.
     *  @param t             The type to be checked.
     */
    Type checkNonVoid(DiagnosticPosition pos, Type t) {
        if (t.hasTag(VOID)) {
            log.error(pos, Errors.VoidNotAllowedHere);
            return types.createErrorType(t);
        } else {
            return t;
        }
    }

    Type checkClassOrArrayType(DiagnosticPosition pos, Type t) {
        if (!t.hasTag(CLASS) && !t.hasTag(ARRAY) && !t.hasTag(ERROR)) {
            return typeTagError(pos,
                                diags.fragment(Fragments.TypeReqClassArray),
                                asTypeParam(t));
        } else {
            return t;
        }
    }

    /** Check that type is a class or interface type.
     *  @param pos           Position to be used for error reporting.
     *  @param t             The type to be checked.
     */
    Type checkClassType(DiagnosticPosition pos, Type t) {
        if (!t.hasTag(CLASS) && !t.hasTag(ERROR)) {
            return typeTagError(pos,
                                diags.fragment(Fragments.TypeReqClass),
                                asTypeParam(t));
        } else {
            return t;
        }
    }
    //where
        private Object asTypeParam(Type t) {
            return (t.hasTag(TYPEVAR))
                                    ? diags.fragment(Fragments.TypeParameter(t))
                                    : t;
        }

    /** Check that type is a valid qualifier for a constructor reference expression
     */
    Type checkConstructorRefType(DiagnosticPosition pos, Type t) {
        t = checkClassOrArrayType(pos, t);
        if (t.hasTag(CLASS)) {
            if ((t.tsym.flags() & (ABSTRACT | INTERFACE)) != 0) {
                log.error(pos, Errors.AbstractCantBeInstantiated(t.tsym));
                t = types.createErrorType(t);
            } else if ((t.tsym.flags() & ENUM) != 0) {
                log.error(pos, Errors.EnumCantBeInstantiated);
                t = types.createErrorType(t);
            } else {
                t = checkClassType(pos, t, true);
            }
        } else if (t.hasTag(ARRAY)) {
            if (!types.isReifiable(((ArrayType)t).elemtype)) {
                log.error(pos, Errors.GenericArrayCreation);
                t = types.createErrorType(t);
            }
        }
        return t;
    }

    /** Check that type is a class or interface type.
     *  @param pos           Position to be used for error reporting.
     *  @param t             The type to be checked.
     *  @param noBounds    True if type bounds are illegal here.
     */
    Type checkClassType(DiagnosticPosition pos, Type t, boolean noBounds) {
        t = checkClassType(pos, t);
        if (noBounds && t.isParameterized()) {
            List<Type> args = t.getTypeArguments();
            while (args.nonEmpty()) {
                if (args.head.hasTag(WILDCARD))
                    return typeTagError(pos,
                                        diags.fragment(Fragments.TypeReqExact),
                                        args.head);
                args = args.tail;
            }
        }
        return t;
    }

    /** Check that type is a reference type, i.e. a class, interface or array type
     *  or a type variable.
     *  @param pos           Position to be used for error reporting.
     *  @param t             The type to be checked.
     */
    Type checkRefType(DiagnosticPosition pos, Type t) {
        if (t.isReference())
            return t;
        else
            return typeTagError(pos,
                                diags.fragment(Fragments.TypeReqRef),
                                t);
    }

    /** Check that each type is a reference type, i.e. a class, interface or array type
     *  or a type variable.
     *  @param trees         Original trees, used for error reporting.
     *  @param types         The types to be checked.
     */
    List<Type> checkRefTypes(List<JCExpression> trees, List<Type> types) {
        List<JCExpression> tl = trees;
        for (List<Type> l = types; l.nonEmpty(); l = l.tail) {
            l.head = checkRefType(tl.head.pos(), l.head);
            tl = tl.tail;
        }
        return types;
    }

    /** Check that type is a null or reference type.
     *  @param pos           Position to be used for error reporting.
     *  @param t             The type to be checked.
     */
    Type checkNullOrRefType(DiagnosticPosition pos, Type t) {
        if (t.isReference() || t.hasTag(BOT))
            return t;
        else
            return typeTagError(pos,
                                diags.fragment(Fragments.TypeReqRef),
                                t);
    }

    /** Check that flag set does not contain elements of two conflicting sets. s
     *  Return true if it doesn't.
     *  @param pos           Position to be used for error reporting.
     *  @param flags         The set of flags to be checked.
     *  @param set1          Conflicting flags set #1.
     *  @param set2          Conflicting flags set #2.
     */
    boolean checkDisjoint(DiagnosticPosition pos, long flags, long set1, long set2) {
        if ((flags & set1) != 0 && (flags & set2) != 0) {
            log.error(pos,
                      Errors.IllegalCombinationOfModifiers(asFlagSet(TreeInfo.firstFlag(flags & set1)),
                                                           asFlagSet(TreeInfo.firstFlag(flags & set2))));
            return false;
        } else
            return true;
    }

    /** Check that usage of diamond operator is correct (i.e. diamond should not
     * be used with non-generic classes or in anonymous class creation expressions)
     */
    Type checkDiamond(JCNewClass tree, Type t) {
        if (!TreeInfo.isDiamond(tree) ||
                t.isErroneous()) {
            return checkClassType(tree.clazz.pos(), t, true);
        } else {
            if (tree.def != null && !Feature.DIAMOND_WITH_ANONYMOUS_CLASS_CREATION.allowedInSource(source)) {
                log.error(DiagnosticFlag.SOURCE_LEVEL, tree.clazz.pos(),
                        Errors.CantApplyDiamond1(t, Feature.DIAMOND_WITH_ANONYMOUS_CLASS_CREATION.fragment(source.name)));
            }
            if (t.tsym.type.getTypeArguments().isEmpty()) {
                log.error(tree.clazz.pos(),
                          Errors.CantApplyDiamond1(t,
                                                   Fragments.DiamondNonGeneric(t)));
                return types.createErrorType(t);
            } else if (tree.typeargs != null &&
                    tree.typeargs.nonEmpty()) {
                log.error(tree.clazz.pos(),
                          Errors.CantApplyDiamond1(t,
                                                   Fragments.DiamondAndExplicitParams(t)));
                return types.createErrorType(t);
            } else {
                return t;
            }
        }
    }

    /** Check that the type inferred using the diamond operator does not contain
     *  non-denotable types such as captured types or intersection types.
     *  @param t the type inferred using the diamond operator
     *  @return  the (possibly empty) list of non-denotable types.
     */
    List<Type> checkDiamondDenotable(ClassType t) {
        ListBuffer<Type> buf = new ListBuffer<>();
        for (Type arg : t.allparams()) {
            if (!checkDenotable(arg)) {
                buf.append(arg);
            }
        }
        return buf.toList();
    }

    public boolean checkDenotable(Type t) {
        return denotableChecker.visit(t, null);
    }
        // where

        /** diamondTypeChecker: A type visitor that descends down the given type looking for non-denotable
         *  types. The visit methods return false as soon as a non-denotable type is encountered and true
         *  otherwise.
         */
        private static final Types.SimpleVisitor<Boolean, Void> denotableChecker = new Types.SimpleVisitor<Boolean, Void>() {
            @Override
            public Boolean visitType(Type t, Void s) {
                return true;
            }
            @Override
            public Boolean visitClassType(ClassType t, Void s) {
                if (t.isUnion() || t.isIntersection()) {
                    return false;
                }
                for (Type targ : t.allparams()) {
                    if (!visit(targ, s)) {
                        return false;
                    }
                }
                return true;
            }

            @Override
            public Boolean visitTypeVar(TypeVar t, Void s) {
                /* Any type variable mentioned in the inferred type must have been declared as a type parameter
                  (i.e cannot have been produced by inference (18.4))
                */
                return (t.tsym.flags() & SYNTHETIC) == 0;
            }

            @Override
            public Boolean visitCapturedType(CapturedType t, Void s) {
                /* Any type variable mentioned in the inferred type must have been declared as a type parameter
                  (i.e cannot have been produced by capture conversion (5.1.10))
                */
                return false;
            }

            @Override
            public Boolean visitArrayType(ArrayType t, Void s) {
                return visit(t.elemtype, s);
            }

            @Override
            public Boolean visitWildcardType(WildcardType t, Void s) {
                return visit(t.type, s);
            }
        };

    void checkVarargsMethodDecl(Env<AttrContext> env, JCMethodDecl tree) {
        MethodSymbol m = tree.sym;
        boolean hasTrustMeAnno = m.attribute(syms.trustMeType.tsym) != null;
        Type varargElemType = null;
        if (m.isVarArgs()) {
            varargElemType = types.elemtype(tree.params.last().type);
        }
        if (hasTrustMeAnno && !isTrustMeAllowedOnMethod(m)) {
            if (varargElemType != null) {
                JCDiagnostic msg = Feature.PRIVATE_SAFE_VARARGS.allowedInSource(source) ?
                        diags.fragment(Fragments.VarargsTrustmeOnVirtualVarargs(m)) :
                        diags.fragment(Fragments.VarargsTrustmeOnVirtualVarargsFinalOnly(m));
                log.error(tree,
                          Errors.VarargsInvalidTrustmeAnno(syms.trustMeType.tsym,
                                                           msg));
            } else {
                log.error(tree,
                          Errors.VarargsInvalidTrustmeAnno(syms.trustMeType.tsym,
                                                           Fragments.VarargsTrustmeOnNonVarargsMeth(m)));
            }
        } else if (hasTrustMeAnno && varargElemType != null &&
                            types.isReifiable(varargElemType)) {
            log.warning(tree.pos(), LintWarnings.VarargsRedundantTrustmeAnno(
                                syms.trustMeType.tsym,
                                diags.fragment(Fragments.VarargsTrustmeOnReifiableVarargs(varargElemType))));
        }
        else if (!hasTrustMeAnno && varargElemType != null &&
                !types.isReifiable(varargElemType)) {
            warnUnchecked(tree.params.head.pos(), LintWarnings.UncheckedVarargsNonReifiableType(varargElemType));
        }
    }
    //where
        private boolean isTrustMeAllowedOnMethod(Symbol s) {
            return (s.flags() & VARARGS) != 0 &&
                (s.isConstructor() ||
                    (s.flags() & (STATIC | FINAL |
                                  (Feature.PRIVATE_SAFE_VARARGS.allowedInSource(source) ? PRIVATE : 0) )) != 0);
        }

    Type checkLocalVarType(DiagnosticPosition pos, Type t, Name name) {
        //check that resulting type is not the null type
        if (t.hasTag(BOT)) {
            log.error(pos, Errors.CantInferLocalVarType(name, Fragments.LocalCantInferNull));
            return types.createErrorType(t);
        } else if (t.hasTag(VOID)) {
            log.error(pos, Errors.CantInferLocalVarType(name, Fragments.LocalCantInferVoid));
            return types.createErrorType(t);
        }

        //upward project the initializer type
        return types.upward(t, types.captures(t)).baseType();
    }

    Type checkMethod(final Type mtype,
            final Symbol sym,
            final Env<AttrContext> env,
            final List<JCExpression> argtrees,
            final List<Type> argtypes,
            final boolean useVarargs,
            InferenceContext inferenceContext) {
        // System.out.println("call   : " + env.tree);
        // System.out.println("method : " + owntype);
        // System.out.println("actuals: " + argtypes);
        if (inferenceContext.free(mtype)) {
            inferenceContext.addFreeTypeListener(List.of(mtype),
                    solvedContext -> checkMethod(solvedContext.asInstType(mtype), sym, env, argtrees, argtypes, useVarargs, solvedContext));
            return mtype;
        }
        Type owntype = mtype;
        List<Type> formals = owntype.getParameterTypes();
        List<Type> nonInferred = sym.type.getParameterTypes();
        if (nonInferred.length() != formals.length()) nonInferred = formals;
        Type last = useVarargs ? formals.last() : null;
        if (sym.name == names.init && sym.owner == syms.enumSym) {
            formals = formals.tail.tail;
            nonInferred = nonInferred.tail.tail;
        }
        if ((sym.flags() & ANONCONSTR_BASED) != 0) {
            formals = formals.tail;
            nonInferred = nonInferred.tail;
        }
        List<JCExpression> args = argtrees;
        if (args != null) {
            //this is null when type-checking a method reference
            while (formals.head != last) {
                JCTree arg = args.head;
                Warner warn = convertWarner(arg.pos(), arg.type, nonInferred.head);
                assertConvertible(arg, arg.type, formals.head, warn);
                args = args.tail;
                formals = formals.tail;
                nonInferred = nonInferred.tail;
            }
            if (useVarargs) {
                Type varArg = types.elemtype(last);
                while (args.tail != null) {
                    JCTree arg = args.head;
                    Warner warn = convertWarner(arg.pos(), arg.type, varArg);
                    assertConvertible(arg, arg.type, varArg, warn);
                    args = args.tail;
                }
            } else if ((sym.flags() & (VARARGS | SIGNATURE_POLYMORPHIC)) == VARARGS) {
                // non-varargs call to varargs method
                Type varParam = owntype.getParameterTypes().last();
                Type lastArg = argtypes.last();
                if (types.isSubtypeUnchecked(lastArg, types.elemtype(varParam)) &&
                    !types.isSameType(types.erasure(varParam), types.erasure(lastArg)))
                    log.warning(argtrees.last().pos(),
                                Warnings.InexactNonVarargsCall(types.elemtype(varParam),varParam));
            }
        }
        if (useVarargs) {
            Type argtype = owntype.getParameterTypes().last();
            if (!types.isReifiable(argtype) &&
                (sym.baseSymbol().attribute(syms.trustMeType.tsym) == null ||
                 !isTrustMeAllowedOnMethod(sym))) {
                warnUnchecked(env.tree.pos(), LintWarnings.UncheckedGenericArrayCreation(argtype));
            }
            TreeInfo.setVarargsElement(env.tree, types.elemtype(argtype));
         }
         return owntype;
    }
    //where
    private void assertConvertible(JCTree tree, Type actual, Type formal, Warner warn) {
        if (types.isConvertible(actual, formal, warn))
            return;

        if (formal.isCompound()
            && types.isSubtype(actual, types.supertype(formal))
            && types.isSubtypeUnchecked(actual, types.interfaces(formal), warn))
            return;
    }

    /**
     * Check that type 't' is a valid instantiation of a generic class
     * (see JLS 4.5)
     *
     * @param t class type to be checked
     * @return true if 't' is well-formed
     */
    public boolean checkValidGenericType(Type t) {
        return firstIncompatibleTypeArg(t) == null;
    }
    //WHERE
        private Type firstIncompatibleTypeArg(Type type) {
            List<Type> formals = type.tsym.type.allparams();
            List<Type> actuals = type.allparams();
            List<Type> args = type.getTypeArguments();
            List<Type> forms = type.tsym.type.getTypeArguments();
            ListBuffer<Type> bounds_buf = new ListBuffer<>();

            // For matching pairs of actual argument types `a' and
            // formal type parameters with declared bound `b' ...
            while (args.nonEmpty() && forms.nonEmpty()) {
                // exact type arguments needs to know their
                // bounds (for upper and lower bound
                // calculations).  So we create new bounds where
                // type-parameters are replaced with actuals argument types.
                bounds_buf.append(types.subst(forms.head.getUpperBound(), formals, actuals));
                args = args.tail;
                forms = forms.tail;
            }

            args = type.getTypeArguments();
            List<Type> tvars_cap = types.substBounds(formals,
                                      formals,
                                      types.capture(type).allparams());
            while (args.nonEmpty() && tvars_cap.nonEmpty()) {
                // Let the actual arguments know their bound
                args.head.withTypeVar((TypeVar)tvars_cap.head);
                args = args.tail;
                tvars_cap = tvars_cap.tail;
            }

            args = type.getTypeArguments();
            List<Type> bounds = bounds_buf.toList();

            while (args.nonEmpty() && bounds.nonEmpty()) {
                Type actual = args.head;
                if (!isTypeArgErroneous(actual) &&
                        !bounds.head.isErroneous() &&
                        !checkExtends(actual, bounds.head)) {
                    return args.head;
                }
                args = args.tail;
                bounds = bounds.tail;
            }

            args = type.getTypeArguments();
            bounds = bounds_buf.toList();

            for (Type arg : types.capture(type).getTypeArguments()) {
                if (arg.hasTag(TYPEVAR) &&
                        arg.getUpperBound().isErroneous() &&
                        !bounds.head.isErroneous() &&
                        !isTypeArgErroneous(args.head)) {
                    return args.head;
                }
                bounds = bounds.tail;
                args = args.tail;
            }

            return null;
        }
        //where
        boolean isTypeArgErroneous(Type t) {
            return isTypeArgErroneous.visit(t);
        }

        Types.UnaryVisitor<Boolean> isTypeArgErroneous = new Types.UnaryVisitor<Boolean>() {
            public Boolean visitType(Type t, Void s) {
                return t.isErroneous();
            }
            @Override
            public Boolean visitTypeVar(TypeVar t, Void s) {
                return visit(t.getUpperBound());
            }
            @Override
            public Boolean visitCapturedType(CapturedType t, Void s) {
                return visit(t.getUpperBound()) ||
                        visit(t.getLowerBound());
            }
            @Override
            public Boolean visitWildcardType(WildcardType t, Void s) {
                return visit(t.type);
            }
        };

    /** Check that given modifiers are legal for given symbol and
     *  return modifiers together with any implicit modifiers for that symbol.
     *  Warning: we can't use flags() here since this method
     *  is called during class enter, when flags() would cause a premature
     *  completion.
     *  @param flags         The set of modifiers given in a definition.
     *  @param sym           The defined symbol.
     *  @param tree          The declaration
     */
    long checkFlags(long flags, Symbol sym, JCTree tree) {
        final DiagnosticPosition pos = tree.pos();
        long mask;
        long implicit = 0;

        switch (sym.kind) {
        case VAR:
            if (TreeInfo.isReceiverParam(tree))
                mask = ReceiverParamFlags;
            else if (sym.owner.kind != TYP)
                mask = LocalVarFlags;
            else if ((sym.owner.flags_field & INTERFACE) != 0)
                mask = implicit = InterfaceVarFlags;
            else
                mask = VarFlags;
            break;
        case MTH:
            if (sym.name == names.init) {
                if ((sym.owner.flags_field & ENUM) != 0) {
                    // enum constructors cannot be declared public or
                    // protected and must be implicitly or explicitly
                    // private
                    implicit = PRIVATE;
                    mask = PRIVATE;
                } else
                    mask = ConstructorFlags;
            }  else if ((sym.owner.flags_field & INTERFACE) != 0) {
                if ((sym.owner.flags_field & ANNOTATION) != 0) {
                    mask = AnnotationTypeElementMask;
                    implicit = PUBLIC | ABSTRACT;
                } else if ((flags & (DEFAULT | STATIC | PRIVATE)) != 0) {
                    mask = InterfaceMethodMask;
                    implicit = (flags & PRIVATE) != 0 ? 0 : PUBLIC;
                    if ((flags & DEFAULT) != 0) {
                        implicit |= ABSTRACT;
                    }
                } else {
                    mask = implicit = InterfaceMethodFlags;
                }
            } else if ((sym.owner.flags_field & RECORD) != 0) {
                mask = RecordMethodFlags;
            } else {
                mask = MethodFlags;
            }
            if ((flags & STRICTFP) != 0) {
                log.warning(tree.pos(), LintWarnings.Strictfp);
            }
            // Imply STRICTFP if owner has STRICTFP set.
            if (((flags|implicit) & Flags.ABSTRACT) == 0 ||
                ((flags) & Flags.DEFAULT) != 0)
                implicit |= sym.owner.flags_field & STRICTFP;
            break;
        case TYP:
            if (sym.owner.kind.matches(KindSelector.VAL_MTH) ||
                    (sym.isDirectlyOrIndirectlyLocal() && (flags & ANNOTATION) != 0)) {
                boolean implicitlyStatic = !sym.isAnonymous() &&
                        ((flags & RECORD) != 0 || (flags & ENUM) != 0 || (flags & INTERFACE) != 0);
                boolean staticOrImplicitlyStatic = (flags & STATIC) != 0 || implicitlyStatic;
                // local statics are allowed only if records are allowed too
                mask = staticOrImplicitlyStatic && allowRecords && (flags & ANNOTATION) == 0 ? StaticLocalFlags : LocalClassFlags;
                implicit = implicitlyStatic ? STATIC : implicit;
            } else if (sym.owner.kind == TYP) {
                // statics in inner classes are allowed only if records are allowed too
                mask = ((flags & STATIC) != 0) && allowRecords && (flags & ANNOTATION) == 0 ? ExtendedMemberStaticClassFlags : ExtendedMemberClassFlags;
                if (sym.owner.owner.kind == PCK ||
                    (sym.owner.flags_field & STATIC) != 0) {
                    mask |= STATIC;
                } else if (!allowRecords && ((flags & ENUM) != 0 || (flags & RECORD) != 0)) {
                    log.error(pos, Errors.StaticDeclarationNotAllowedInInnerClasses);
                }
                // Nested interfaces and enums are always STATIC (Spec ???)
                if ((flags & (INTERFACE | ENUM | RECORD)) != 0 ) implicit = STATIC;
            } else {
                mask = ExtendedClassFlags;
            }
            // Interfaces are always ABSTRACT
            if ((flags & INTERFACE) != 0) implicit |= ABSTRACT;

            if ((flags & ENUM) != 0) {
                // enums can't be declared abstract, final, sealed or non-sealed
                mask &= ~(ABSTRACT | FINAL | SEALED | NON_SEALED);
                implicit |= implicitEnumFinalFlag(tree);
            }
            if ((flags & RECORD) != 0) {
                // records can't be declared abstract
                mask &= ~ABSTRACT;
                implicit |= FINAL;
            }
            if ((flags & STRICTFP) != 0) {
                log.warning(tree.pos(), LintWarnings.Strictfp);
            }
            // Imply STRICTFP if owner has STRICTFP set.
            implicit |= sym.owner.flags_field & STRICTFP;
            break;
        default:
            throw new AssertionError();
        }
        long illegal = flags & ExtendedStandardFlags & ~mask;
        if (illegal != 0) {
            if ((illegal & INTERFACE) != 0) {
                log.error(pos, ((flags & ANNOTATION) != 0) ? Errors.AnnotationDeclNotAllowedHere : Errors.IntfNotAllowedHere);
                mask |= INTERFACE;
            }
            else {
                log.error(pos,
                        Errors.ModNotAllowedHere(asFlagSet(illegal)));
            }
        }
        else if ((sym.kind == TYP ||
                  // ISSUE: Disallowing abstract&private is no longer appropriate
                  // in the presence of inner classes. Should it be deleted here?
                  checkDisjoint(pos, flags,
                                ABSTRACT,
                                PRIVATE | STATIC | DEFAULT))
                 &&
                 checkDisjoint(pos, flags,
                                STATIC | PRIVATE,
                                DEFAULT)
                 &&
                 checkDisjoint(pos, flags,
                               ABSTRACT | INTERFACE,
                               FINAL | NATIVE | SYNCHRONIZED)
                 &&
                 checkDisjoint(pos, flags,
                               PUBLIC,
                               PRIVATE | PROTECTED)
                 &&
                 checkDisjoint(pos, flags,
                               PRIVATE,
                               PUBLIC | PROTECTED)
                 &&
                 checkDisjoint(pos, flags,
                               FINAL,
                               VOLATILE)
                 &&
                 (sym.kind == TYP ||
                  checkDisjoint(pos, flags,
                                ABSTRACT | NATIVE,
                                STRICTFP))
                 && checkDisjoint(pos, flags,
                                FINAL,
                           SEALED | NON_SEALED)
                 && checkDisjoint(pos, flags,
                                SEALED,
                           FINAL | NON_SEALED)
                 && checkDisjoint(pos, flags,
                                SEALED,
                                ANNOTATION)) {
            // skip
        }
        return flags & (mask | ~ExtendedStandardFlags) | implicit;
    }

    /** Determine if this enum should be implicitly final.
     *
     *  If the enum has no specialized enum constants, it is final.
     *
     *  If the enum does have specialized enum constants, it is
     *  <i>not</i> final.
     */
    private long implicitEnumFinalFlag(JCTree tree) {
        if (!tree.hasTag(CLASSDEF)) return 0;
        class SpecialTreeVisitor extends JCTree.Visitor {
            boolean specialized;
            SpecialTreeVisitor() {
                this.specialized = false;
            }

            @Override
            public void visitTree(JCTree tree) { /* no-op */ }

            @Override
            public void visitVarDef(JCVariableDecl tree) {
                if ((tree.mods.flags & ENUM) != 0) {
                    if (tree.init instanceof JCNewClass newClass && newClass.def != null) {
                        specialized = true;
                    }
                }
            }
        }

        SpecialTreeVisitor sts = new SpecialTreeVisitor();
        JCClassDecl cdef = (JCClassDecl) tree;
        for (JCTree defs: cdef.defs) {
            defs.accept(sts);
            if (sts.specialized) return allowSealed ? SEALED : 0;
        }
        return FINAL;
    }

/* *************************************************************************
 * Type Validation
 **************************************************************************/

    /** Validate a type expression. That is,
     *  check that all type arguments of a parametric type are within
     *  their bounds. This must be done in a second phase after type attribution
     *  since a class might have a subclass as type parameter bound. E.g:
     *
     *  <pre>{@code
     *  class B<A extends C> { ... }
     *  class C extends B<C> { ... }
     *  }</pre>
     *
     *  and we can't make sure that the bound is already attributed because
     *  of possible cycles.
     *
     * Visitor method: Validate a type expression, if it is not null, catching
     *  and reporting any completion failures.
     */
    void validate(JCTree tree, Env<AttrContext> env) {
        validate(tree, env, true);
    }
    void validate(JCTree tree, Env<AttrContext> env, boolean checkRaw) {
        new Validator(env).validateTree(tree, checkRaw, true);
    }

    /** Visitor method: Validate a list of type expressions.
     */
    void validate(List<? extends JCTree> trees, Env<AttrContext> env) {
        for (List<? extends JCTree> l = trees; l.nonEmpty(); l = l.tail)
            validate(l.head, env);
    }

    /** A visitor class for type validation.
     */
    class Validator extends JCTree.Visitor {

        boolean checkRaw;
        boolean isOuter;
        Env<AttrContext> env;

        Validator(Env<AttrContext> env) {
            this.env = env;
        }

        @Override
        public void visitTypeArray(JCArrayTypeTree tree) {
            validateTree(tree.elemtype, checkRaw, isOuter);
        }

        @Override
        public void visitTypeApply(JCTypeApply tree) {
            if (tree.type.hasTag(CLASS)) {
                List<JCExpression> args = tree.arguments;
                List<Type> forms = tree.type.tsym.type.getTypeArguments();

                Type incompatibleArg = firstIncompatibleTypeArg(tree.type);
                if (incompatibleArg != null) {
                    for (JCTree arg : tree.arguments) {
                        if (arg.type == incompatibleArg) {
                            log.error(arg, Errors.NotWithinBounds(incompatibleArg, forms.head));
                        }
                        forms = forms.tail;
                     }
                 }

                forms = tree.type.tsym.type.getTypeArguments();

                boolean is_java_lang_Class = tree.type.tsym.flatName() == names.java_lang_Class;

                // For matching pairs of actual argument types `a' and
                // formal type parameters with declared bound `b' ...
                while (args.nonEmpty() && forms.nonEmpty()) {
                    validateTree(args.head,
                            !(isOuter && is_java_lang_Class),
                            false);
                    args = args.tail;
                    forms = forms.tail;
                }

                // Check that this type is either fully parameterized, or
                // not parameterized at all.
                if (tree.type.getEnclosingType().isRaw())
                    log.error(tree.pos(), Errors.ImproperlyFormedTypeInnerRawParam);
                if (tree.clazz.hasTag(SELECT))
                    visitSelectInternal((JCFieldAccess)tree.clazz);
            }
        }

        @Override
        public void visitTypeParameter(JCTypeParameter tree) {
            validateTrees(tree.bounds, true, isOuter);
            checkClassBounds(tree.pos(), tree.type);
        }

        @Override
        public void visitWildcard(JCWildcard tree) {
            if (tree.inner != null)
                validateTree(tree.inner, true, isOuter);
        }

        @Override
        public void visitSelect(JCFieldAccess tree) {
            if (tree.type.hasTag(CLASS)) {
                visitSelectInternal(tree);

                // Check that this type is either fully parameterized, or
                // not parameterized at all.
                if (tree.selected.type.isParameterized() && tree.type.tsym.type.getTypeArguments().nonEmpty())
                    log.error(tree.pos(), Errors.ImproperlyFormedTypeParamMissing);
            }
        }

        public void visitSelectInternal(JCFieldAccess tree) {
            if (tree.type.tsym.isStatic() &&
                tree.selected.type.isParameterized()) {
                // The enclosing type is not a class, so we are
                // looking at a static member type.  However, the
                // qualifying expression is parameterized.
                log.error(tree.pos(), Errors.CantSelectStaticClassFromParamType);
            } else {
                // otherwise validate the rest of the expression
                tree.selected.accept(this);
            }
        }

        @Override
        public void visitAnnotatedType(JCAnnotatedType tree) {
            tree.underlyingType.accept(this);
        }

        @Override
        public void visitTypeIdent(JCPrimitiveTypeTree that) {
            if (that.type.hasTag(TypeTag.VOID)) {
                log.error(that.pos(), Errors.VoidNotAllowedHere);
            }
            super.visitTypeIdent(that);
        }

        /** Default visitor method: do nothing.
         */
        @Override
        public void visitTree(JCTree tree) {
        }

        public void validateTree(JCTree tree, boolean checkRaw, boolean isOuter) {
            if (tree != null) {
                boolean prevCheckRaw = this.checkRaw;
                this.checkRaw = checkRaw;
                this.isOuter = isOuter;

                try {
                    tree.accept(this);
                    if (checkRaw)
                        checkRaw(tree, env);
                } catch (CompletionFailure ex) {
                    completionError(tree.pos(), ex);
                } finally {
                    this.checkRaw = prevCheckRaw;
                }
            }
        }

        public void validateTrees(List<? extends JCTree> trees, boolean checkRaw, boolean isOuter) {
            for (List<? extends JCTree> l = trees; l.nonEmpty(); l = l.tail)
                validateTree(l.head, checkRaw, isOuter);
        }
    }

    void checkRaw(JCTree tree, Env<AttrContext> env) {
        if (tree.type.hasTag(CLASS) &&
            !TreeInfo.isDiamond(tree) &&
            !withinAnonConstr(env) &&
            tree.type.isRaw()) {
            log.warning(tree.pos(), LintWarnings.RawClassUse(tree.type, tree.type.tsym.type));
        }
    }
    //where
        private boolean withinAnonConstr(Env<AttrContext> env) {
            return env.enclClass.name.isEmpty() &&
                    env.enclMethod != null && env.enclMethod.name == names.init;
        }

/* *************************************************************************
 * Exception checking
 **************************************************************************/

    /* The following methods treat classes as sets that contain
     * the class itself and all their subclasses
     */

    /** Is given type a subtype of some of the types in given list?
     */
    boolean subset(Type t, List<Type> ts) {
        for (List<Type> l = ts; l.nonEmpty(); l = l.tail)
            if (types.isSubtype(t, l.head)) return true;
        return false;
    }

    /** Is given type a subtype or supertype of
     *  some of the types in given list?
     */
    boolean intersects(Type t, List<Type> ts) {
        for (List<Type> l = ts; l.nonEmpty(); l = l.tail)
            if (types.isSubtype(t, l.head) || types.isSubtype(l.head, t)) return true;
        return false;
    }

    /** Add type set to given type list, unless it is a subclass of some class
     *  in the list.
     */
    List<Type> incl(Type t, List<Type> ts) {
        return subset(t, ts) ? ts : excl(t, ts).prepend(t);
    }

    /** Remove type set from type set list.
     */
    List<Type> excl(Type t, List<Type> ts) {
        if (ts.isEmpty()) {
            return ts;
        } else {
            List<Type> ts1 = excl(t, ts.tail);
            if (types.isSubtype(ts.head, t)) return ts1;
            else if (ts1 == ts.tail) return ts;
            else return ts1.prepend(ts.head);
        }
    }

    /** Form the union of two type set lists.
     */
    List<Type> union(List<Type> ts1, List<Type> ts2) {
        List<Type> ts = ts1;
        for (List<Type> l = ts2; l.nonEmpty(); l = l.tail)
            ts = incl(l.head, ts);
        return ts;
    }

    /** Form the difference of two type lists.
     */
    List<Type> diff(List<Type> ts1, List<Type> ts2) {
        List<Type> ts = ts1;
        for (List<Type> l = ts2; l.nonEmpty(); l = l.tail)
            ts = excl(l.head, ts);
        return ts;
    }

    /** Form the intersection of two type lists.
     */
    public List<Type> intersect(List<Type> ts1, List<Type> ts2) {
        List<Type> ts = List.nil();
        for (List<Type> l = ts1; l.nonEmpty(); l = l.tail)
            if (subset(l.head, ts2)) ts = incl(l.head, ts);
        for (List<Type> l = ts2; l.nonEmpty(); l = l.tail)
            if (subset(l.head, ts1)) ts = incl(l.head, ts);
        return ts;
    }

    /** Is exc an exception symbol that need not be declared?
     */
    boolean isUnchecked(ClassSymbol exc) {
        return
            exc.kind == ERR ||
            exc.isSubClass(syms.errorType.tsym, types) ||
            exc.isSubClass(syms.runtimeExceptionType.tsym, types);
    }

    /** Is exc an exception type that need not be declared?
     */
    boolean isUnchecked(Type exc) {
        return
            (exc.hasTag(TYPEVAR)) ? isUnchecked(types.supertype(exc)) :
            (exc.hasTag(CLASS)) ? isUnchecked((ClassSymbol)exc.tsym) :
            exc.hasTag(BOT);
    }

    boolean isChecked(Type exc) {
        return !isUnchecked(exc);
    }

    /** Same, but handling completion failures.
     */
    boolean isUnchecked(DiagnosticPosition pos, Type exc) {
        try {
            return isUnchecked(exc);
        } catch (CompletionFailure ex) {
            completionError(pos, ex);
            return true;
        }
    }

    /** Is exc handled by given exception list?
     */
    boolean isHandled(Type exc, List<Type> handled) {
        return isUnchecked(exc) || subset(exc, handled);
    }

    /** Return all exceptions in thrown list that are not in handled list.
     *  @param thrown     The list of thrown exceptions.
     *  @param handled    The list of handled exceptions.
     */
    List<Type> unhandled(List<Type> thrown, List<Type> handled) {
        List<Type> unhandled = List.nil();
        for (List<Type> l = thrown; l.nonEmpty(); l = l.tail)
            if (!isHandled(l.head, handled)) unhandled = unhandled.prepend(l.head);
        return unhandled;
    }

/* *************************************************************************
 * Overriding/Implementation checking
 **************************************************************************/

    /** The level of access protection given by a flag set,
     *  where PRIVATE is highest and PUBLIC is lowest.
     */
    static int protection(long flags) {
        switch ((short)(flags & AccessFlags)) {
        case PRIVATE: return 3;
        case PROTECTED: return 1;
        default:
        case PUBLIC: return 0;
        case 0: return 2;
        }
    }

    /** A customized "cannot override" error message.
     *  @param m      The overriding method.
     *  @param other  The overridden method.
     *  @return       An internationalized string.
     */
    Fragment cannotOverride(MethodSymbol m, MethodSymbol other) {
        Symbol mloc = m.location();
        Symbol oloc = other.location();

        if ((other.owner.flags() & INTERFACE) == 0)
            return Fragments.CantOverride(m, mloc, other, oloc);
        else if ((m.owner.flags() & INTERFACE) == 0)
            return Fragments.CantImplement(m, mloc, other, oloc);
        else
            return Fragments.ClashesWith(m, mloc, other, oloc);
    }

    /** A customized "override" warning message.
     *  @param m      The overriding method.
     *  @param other  The overridden method.
     *  @return       An internationalized string.
     */
    Fragment uncheckedOverrides(MethodSymbol m, MethodSymbol other) {
        Symbol mloc = m.location();
        Symbol oloc = other.location();

        if ((other.owner.flags() & INTERFACE) == 0)
            return Fragments.UncheckedOverride(m, mloc, other, oloc);
        else if ((m.owner.flags() & INTERFACE) == 0)
            return Fragments.UncheckedImplement(m, mloc, other, oloc);
        else
            return Fragments.UncheckedClashWith(m, mloc, other, oloc);
    }

    /** A customized "override" warning message.
     *  @param m      The overriding method.
     *  @param other  The overridden method.
     *  @return       An internationalized string.
     */
    Fragment varargsOverrides(MethodSymbol m, MethodSymbol other) {
        Symbol mloc = m.location();
        Symbol oloc = other.location();

        if ((other.owner.flags() & INTERFACE) == 0)
            return Fragments.VarargsOverride(m, mloc, other, oloc);
        else  if ((m.owner.flags() & INTERFACE) == 0)
            return Fragments.VarargsImplement(m, mloc, other, oloc);
        else
            return Fragments.VarargsClashWith(m, mloc, other, oloc);
    }

    /** Check that this method conforms with overridden method 'other'.
     *  where `origin' is the class where checking started.
     *  Complications:
     *  (1) Do not check overriding of synthetic methods
     *      (reason: they might be final).
     *      todo: check whether this is still necessary.
     *  (2) Admit the case where an interface proxy throws fewer exceptions
     *      than the method it implements. Augment the proxy methods with the
     *      undeclared exceptions in this case.
     *  (3) When generics are enabled, admit the case where an interface proxy
     *      has a result type
     *      extended by the result type of the method it implements.
     *      Change the proxies result type to the smaller type in this case.
     *
     *  @param tree         The tree from which positions
     *                      are extracted for errors.
     *  @param m            The overriding method.
     *  @param other        The overridden method.
     *  @param origin       The class of which the overriding method
     *                      is a member.
     */
    void checkOverride(JCTree tree,
                       MethodSymbol m,
                       MethodSymbol other,
                       ClassSymbol origin) {
        // Don't check overriding of synthetic methods or by bridge methods.
        if ((m.flags() & (SYNTHETIC|BRIDGE)) != 0 || (other.flags() & SYNTHETIC) != 0) {
            return;
        }

        // Error if static method overrides instance method (JLS 8.4.8.2).
        if ((m.flags() & STATIC) != 0 &&
                   (other.flags() & STATIC) == 0) {
            log.error(TreeInfo.diagnosticPositionFor(m, tree),
                      Errors.OverrideStatic(cannotOverride(m, other)));
            m.flags_field |= BAD_OVERRIDE;
            return;
        }

        // Error if instance method overrides static or final
        // method (JLS 8.4.8.1).
        if ((other.flags() & FINAL) != 0 ||
                 (m.flags() & STATIC) == 0 &&
                 (other.flags() & STATIC) != 0) {
            log.error(TreeInfo.diagnosticPositionFor(m, tree),
                      Errors.OverrideMeth(cannotOverride(m, other),
                                          asFlagSet(other.flags() & (FINAL | STATIC))));
            m.flags_field |= BAD_OVERRIDE;
            return;
        }

        if ((m.owner.flags() & ANNOTATION) != 0) {
            // handled in validateAnnotationMethod
            return;
        }

        // Error if overriding method has weaker access (JLS 8.4.8.3).
        if (protection(m.flags()) > protection(other.flags())) {
            log.error(TreeInfo.diagnosticPositionFor(m, tree),
                      (other.flags() & AccessFlags) == 0 ?
                              Errors.OverrideWeakerAccess(cannotOverride(m, other),
                                                          "package") :
                              Errors.OverrideWeakerAccess(cannotOverride(m, other),
                                                          asFlagSet(other.flags() & AccessFlags)));
            m.flags_field |= BAD_OVERRIDE;
            return;
        }

        if (shouldCheckPreview(m, other, origin)) {
            checkPreview(TreeInfo.diagnosticPositionFor(m, tree),
                         m, origin.type, other);
        }

        Type mt = types.memberType(origin.type, m);
        Type ot = types.memberType(origin.type, other);
        // Error if overriding result type is different
        // (or, in the case of generics mode, not a subtype) of
        // overridden result type. We have to rename any type parameters
        // before comparing types.
        List<Type> mtvars = mt.getTypeArguments();
        List<Type> otvars = ot.getTypeArguments();
        Type mtres = mt.getReturnType();
        Type otres = types.subst(ot.getReturnType(), otvars, mtvars);

        overrideWarner.clear();
        boolean resultTypesOK =
            types.returnTypeSubstitutable(mt, ot, otres, overrideWarner);
        if (!resultTypesOK) {
            if ((m.flags() & STATIC) != 0 && (other.flags() & STATIC) != 0) {
                log.error(TreeInfo.diagnosticPositionFor(m, tree),
                          Errors.OverrideIncompatibleRet(Fragments.CantHide(m, m.location(), other,
                                        other.location()), mtres, otres));
                m.flags_field |= BAD_OVERRIDE;
            } else {
                log.error(TreeInfo.diagnosticPositionFor(m, tree),
                          Errors.OverrideIncompatibleRet(cannotOverride(m, other), mtres, otres));
                m.flags_field |= BAD_OVERRIDE;
            }
            return;
        } else if (overrideWarner.hasNonSilentLint(LintCategory.UNCHECKED)) {
            warnUnchecked(TreeInfo.diagnosticPositionFor(m, tree),
                    LintWarnings.OverrideUncheckedRet(uncheckedOverrides(m, other), mtres, otres));
        }

        // Error if overriding method throws an exception not reported
        // by overridden method.
        List<Type> otthrown = types.subst(ot.getThrownTypes(), otvars, mtvars);
        List<Type> unhandledErased = unhandled(mt.getThrownTypes(), types.erasure(otthrown));
        List<Type> unhandledUnerased = unhandled(mt.getThrownTypes(), otthrown);
        if (unhandledErased.nonEmpty()) {
            log.error(TreeInfo.diagnosticPositionFor(m, tree),
                      Errors.OverrideMethDoesntThrow(cannotOverride(m, other), unhandledUnerased.head));
            m.flags_field |= BAD_OVERRIDE;
            return;
        }
        else if (unhandledUnerased.nonEmpty()) {
            warnUnchecked(TreeInfo.diagnosticPositionFor(m, tree),
                          LintWarnings.OverrideUncheckedThrown(cannotOverride(m, other), unhandledUnerased.head));
            return;
        }

        // Optional warning if varargs don't agree
        if ((((m.flags() ^ other.flags()) & Flags.VARARGS) != 0)) {
            log.warning(TreeInfo.diagnosticPositionFor(m, tree),
                        ((m.flags() & Flags.VARARGS) != 0)
                        ? LintWarnings.OverrideVarargsMissing(varargsOverrides(m, other))
                        : LintWarnings.OverrideVarargsExtra(varargsOverrides(m, other)));
        }

        // Warn if instance method overrides bridge method (compiler spec ??)
        if ((other.flags() & BRIDGE) != 0) {
            log.warning(TreeInfo.diagnosticPositionFor(m, tree),
                        Warnings.OverrideBridge(uncheckedOverrides(m, other)));
        }

        // Warn if a deprecated method overridden by a non-deprecated one.
        if (!isDeprecatedOverrideIgnorable(other, origin)) {
            checkDeprecated(() -> TreeInfo.diagnosticPositionFor(m, tree), m, other);
        }
    }
    // where
        private boolean shouldCheckPreview(MethodSymbol m, MethodSymbol other, ClassSymbol origin) {
            if (m.owner != origin ||
                //performance - only do the expensive checks when the overridden method is a Preview API:
                ((other.flags() & PREVIEW_API) == 0 &&
                 (other.owner.flags() & PREVIEW_API) == 0)) {
                return false;
            }

            for (Symbol s : types.membersClosure(origin.type, false).getSymbolsByName(m.name)) {
                if (m != s && m.overrides(s, origin, types, false)) {
                    //only produce preview warnings or errors if "m" immediatelly overrides "other"
                    //without intermediate overriding methods:
                    return s == other;
                }
            }

            return false;
        }
        private boolean isDeprecatedOverrideIgnorable(MethodSymbol m, ClassSymbol origin) {
            // If the method, m, is defined in an interface, then ignore the issue if the method
            // is only inherited via a supertype and also implemented in the supertype,
            // because in that case, we will rediscover the issue when examining the method
            // in the supertype.
            // If the method, m, is not defined in an interface, then the only time we need to
            // address the issue is when the method is the supertype implementation: any other
            // case, we will have dealt with when examining the supertype classes
            ClassSymbol mc = m.enclClass();
            Type st = types.supertype(origin.type);
            if (!st.hasTag(CLASS))
                return true;
            MethodSymbol stimpl = m.implementation((ClassSymbol)st.tsym, types, false);

            if (mc != null && ((mc.flags() & INTERFACE) != 0)) {
                List<Type> intfs = types.interfaces(origin.type);
                return (intfs.contains(mc.type) ? false : (stimpl != null));
            }
            else
                return (stimpl != m);
        }


    // used to check if there were any unchecked conversions
    Warner overrideWarner = new Warner();

    /** Check that a class does not inherit two concrete methods
     *  with the same signature.
     *  @param pos          Position to be used for error reporting.
     *  @param site         The class type to be checked.
     */
    public void checkCompatibleConcretes(DiagnosticPosition pos, Type site) {
        Type sup = types.supertype(site);
        if (!sup.hasTag(CLASS)) return;

        for (Type t1 = sup;
             t1.hasTag(CLASS) && t1.tsym.type.isParameterized();
             t1 = types.supertype(t1)) {
            for (Symbol s1 : t1.tsym.members().getSymbols(NON_RECURSIVE)) {
                if (s1.kind != MTH ||
                    (s1.flags() & (STATIC|SYNTHETIC|BRIDGE)) != 0 ||
                    !s1.isInheritedIn(site.tsym, types) ||
                    ((MethodSymbol)s1).implementation(site.tsym,
                                                      types,
                                                      true) != s1)
                    continue;
                Type st1 = types.memberType(t1, s1);
                int s1ArgsLength = st1.getParameterTypes().length();
                if (st1 == s1.type) continue;

                for (Type t2 = sup;
                     t2.hasTag(CLASS);
                     t2 = types.supertype(t2)) {
                    for (Symbol s2 : t2.tsym.members().getSymbolsByName(s1.name)) {
                        if (s2 == s1 ||
                            s2.kind != MTH ||
                            (s2.flags() & (STATIC|SYNTHETIC|BRIDGE)) != 0 ||
                            s2.type.getParameterTypes().length() != s1ArgsLength ||
                            !s2.isInheritedIn(site.tsym, types) ||
                            ((MethodSymbol)s2).implementation(site.tsym,
                                                              types,
                                                              true) != s2)
                            continue;
                        Type st2 = types.memberType(t2, s2);
                        if (types.overrideEquivalent(st1, st2))
                            log.error(pos,
                                      Errors.ConcreteInheritanceConflict(s1, t1, s2, t2, sup));
                    }
                }
            }
        }
    }

    /** Check that classes (or interfaces) do not each define an abstract
     *  method with same name and arguments but incompatible return types.
     *  @param pos          Position to be used for error reporting.
     *  @param t1           The first argument type.
     *  @param t2           The second argument type.
     */
    public boolean checkCompatibleAbstracts(DiagnosticPosition pos,
                                            Type t1,
                                            Type t2,
                                            Type site) {
        if ((site.tsym.flags() & COMPOUND) != 0) {
            // special case for intersections: need to eliminate wildcards in supertypes
            t1 = types.capture(t1);
            t2 = types.capture(t2);
        }
        return firstIncompatibility(pos, t1, t2, site) == null;
    }

    /** Return the first method which is defined with same args
     *  but different return types in two given interfaces, or null if none
     *  exists.
     *  @param t1     The first type.
     *  @param t2     The second type.
     *  @param site   The most derived type.
     *  @return symbol from t2 that conflicts with one in t1.
     */
    private Symbol firstIncompatibility(DiagnosticPosition pos, Type t1, Type t2, Type site) {
        Map<TypeSymbol,Type> interfaces1 = new HashMap<>();
        closure(t1, interfaces1);
        Map<TypeSymbol,Type> interfaces2;
        if (t1 == t2)
            interfaces2 = interfaces1;
        else
            closure(t2, interfaces1, interfaces2 = new HashMap<>());

        for (Type t3 : interfaces1.values()) {
            for (Type t4 : interfaces2.values()) {
                Symbol s = firstDirectIncompatibility(pos, t3, t4, site);
                if (s != null) return s;
            }
        }
        return null;
    }

    /** Compute all the supertypes of t, indexed by type symbol. */
    private void closure(Type t, Map<TypeSymbol,Type> typeMap) {
        if (!t.hasTag(CLASS)) return;
        if (typeMap.put(t.tsym, t) == null) {
            closure(types.supertype(t), typeMap);
            for (Type i : types.interfaces(t))
                closure(i, typeMap);
        }
    }

    /** Compute all the supertypes of t, indexed by type symbol (except those in typesSkip). */
    private void closure(Type t, Map<TypeSymbol,Type> typesSkip, Map<TypeSymbol,Type> typeMap) {
        if (!t.hasTag(CLASS)) return;
        if (typesSkip.get(t.tsym) != null) return;
        if (typeMap.put(t.tsym, t) == null) {
            closure(types.supertype(t), typesSkip, typeMap);
            for (Type i : types.interfaces(t))
                closure(i, typesSkip, typeMap);
        }
    }

    /** Return the first method in t2 that conflicts with a method from t1. */
    private Symbol firstDirectIncompatibility(DiagnosticPosition pos, Type t1, Type t2, Type site) {
        for (Symbol s1 : t1.tsym.members().getSymbols(NON_RECURSIVE)) {
            Type st1 = null;
            if (s1.kind != MTH || !s1.isInheritedIn(site.tsym, types) ||
                    (s1.flags() & SYNTHETIC) != 0) continue;
            Symbol impl = ((MethodSymbol)s1).implementation(site.tsym, types, false);
            if (impl != null && (impl.flags() & ABSTRACT) == 0) continue;
            for (Symbol s2 : t2.tsym.members().getSymbolsByName(s1.name)) {
                if (s1 == s2) continue;
                if (s2.kind != MTH || !s2.isInheritedIn(site.tsym, types) ||
                        (s2.flags() & SYNTHETIC) != 0) continue;
                if (st1 == null) st1 = types.memberType(t1, s1);
                Type st2 = types.memberType(t2, s2);
                if (types.overrideEquivalent(st1, st2)) {
                    List<Type> tvars1 = st1.getTypeArguments();
                    List<Type> tvars2 = st2.getTypeArguments();
                    Type rt1 = st1.getReturnType();
                    Type rt2 = types.subst(st2.getReturnType(), tvars2, tvars1);
                    boolean compat =
                        types.isSameType(rt1, rt2) ||
                        !rt1.isPrimitiveOrVoid() &&
                        !rt2.isPrimitiveOrVoid() &&
                        (types.covariantReturnType(rt1, rt2, types.noWarnings) ||
                         types.covariantReturnType(rt2, rt1, types.noWarnings)) ||
                         checkCommonOverriderIn(s1,s2,site);
                    if (!compat) {
                        if (types.isSameType(t1, t2)) {
                            log.error(pos, Errors.IncompatibleDiffRetSameType(t1,
                                    s2.name, types.memberType(t2, s2).getParameterTypes()));
                        } else {
                            log.error(pos, Errors.TypesIncompatible(t1, t2,
                                    Fragments.IncompatibleDiffRet(s2.name, types.memberType(t2, s2).getParameterTypes())));
                        }
                        return s2;
                    }
                } else if (checkNameClash((ClassSymbol)site.tsym, s1, s2) &&
                        !checkCommonOverriderIn(s1, s2, site)) {
                    log.error(pos, Errors.NameClashSameErasureNoOverride(
                            s1.name, types.memberType(site, s1).asMethodType().getParameterTypes(), s1.location(),
                            s2.name, types.memberType(site, s2).asMethodType().getParameterTypes(), s2.location()));
                    return s2;
                }
            }
        }
        return null;
    }
    //WHERE
    boolean checkCommonOverriderIn(Symbol s1, Symbol s2, Type site) {
        Map<TypeSymbol,Type> supertypes = new HashMap<>();
        Type st1 = types.memberType(site, s1);
        Type st2 = types.memberType(site, s2);
        closure(site, supertypes);
        for (Type t : supertypes.values()) {
            for (Symbol s3 : t.tsym.members().getSymbolsByName(s1.name)) {
                if (s3 == s1 || s3 == s2 || s3.kind != MTH || (s3.flags() & (BRIDGE|SYNTHETIC)) != 0) continue;
                Type st3 = types.memberType(site,s3);
                if (types.overrideEquivalent(st3, st1) &&
                        types.overrideEquivalent(st3, st2) &&
                        types.returnTypeSubstitutable(st3, st1) &&
                        types.returnTypeSubstitutable(st3, st2)) {
                    return true;
                }
            }
        }
        return false;
    }

    /** Check that a given method conforms with any method it overrides.
     *  @param tree         The tree from which positions are extracted
     *                      for errors.
     *  @param m            The overriding method.
     */
    void checkOverride(Env<AttrContext> env, JCMethodDecl tree, MethodSymbol m) {
        ClassSymbol origin = (ClassSymbol)m.owner;
        if ((origin.flags() & ENUM) != 0 && names.finalize.equals(m.name)) {
            if (m.overrides(syms.enumFinalFinalize, origin, types, false)) {
                log.error(tree.pos(), Errors.EnumNoFinalize);
                return;
            }
        }
        if (allowRecords && origin.isRecord()) {
            // let's find out if this is a user defined accessor in which case the @Override annotation is acceptable
            Optional<? extends RecordComponent> recordComponent = origin.getRecordComponents().stream()
                    .filter(rc -> rc.accessor == tree.sym && (rc.accessor.flags_field & GENERATED_MEMBER) == 0).findFirst();
            if (recordComponent.isPresent()) {
                return;
            }
        }

        for (Type t = origin.type; t.hasTag(CLASS);
             t = types.supertype(t)) {
            if (t != origin.type) {
                checkOverride(tree, t, origin, m);
            }
            for (Type t2 : types.interfaces(t)) {
                checkOverride(tree, t2, origin, m);
            }
        }

        final boolean explicitOverride = m.attribute(syms.overrideType.tsym) != null;
        // Check if this method must override a super method due to being annotated with @Override
        // or by virtue of being a member of a diamond inferred anonymous class. Latter case is to
        // be treated "as if as they were annotated" with @Override.
        boolean mustOverride = explicitOverride ||
                (env.info.isAnonymousDiamond && !m.isConstructor() && !m.isPrivate());
        if (mustOverride && !isOverrider(m)) {
            DiagnosticPosition pos = tree.pos();
            for (JCAnnotation a : tree.getModifiers().annotations) {
                if (a.annotationType.type.tsym == syms.overrideType.tsym) {
                    pos = a.pos();
                    break;
                }
            }
            log.error(pos,
                      explicitOverride ? (m.isStatic() ? Errors.StaticMethodsCannotBeAnnotatedWithOverride : Errors.MethodDoesNotOverrideSuperclass) :
                                Errors.AnonymousDiamondMethodDoesNotOverrideSuperclass(Fragments.DiamondAnonymousMethodsImplicitlyOverride));
        }
    }

    void checkOverride(JCTree tree, Type site, ClassSymbol origin, MethodSymbol m) {
        TypeSymbol c = site.tsym;
        for (Symbol sym : c.members().getSymbolsByName(m.name)) {
            if (m.overrides(sym, origin, types, false)) {
                if ((sym.flags() & ABSTRACT) == 0) {
                    checkOverride(tree, m, (MethodSymbol)sym, origin);
                }
            }
        }
    }

    private Predicate<Symbol> equalsHasCodeFilter = s -> MethodSymbol.implementation_filter.test(s) &&
            (s.flags() & BAD_OVERRIDE) == 0;

    public void checkClassOverrideEqualsAndHashIfNeeded(DiagnosticPosition pos,
            ClassSymbol someClass) {
        /* At present, annotations cannot possibly have a method that is override
         * equivalent with Object.equals(Object) but in any case the condition is
         * fine for completeness.
         */
        if (someClass == (ClassSymbol)syms.objectType.tsym ||
            someClass.isInterface() || someClass.isEnum() ||
            (someClass.flags() & ANNOTATION) != 0 ||
            (someClass.flags() & ABSTRACT) != 0) return;
        //anonymous inner classes implementing interfaces need especial treatment
        if (someClass.isAnonymous()) {
            List<Type> interfaces =  types.interfaces(someClass.type);
            if (interfaces != null && !interfaces.isEmpty() &&
                interfaces.head.tsym == syms.comparatorType.tsym) return;
        }
        checkClassOverrideEqualsAndHash(pos, someClass);
    }

    private void checkClassOverrideEqualsAndHash(DiagnosticPosition pos,
            ClassSymbol someClass) {
        if (lint.isActive(LintCategory.OVERRIDES)) {
            MethodSymbol equalsAtObject = (MethodSymbol)syms.objectType
                    .tsym.members().findFirst(names.equals);
            MethodSymbol hashCodeAtObject = (MethodSymbol)syms.objectType
                    .tsym.members().findFirst(names.hashCode);
            MethodSymbol equalsImpl = types.implementation(equalsAtObject,
                    someClass, false, equalsHasCodeFilter);
            boolean overridesEquals = equalsImpl != null &&
                                      equalsImpl.owner == someClass;
            boolean overridesHashCode = types.implementation(hashCodeAtObject,
                someClass, false, equalsHasCodeFilter) != hashCodeAtObject;

            if (overridesEquals && !overridesHashCode) {
                log.warning(pos,
                            LintWarnings.OverrideEqualsButNotHashcode(someClass));
            }
        }
    }

    public void checkHasMain(DiagnosticPosition pos, ClassSymbol c) {
        boolean found = false;

        for (Symbol sym : c.members().getSymbolsByName(names.main)) {
            if (sym.kind == MTH && (sym.flags() & PRIVATE) == 0) {
                MethodSymbol meth = (MethodSymbol)sym;
                if (!types.isSameType(meth.getReturnType(), syms.voidType)) {
                    continue;
                }
                if (meth.params.isEmpty()) {
                    found = true;
                    break;
                }
                if (meth.params.size() != 1) {
                    continue;
                }
                if (!types.isSameType(meth.params.head.type, types.makeArrayType(syms.stringType))) {
                    continue;
                }

                found = true;
                break;
            }
        }

        if (!found) {
            log.error(pos, Errors.ImplicitClassDoesNotHaveMainMethod);
        }
    }

    public void checkModuleName (JCModuleDecl tree) {
        Name moduleName = tree.sym.name;
        Assert.checkNonNull(moduleName);
        if (lint.isActive(LintCategory.MODULE)) {
            JCExpression qualId = tree.qualId;
            while (qualId != null) {
                Name componentName;
                DiagnosticPosition pos;
                switch (qualId.getTag()) {
                    case SELECT:
                        JCFieldAccess selectNode = ((JCFieldAccess) qualId);
                        componentName = selectNode.name;
                        pos = selectNode.pos();
                        qualId = selectNode.selected;
                        break;
                    case IDENT:
                        componentName = ((JCIdent) qualId).name;
                        pos = qualId.pos();
                        qualId = null;
                        break;
                    default:
                        throw new AssertionError("Unexpected qualified identifier: " + qualId.toString());
                }
                if (componentName != null) {
                    String moduleNameComponentString = componentName.toString();
                    int nameLength = moduleNameComponentString.length();
                    if (nameLength > 0 && Character.isDigit(moduleNameComponentString.charAt(nameLength - 1))) {
                        log.warning(pos, LintWarnings.PoorChoiceForModuleName(componentName));
                    }
                }
            }
        }
    }

    private boolean checkNameClash(ClassSymbol origin, Symbol s1, Symbol s2) {
        ClashFilter cf = new ClashFilter(origin.type);
        return (cf.test(s1) &&
                cf.test(s2) &&
                types.hasSameArgs(s1.erasure(types), s2.erasure(types)));
    }


    /** Check that all abstract members of given class have definitions.
     *  @param pos          Position to be used for error reporting.
     *  @param c            The class.
     */
    void checkAllDefined(DiagnosticPosition pos, ClassSymbol c) {
        MethodSymbol undef = types.firstUnimplementedAbstract(c);
        if (undef != null) {
            MethodSymbol undef1 =
                new MethodSymbol(undef.flags(), undef.name,
                                 types.memberType(c.type, undef), undef.owner);
            log.error(pos,
                      Errors.DoesNotOverrideAbstract(c, undef1, undef1.location()));
        }
    }

    void checkNonCyclicDecl(JCClassDecl tree) {
        CycleChecker cc = new CycleChecker();
        cc.scan(tree);
        if (!cc.errorFound && !cc.partialCheck) {
            tree.sym.flags_field |= ACYCLIC;
        }
    }

    class CycleChecker extends TreeScanner {

        Set<Symbol> seenClasses = new HashSet<>();
        boolean errorFound = false;
        boolean partialCheck = false;

        private void checkSymbol(DiagnosticPosition pos, Symbol sym) {
            if (sym != null && sym.kind == TYP) {
                Env<AttrContext> classEnv = enter.getEnv((TypeSymbol)sym);
                if (classEnv != null) {
                    DiagnosticSource prevSource = log.currentSource();
                    try {
                        log.useSource(classEnv.toplevel.sourcefile);
                        scan(classEnv.tree);
                    }
                    finally {
                        log.useSource(prevSource.getFile());
                    }
                } else if (sym.kind == TYP) {
                    checkClass(pos, sym, List.nil());
                }
            } else if (sym == null || sym.kind != PCK) {
                //not completed yet
                partialCheck = true;
            }
        }

        @Override
        public void visitSelect(JCFieldAccess tree) {
            super.visitSelect(tree);
            checkSymbol(tree.pos(), tree.sym);
        }

        @Override
        public void visitIdent(JCIdent tree) {
            checkSymbol(tree.pos(), tree.sym);
        }

        @Override
        public void visitTypeApply(JCTypeApply tree) {
            scan(tree.clazz);
        }

        @Override
        public void visitTypeArray(JCArrayTypeTree tree) {
            scan(tree.elemtype);
        }

        @Override
        public void visitClassDef(JCClassDecl tree) {
            List<JCTree> supertypes = List.nil();
            if (tree.getExtendsClause() != null) {
                supertypes = supertypes.prepend(tree.getExtendsClause());
            }
            if (tree.getImplementsClause() != null) {
                for (JCTree intf : tree.getImplementsClause()) {
                    supertypes = supertypes.prepend(intf);
                }
            }
            checkClass(tree.pos(), tree.sym, supertypes);
        }

        void checkClass(DiagnosticPosition pos, Symbol c, List<JCTree> supertypes) {
            if ((c.flags_field & ACYCLIC) != 0)
                return;
            if (seenClasses.contains(c)) {
                errorFound = true;
                log.error(pos, Errors.CyclicInheritance(c));
                seenClasses.stream()
                  .filter(s -> !s.type.isErroneous())
                  .filter(ClassSymbol.class::isInstance)
                  .map(ClassSymbol.class::cast)
                  .forEach(Check.this::handleCyclic);
            } else if (!c.type.isErroneous()) {
                try {
                    seenClasses.add(c);
                    if (c.type.hasTag(CLASS)) {
                        if (supertypes.nonEmpty()) {
                            scan(supertypes);
                        }
                        else {
                            ClassType ct = (ClassType)c.type;
                            if (ct.supertype_field == null ||
                                    ct.interfaces_field == null) {
                                //not completed yet
                                partialCheck = true;
                                return;
                            }
                            checkSymbol(pos, ct.supertype_field.tsym);
                            for (Type intf : ct.interfaces_field) {
                                checkSymbol(pos, intf.tsym);
                            }
                        }
                        if (c.owner.kind == TYP) {
                            checkSymbol(pos, c.owner);
                        }
                    }
                } finally {
                    seenClasses.remove(c);
                }
            }
        }
    }

    /** Check for cyclic references. Issue an error if the
     *  symbol of the type referred to has a LOCKED flag set.
     *
     *  @param pos      Position to be used for error reporting.
     *  @param t        The type referred to.
     */
    void checkNonCyclic(DiagnosticPosition pos, Type t) {
        checkNonCyclicInternal(pos, t);
    }


    void checkNonCyclic(DiagnosticPosition pos, TypeVar t) {
        checkNonCyclic1(pos, t, List.nil());
    }

    private void checkNonCyclic1(DiagnosticPosition pos, Type t, List<TypeVar> seen) {
        final TypeVar tv;
        if  (t.hasTag(TYPEVAR) && (t.tsym.flags() & UNATTRIBUTED) != 0)
            return;
        if (seen.contains(t)) {
            tv = (TypeVar)t;
            tv.setUpperBound(types.createErrorType(t));
            log.error(pos, Errors.CyclicInheritance(t));
        } else if (t.hasTag(TYPEVAR)) {
            tv = (TypeVar)t;
            seen = seen.prepend(tv);
            for (Type b : types.getBounds(tv))
                checkNonCyclic1(pos, b, seen);
        }
    }

    /** Check for cyclic references. Issue an error if the
     *  symbol of the type referred to has a LOCKED flag set.
     *
     *  @param pos      Position to be used for error reporting.
     *  @param t        The type referred to.
     *  @return        True if the check completed on all attributed classes
     */
    private boolean checkNonCyclicInternal(DiagnosticPosition pos, Type t) {
        boolean complete = true; // was the check complete?
        //- System.err.println("checkNonCyclicInternal("+t+");");//DEBUG
        Symbol c = t.tsym;
        if ((c.flags_field & ACYCLIC) != 0) return true;

        if ((c.flags_field & LOCKED) != 0) {
            log.error(pos, Errors.CyclicInheritance(c));
            handleCyclic((ClassSymbol)c);
        } else if (!c.type.isErroneous()) {
            try {
                c.flags_field |= LOCKED;
                if (c.type.hasTag(CLASS)) {
                    ClassType clazz = (ClassType)c.type;
                    if (clazz.interfaces_field != null)
                        for (List<Type> l=clazz.interfaces_field; l.nonEmpty(); l=l.tail)
                            complete &= checkNonCyclicInternal(pos, l.head);
                    if (clazz.supertype_field != null) {
                        Type st = clazz.supertype_field;
                        if (st != null && st.hasTag(CLASS))
                            complete &= checkNonCyclicInternal(pos, st);
                    }
                    if (c.owner.kind == TYP)
                        complete &= checkNonCyclicInternal(pos, c.owner.type);
                }
            } finally {
                c.flags_field &= ~LOCKED;
            }
        }
        if (complete)
            complete = ((c.flags_field & UNATTRIBUTED) == 0) && c.isCompleted();
        if (complete) c.flags_field |= ACYCLIC;
        return complete;
    }

    /** Handle finding an inheritance cycle on a class by setting
     *  the class' and its supertypes' types to the error type.
     **/
    private void handleCyclic(ClassSymbol c) {
        for (List<Type> l=types.interfaces(c.type); l.nonEmpty(); l=l.tail)
            l.head = types.createErrorType((ClassSymbol)l.head.tsym, Type.noType);
        Type st = types.supertype(c.type);
        if (st.hasTag(CLASS))
            ((ClassType)c.type).supertype_field = types.createErrorType((ClassSymbol)st.tsym, Type.noType);
        c.type = types.createErrorType(c, c.type);
        c.flags_field |= ACYCLIC;
    }

    /** Check that all methods which implement some
     *  method conform to the method they implement.
     *  @param tree         The class definition whose members are checked.
     */
    void checkImplementations(JCClassDecl tree) {
        checkImplementations(tree, tree.sym, tree.sym);
    }
    //where
        /** Check that all methods which implement some
         *  method in `ic' conform to the method they implement.
         */
        void checkImplementations(JCTree tree, ClassSymbol origin, ClassSymbol ic) {
            for (List<Type> l = types.closure(ic.type); l.nonEmpty(); l = l.tail) {
                ClassSymbol lc = (ClassSymbol)l.head.tsym;
                if ((lc.flags() & ABSTRACT) != 0) {
                    for (Symbol sym : lc.members().getSymbols(NON_RECURSIVE)) {
                        if (sym.kind == MTH &&
                            (sym.flags() & (STATIC|ABSTRACT)) == ABSTRACT) {
                            MethodSymbol absmeth = (MethodSymbol)sym;
                            MethodSymbol implmeth = absmeth.implementation(origin, types, false);
                            if (implmeth != null && implmeth != absmeth &&
                                (implmeth.owner.flags() & INTERFACE) ==
                                (origin.flags() & INTERFACE)) {
                                // don't check if implmeth is in a class, yet
                                // origin is an interface. This case arises only
                                // if implmeth is declared in Object. The reason is
                                // that interfaces really don't inherit from
                                // Object it's just that the compiler represents
                                // things that way.
                                checkOverride(tree, implmeth, absmeth, origin);
                            }
                        }
                    }
                }
            }
        }

    /** Check that all abstract methods implemented by a class are
     *  mutually compatible.
     *  @param pos          Position to be used for error reporting.
     *  @param c            The class whose interfaces are checked.
     */
    void checkCompatibleSupertypes(DiagnosticPosition pos, Type c) {
        List<Type> supertypes = types.interfaces(c);
        Type supertype = types.supertype(c);
        if (supertype.hasTag(CLASS) &&
            (supertype.tsym.flags() & ABSTRACT) != 0)
            supertypes = supertypes.prepend(supertype);
        for (List<Type> l = supertypes; l.nonEmpty(); l = l.tail) {
            if (!l.head.getTypeArguments().isEmpty() &&
                !checkCompatibleAbstracts(pos, l.head, l.head, c))
                return;
            for (List<Type> m = supertypes; m != l; m = m.tail)
                if (!checkCompatibleAbstracts(pos, l.head, m.head, c))
                    return;
        }
        checkCompatibleConcretes(pos, c);
    }

    /** Check that all non-override equivalent methods accessible from 'site'
     *  are mutually compatible (JLS 8.4.8/9.4.1).
     *
     *  @param pos  Position to be used for error reporting.
     *  @param site The class whose methods are checked.
     *  @param sym  The method symbol to be checked.
     */
    void checkOverrideClashes(DiagnosticPosition pos, Type site, MethodSymbol sym) {
         ClashFilter cf = new ClashFilter(site);
        //for each method m1 that is overridden (directly or indirectly)
        //by method 'sym' in 'site'...

        ArrayList<Symbol> symbolsByName = new ArrayList<>();
        types.membersClosure(site, false).getSymbolsByName(sym.name, cf).forEach(symbolsByName::add);
        for (Symbol m1 : symbolsByName) {
            if (!sym.overrides(m1, site.tsym, types, false)) {
                continue;
            }

            //...check each method m2 that is a member of 'site'
            for (Symbol m2 : symbolsByName) {
                if (m2 == m1) continue;
                //if (i) the signature of 'sym' is not a subsignature of m1 (seen as
                //a member of 'site') and (ii) m1 has the same erasure as m2, issue an error
                if (!types.isSubSignature(sym.type, types.memberType(site, m2)) &&
                        types.hasSameArgs(m2.erasure(types), m1.erasure(types))) {
                    sym.flags_field |= CLASH;
                    if (m1 == sym) {
                        log.error(pos, Errors.NameClashSameErasureNoOverride(
                            m1.name, types.memberType(site, m1).asMethodType().getParameterTypes(), m1.location(),
                            m2.name, types.memberType(site, m2).asMethodType().getParameterTypes(), m2.location()));
                    } else {
                        ClassType ct = (ClassType)site;
                        String kind = ct.isInterface() ? "interface" : "class";
                        log.error(pos, Errors.NameClashSameErasureNoOverride1(
                            kind,
                            ct.tsym.name,
                            m1.name,
                            types.memberType(site, m1).asMethodType().getParameterTypes(),
                            m1.location(),
                            m2.name,
                            types.memberType(site, m2).asMethodType().getParameterTypes(),
                            m2.location()));
                    }
                    return;
                }
            }
        }
    }

    /** Check that all static methods accessible from 'site' are
     *  mutually compatible (JLS 8.4.8).
     *
     *  @param pos  Position to be used for error reporting.
     *  @param site The class whose methods are checked.
     *  @param sym  The method symbol to be checked.
     */
    void checkHideClashes(DiagnosticPosition pos, Type site, MethodSymbol sym) {
        ClashFilter cf = new ClashFilter(site);
        //for each method m1 that is a member of 'site'...
        for (Symbol s : types.membersClosure(site, true).getSymbolsByName(sym.name, cf)) {
            //if (i) the signature of 'sym' is not a subsignature of m1 (seen as
            //a member of 'site') and (ii) 'sym' has the same erasure as m1, issue an error
            if (!types.isSubSignature(sym.type, types.memberType(site, s))) {
                if (types.hasSameArgs(s.erasure(types), sym.erasure(types))) {
                    log.error(pos,
                              Errors.NameClashSameErasureNoHide(sym, sym.location(), s, s.location()));
                    return;
                }
            }
         }
     }

     //where
     private class ClashFilter implements Predicate<Symbol> {

         Type site;

         ClashFilter(Type site) {
             this.site = site;
         }

         boolean shouldSkip(Symbol s) {
             return (s.flags() & CLASH) != 0 &&
                s.owner == site.tsym;
         }

         @Override
         public boolean test(Symbol s) {
             return s.kind == MTH &&
                     (s.flags() & SYNTHETIC) == 0 &&
                     !shouldSkip(s) &&
                     s.isInheritedIn(site.tsym, types) &&
                     !s.isConstructor();
         }
     }

    void checkDefaultMethodClashes(DiagnosticPosition pos, Type site) {
        DefaultMethodClashFilter dcf = new DefaultMethodClashFilter(site);
        for (Symbol m : types.membersClosure(site, false).getSymbols(dcf)) {
            Assert.check(m.kind == MTH);
            List<MethodSymbol> prov = types.interfaceCandidates(site, (MethodSymbol)m);
            if (prov.size() > 1) {
                ListBuffer<Symbol> abstracts = new ListBuffer<>();
                ListBuffer<Symbol> defaults = new ListBuffer<>();
                for (MethodSymbol provSym : prov) {
                    if ((provSym.flags() & DEFAULT) != 0) {
                        defaults = defaults.append(provSym);
                    } else if ((provSym.flags() & ABSTRACT) != 0) {
                        abstracts = abstracts.append(provSym);
                    }
                    if (defaults.nonEmpty() && defaults.size() + abstracts.size() >= 2) {
                        //strong semantics - issue an error if two sibling interfaces
                        //have two override-equivalent defaults - or if one is abstract
                        //and the other is default
                        Fragment diagKey;
                        Symbol s1 = defaults.first();
                        Symbol s2;
                        if (defaults.size() > 1) {
                            s2 = defaults.toList().tail.head;
                            diagKey = Fragments.IncompatibleUnrelatedDefaults(Kinds.kindName(site.tsym), site,
                                    m.name, types.memberType(site, m).getParameterTypes(),
                                    s1.location(), s2.location());

                        } else {
                            s2 = abstracts.first();
                            diagKey = Fragments.IncompatibleAbstractDefault(Kinds.kindName(site.tsym), site,
                                    m.name, types.memberType(site, m).getParameterTypes(),
                                    s1.location(), s2.location());
                        }
                        log.error(pos, Errors.TypesIncompatible(s1.location().type, s2.location().type, diagKey));
                        break;
                    }
                }
            }
        }
    }

    //where
     private class DefaultMethodClashFilter implements Predicate<Symbol> {

         Type site;

         DefaultMethodClashFilter(Type site) {
             this.site = site;
         }

         @Override
         public boolean test(Symbol s) {
             return s.kind == MTH &&
                     (s.flags() & DEFAULT) != 0 &&
                     s.isInheritedIn(site.tsym, types) &&
                     !s.isConstructor();
         }
     }

    /** Report warnings for potentially ambiguous method declarations in the given site. */
    void checkPotentiallyAmbiguousOverloads(JCClassDecl tree, Type site) {

        // Skip if warning not enabled
        if (!lint.isActive(LintCategory.OVERLOADS))
            return;

        // Gather all of site's methods, including overridden methods, grouped by name (except Object methods)
        List<java.util.List<MethodSymbol>> methodGroups = methodsGroupedByName(site,
            new PotentiallyAmbiguousFilter(site), ArrayList::new);

        // Build the predicate that determines if site is responsible for an ambiguity
        BiPredicate<MethodSymbol, MethodSymbol> responsible = buildResponsiblePredicate(site, methodGroups);

        // Now remove overridden methods from each group, leaving only site's actual members
        methodGroups.forEach(list -> removePreempted(list, (m1, m2) -> m1.overrides(m2, site.tsym, types, false)));

        // Warn about ambiguous overload method pairs for which site is responsible
        methodGroups.forEach(list -> compareAndRemove(list, (m1, m2) -> {

            // See if this is an ambiguous overload for which "site" is responsible
            if (!potentiallyAmbiguousOverload(site, m1, m2) || !responsible.test(m1, m2))
                return 0;

            // Allow the site's own declared methods (only) to apply @SuppressWarnings("overloads").
            // Treat both methods equally so they "share" the validation of the warning suppression,
            // but also verify an annotation actually exists on a method before doing that, because
            // otherwise we could incorrectly validate an outer annotation.
            Predicate<MethodSymbol> methodSuppresses = m -> m.owner == site.tsym &&
              m.attribute(syms.suppressWarningsType.tsym) != null &&
              lint.augment(m).isSuppressed(LintCategory.OVERLOADS, true);
            if (methodSuppresses.test(m1) | methodSuppresses.test(m2))      // use "|" to avoid an artificial preference
                return FIRST | SECOND;

            // Locate the warning at one of the methods, if possible
            DiagnosticPosition pos =
                m1.owner == site.tsym ? TreeInfo.diagnosticPositionFor(m1, tree) :
                m2.owner == site.tsym ? TreeInfo.diagnosticPositionFor(m2, tree) :
                tree.pos();

            // Log the warning
            log.warning(pos,
                LintWarnings.PotentiallyAmbiguousOverload(
                    m1.asMemberOf(site, types), m1.location(),
                    m2.asMemberOf(site, types), m2.location()));

            // Don't warn again for either of these two methods
            return FIRST | SECOND;
        }));
    }

    /** Build a predicate that determines, given two methods that are members of the given class,
     *  whether the class should be held "responsible" if the methods are potentially ambiguous.
     *
     *  Sometimes ambiguous methods are unavoidable because they're inherited from a supertype.
     *  For example, any subtype of Spliterator.OfInt will have ambiguities for both
     *  forEachRemaining() and tryAdvance() (in both cases the overloads are IntConsumer and
     *  Consumer&lt;? super Integer&gt;). So we only want to "blame" a class when that class is
     *  itself responsible for creating the ambiguity. We declare that a class C is "responsible"
     *  for the ambiguity between two methods m1 and m2 if there is no direct supertype T of C
     *  such that m1 and m2, or some overrides thereof, both exist in T and are ambiguous in T.
     *  As an optimization, we first check if either method is declared in C and does not override
     *  any other methods; in this case the class is definitely responsible.
     */
    BiPredicate<MethodSymbol, MethodSymbol> buildResponsiblePredicate(Type site,
        List<? extends Collection<MethodSymbol>> methodGroups) {

        // Define the "overrides" predicate
        BiPredicate<MethodSymbol, MethodSymbol> overrides = (m1, m2) -> m1.overrides(m2, site.tsym, types, false);

        // Map each method declared in site to a list of the supertype method(s) it directly overrides
        HashMap<MethodSymbol, ArrayList<MethodSymbol>> overriddenMethodsMap = new HashMap<>();
        methodGroups.forEach(list -> {
            for (MethodSymbol m : list) {

                // Skip methods not declared in site
                if (m.owner != site.tsym)
                    continue;

                // Gather all supertype methods overridden by m, directly or indirectly
                ArrayList<MethodSymbol> overriddenMethods = list.stream()
                  .filter(m2 -> m2 != m && overrides.test(m, m2))
                  .collect(Collectors.toCollection(ArrayList::new));

                // Eliminate non-direct overrides
                removePreempted(overriddenMethods, overrides);

                // Add to map
                overriddenMethodsMap.put(m, overriddenMethods);
            }
        });

        // Build the predicate
        return (m1, m2) -> {

            // Get corresponding supertype methods (if declared in site)
            java.util.List<MethodSymbol> overriddenMethods1 = overriddenMethodsMap.get(m1);
            java.util.List<MethodSymbol> overriddenMethods2 = overriddenMethodsMap.get(m2);

            // Quick check for the case where a method was added by site itself
            if (overriddenMethods1 != null && overriddenMethods1.isEmpty())
                return true;
            if (overriddenMethods2 != null && overriddenMethods2.isEmpty())
                return true;

            // Get each method's corresponding method(s) from supertypes of site
            java.util.List<MethodSymbol> supertypeMethods1 = overriddenMethods1 != null ?
              overriddenMethods1 : Collections.singletonList(m1);
            java.util.List<MethodSymbol> supertypeMethods2 = overriddenMethods2 != null ?
              overriddenMethods2 : Collections.singletonList(m2);

            // See if we can blame some direct supertype instead
            return types.directSupertypes(site).stream()
              .filter(stype -> stype != syms.objectType)
              .map(stype -> stype.tsym.type)                // view supertype in its original form
              .noneMatch(stype -> {
                for (MethodSymbol sm1 : supertypeMethods1) {
                    if (!types.isSubtype(types.erasure(stype), types.erasure(sm1.owner.type)))
                        continue;
                    for (MethodSymbol sm2 : supertypeMethods2) {
                        if (!types.isSubtype(types.erasure(stype), types.erasure(sm2.owner.type)))
                            continue;
                        if (potentiallyAmbiguousOverload(stype, sm1, sm2))
                            return true;
                    }
                }
                return false;
            });
        };
    }

    /** Gather all of site's methods, including overridden methods, grouped and sorted by name,
     *  after applying the given filter.
     */
    <C extends Collection<MethodSymbol>> List<C> methodsGroupedByName(Type site,
            Predicate<Symbol> filter, Supplier<? extends C> groupMaker) {
        Iterable<Symbol> symbols = types.membersClosure(site, false).getSymbols(filter, RECURSIVE);
        return StreamSupport.stream(symbols.spliterator(), false)
          .map(MethodSymbol.class::cast)
          .collect(Collectors.groupingBy(m -> m.name, Collectors.toCollection(groupMaker)))
          .entrySet()
          .stream()
          .sorted(Comparator.comparing(e -> e.getKey().toString()))
          .map(Map.Entry::getValue)
          .collect(List.collector());
    }

    /** Compare elements in a list pair-wise in order to remove some of them.
     *  @param list mutable list of items
     *  @param comparer returns flag bit(s) to remove FIRST and/or SECOND
     */
    <T> void compareAndRemove(java.util.List<T> list, ToIntBiFunction<? super T, ? super T> comparer) {
        for (int index1 = 0; index1 < list.size() - 1; index1++) {
            T item1 = list.get(index1);
            for (int index2 = index1 + 1; index2 < list.size(); index2++) {
                T item2 = list.get(index2);
                int flags = comparer.applyAsInt(item1, item2);
                if ((flags & SECOND) != 0)
                    list.remove(index2--);          // remove item2
                if ((flags & FIRST) != 0) {
                    list.remove(index1--);          // remove item1
                    break;
                }
            }
        }
    }

    /** Remove elements in a list that are preempted by some other element in the list.
     *  @param list mutable list of items
     *  @param preempts decides if one item preempts another, causing the second one to be removed
     */
    <T> void removePreempted(java.util.List<T> list, BiPredicate<? super T, ? super T> preempts) {
        compareAndRemove(list, (item1, item2) -> {
            int flags = 0;
            if (preempts.test(item1, item2))
                flags |= SECOND;
            if (preempts.test(item2, item1))
                flags |= FIRST;
            return flags;
        });
    }

    /** Filters method candidates for the "potentially ambiguous method" check */
    class PotentiallyAmbiguousFilter extends ClashFilter {

        PotentiallyAmbiguousFilter(Type site) {
            super(site);
        }

        @Override
        boolean shouldSkip(Symbol s) {
            return s.owner.type.tsym == syms.objectType.tsym || super.shouldSkip(s);
        }
    }

    /**
      * Report warnings for potentially ambiguous method declarations. Two declarations
      * are potentially ambiguous if they feature two unrelated functional interface
      * in same argument position (in which case, a call site passing an implicit
      * lambda would be ambiguous). This assumes they already have the same name.
      */
    boolean potentiallyAmbiguousOverload(Type site, MethodSymbol msym1, MethodSymbol msym2) {
        Assert.check(msym1.name == msym2.name);
        if (msym1 == msym2)
            return false;
        Type mt1 = types.memberType(site, msym1);
        Type mt2 = types.memberType(site, msym2);
        //if both generic methods, adjust type variables
        if (mt1.hasTag(FORALL) && mt2.hasTag(FORALL) &&
                types.hasSameBounds((ForAll)mt1, (ForAll)mt2)) {
            mt2 = types.subst(mt2, ((ForAll)mt2).tvars, ((ForAll)mt1).tvars);
        }
        //expand varargs methods if needed
        int maxLength = Math.max(mt1.getParameterTypes().length(), mt2.getParameterTypes().length());
        List<Type> args1 = rs.adjustArgs(mt1.getParameterTypes(), msym1, maxLength, true);
        List<Type> args2 = rs.adjustArgs(mt2.getParameterTypes(), msym2, maxLength, true);
        //if arities don't match, exit
        if (args1.length() != args2.length())
            return false;
        boolean potentiallyAmbiguous = false;
        while (args1.nonEmpty() && args2.nonEmpty()) {
            Type s = args1.head;
            Type t = args2.head;
            if (!types.isSubtype(t, s) && !types.isSubtype(s, t)) {
                if (types.isFunctionalInterface(s) && types.isFunctionalInterface(t) &&
                        types.findDescriptorType(s).getParameterTypes().length() > 0 &&
                        types.findDescriptorType(s).getParameterTypes().length() ==
                        types.findDescriptorType(t).getParameterTypes().length()) {
                    potentiallyAmbiguous = true;
                } else {
                    return false;
                }
            }
            args1 = args1.tail;
            args2 = args2.tail;
        }
        return potentiallyAmbiguous;
    }

    // Apply special flag "-XDwarnOnAccessToMembers" which turns on just this particular warning for all types of access
    void checkAccessFromSerializableElement(final JCTree tree, boolean isLambda) {
        if (warnOnAnyAccessToMembers || isLambda)
            checkAccessFromSerializableElementInner(tree, isLambda);
    }

    private void checkAccessFromSerializableElementInner(final JCTree tree, boolean isLambda) {
        Symbol sym = TreeInfo.symbol(tree);
        if (!sym.kind.matches(KindSelector.VAL_MTH)) {
            return;
        }

        if (sym.kind == VAR) {
            if ((sym.flags() & PARAMETER) != 0 ||
                sym.isDirectlyOrIndirectlyLocal() ||
                sym.name == names._this ||
                sym.name == names._super) {
                return;
            }
        }

        if (!types.isSubtype(sym.owner.type, syms.serializableType) && isEffectivelyNonPublic(sym)) {
            DiagnosticFlag[] flags = warnOnAnyAccessToMembers ?
              new DiagnosticFlag[] { DiagnosticFlag.DEFAULT_ENABLED } : new DiagnosticFlag[0];
            if (isLambda) {
                if (belongsToRestrictedPackage(sym)) {
                    log.warning(tree.pos(), LintWarnings.AccessToMemberFromSerializableLambda(sym), flags);
                }
            } else {
                log.warning(tree.pos(), LintWarnings.AccessToMemberFromSerializableElement(sym), flags);
            }
        }
    }

    private boolean isEffectivelyNonPublic(Symbol sym) {
        if (sym.packge() == syms.rootPackage) {
            return false;
        }

        while (sym.kind != PCK) {
            if ((sym.flags() & PUBLIC) == 0) {
                return true;
            }
            sym = sym.owner;
        }
        return false;
    }

    private boolean belongsToRestrictedPackage(Symbol sym) {
        String fullName = sym.packge().fullname.toString();
        return fullName.startsWith("java.") ||
                fullName.startsWith("javax.") ||
                fullName.startsWith("sun.") ||
                fullName.contains(".internal.");
    }

    /** Check that class c does not implement directly or indirectly
     *  the same parameterized interface with two different argument lists.
     *  @param pos          Position to be used for error reporting.
     *  @param type         The type whose interfaces are checked.
     */
    void checkClassBounds(DiagnosticPosition pos, Type type) {
        checkClassBounds(pos, new HashMap<TypeSymbol,Type>(), type);
    }
//where
        /** Enter all interfaces of type `type' into the hash table `seensofar'
         *  with their class symbol as key and their type as value. Make
         *  sure no class is entered with two different types.
         */
        void checkClassBounds(DiagnosticPosition pos,
                              Map<TypeSymbol,Type> seensofar,
                              Type type) {
            if (type.isErroneous()) return;
            for (List<Type> l = types.interfaces(type); l.nonEmpty(); l = l.tail) {
                Type it = l.head;
                if (type.hasTag(CLASS) && !it.hasTag(CLASS)) continue; // JLS 8.1.5

                Type oldit = seensofar.put(it.tsym, it);
                if (oldit != null) {
                    List<Type> oldparams = oldit.allparams();
                    List<Type> newparams = it.allparams();
                    if (!types.containsTypeEquivalent(oldparams, newparams))
                        log.error(pos,
                                  Errors.CantInheritDiffArg(it.tsym,
                                                            Type.toString(oldparams),
                                                            Type.toString(newparams)));
                }
                checkClassBounds(pos, seensofar, it);
            }
            Type st = types.supertype(type);
            if (type.hasTag(CLASS) && !st.hasTag(CLASS)) return; // JLS 8.1.4
            if (st != Type.noType) checkClassBounds(pos, seensofar, st);
        }

    /** Enter interface into into set.
     *  If it existed already, issue a "repeated interface" error.
     */
    void checkNotRepeated(DiagnosticPosition pos, Type it, Set<Symbol> its) {
        if (its.contains(it.tsym))
            log.error(pos, Errors.RepeatedInterface);
        else {
            its.add(it.tsym);
        }
    }

/* *************************************************************************
 * Check annotations
 **************************************************************************/

    /**
     * Recursively validate annotations values
     */
    void validateAnnotationTree(JCTree tree) {
        class AnnotationValidator extends TreeScanner {
            @Override
            public void visitAnnotation(JCAnnotation tree) {
                if (!tree.type.isErroneous() && tree.type.tsym.isAnnotationType()) {
                    super.visitAnnotation(tree);
                    validateAnnotation(tree);
                }
            }
        }
        tree.accept(new AnnotationValidator());
    }

    /**
     *  {@literal
     *  Annotation types are restricted to primitives, String, an
     *  enum, an annotation, Class, Class<?>, Class<? extends
     *  Anything>, arrays of the preceding.
     *  }
     */
    void validateAnnotationType(JCTree restype) {
        // restype may be null if an error occurred, so don't bother validating it
        if (restype != null) {
            validateAnnotationType(restype.pos(), restype.type);
        }
    }

    void validateAnnotationType(DiagnosticPosition pos, Type type) {
        if (type.isPrimitive()) return;
        if (types.isSameType(type, syms.stringType)) return;
        if ((type.tsym.flags() & Flags.ENUM) != 0) return;
        if ((type.tsym.flags() & Flags.ANNOTATION) != 0) return;
        if (types.cvarLowerBound(type).tsym == syms.classType.tsym) return;
        if (types.isArray(type) && !types.isArray(types.elemtype(type))) {
            validateAnnotationType(pos, types.elemtype(type));
            return;
        }
        log.error(pos, Errors.InvalidAnnotationMemberType);
    }

    /**
     * "It is also a compile-time error if any method declared in an
     * annotation type has a signature that is override-equivalent to
     * that of any public or protected method declared in class Object
     * or in the interface annotation.Annotation."
     *
     * @jls 9.6 Annotation Types
     */
    void validateAnnotationMethod(DiagnosticPosition pos, MethodSymbol m) {
        for (Type sup = syms.annotationType; sup.hasTag(CLASS); sup = types.supertype(sup)) {
            Scope s = sup.tsym.members();
            for (Symbol sym : s.getSymbolsByName(m.name)) {
                if (sym.kind == MTH &&
                    (sym.flags() & (PUBLIC | PROTECTED)) != 0 &&
                    types.overrideEquivalent(m.type, sym.type))
                    log.error(pos, Errors.IntfAnnotationMemberClash(sym, sup));
            }
        }
    }

    /** Check the annotations of a symbol.
     */
    public void validateAnnotations(List<JCAnnotation> annotations, JCTree declarationTree, Symbol s) {
        for (JCAnnotation a : annotations)
            validateAnnotation(a, declarationTree, s);
    }

    /** Check the type annotations.
     */
    public void validateTypeAnnotations(List<JCAnnotation> annotations, Symbol s, boolean isTypeParameter) {
        for (JCAnnotation a : annotations)
            validateTypeAnnotation(a, s, isTypeParameter);
    }

    /** Check an annotation of a symbol.
     */
    private void validateAnnotation(JCAnnotation a, JCTree declarationTree, Symbol s) {
        /** NOTE: if annotation processors are present, annotation processing rounds can happen after this method,
         *  this can impact in particular records for which annotations are forcibly propagated.
         */
        validateAnnotationTree(a);
        boolean isRecordMember = ((s.flags_field & RECORD) != 0 || s.enclClass() != null && s.enclClass().isRecord());

        boolean isRecordField = (s.flags_field & RECORD) != 0 &&
                declarationTree.hasTag(VARDEF) &&
                s.owner.kind == TYP;

        if (isRecordField) {
            // first we need to check if the annotation is applicable to records
            Name[] targets = getTargetNames(a);
            boolean appliesToRecords = false;
            for (Name target : targets) {
                appliesToRecords =
                                target == names.FIELD ||
                                target == names.PARAMETER ||
                                target == names.METHOD ||
                                target == names.TYPE_USE ||
                                target == names.RECORD_COMPONENT;
                if (appliesToRecords) {
                    break;
                }
            }
            if (!appliesToRecords) {
                log.error(a.pos(), Errors.AnnotationTypeNotApplicable);
            } else {
                /* lets now find the annotations in the field that are targeted to record components and append them to
                 * the corresponding record component
                 */
                ClassSymbol recordClass = (ClassSymbol) s.owner;
                RecordComponent rc = recordClass.getRecordComponent((VarSymbol)s);
                SymbolMetadata metadata = rc.getMetadata();
                if (metadata == null || metadata.isEmpty()) {
                    /* if not is empty then we have already been here, which is the case if multiple annotations are applied
                     * to the record component declaration
                     */
                    rc.appendAttributes(s.getRawAttributes().stream().filter(anno ->
                            Arrays.stream(getTargetNames(anno.type.tsym)).anyMatch(name -> name == names.RECORD_COMPONENT)
                    ).collect(List.collector()));

                    JCVariableDecl fieldAST = (JCVariableDecl) declarationTree;
                    for (JCAnnotation fieldAnnot : fieldAST.mods.annotations) {
                        for (JCAnnotation rcAnnot : rc.declarationFor().mods.annotations) {
                            if (rcAnnot.pos == fieldAnnot.pos) {
                                rcAnnot.setType(fieldAnnot.type);
                                break;
                            }
                        }
                    }

                    /* At this point, we used to carry over any type annotations from the VARDEF to the record component, but
                     * that is problematic, since we get here only when *some* annotation is applied to the SE5 (declaration)
                     * annotation location, inadvertently failing to carry over the type annotations when the VarDef has no
                     * annotations in the SE5 annotation location.
                     *
                     * Now type annotations are assigned to record components in a method that would execute irrespective of
                     * whether there are SE5 annotations on a VarDef viz com.sun.tools.javac.code.TypeAnnotations.TypeAnnotationPositions.visitVarDef
                     */
                }
            }
        }

        /* the section below is tricky. Annotations applied to record components are propagated to the corresponding
         * record member so if an annotation has target: FIELD, it is propagated to the corresponding FIELD, if it has
         * target METHOD, it is propagated to the accessor and so on. But at the moment when method members are generated
         * there is no enough information to propagate only the right annotations. So all the annotations are propagated
         * to all the possible locations.
         *
         * At this point we need to remove all the annotations that are not in place before going on with the annotation
         * party. On top of the above there is the issue that there is no AST representing record components, just symbols
         * so the corresponding field has been holding all the annotations and it's metadata has been modified as if it
         * was both a field and a record component.
         *
         * So there are two places where we need to trim annotations from: the metadata of the symbol and / or the modifiers
         * in the AST. Whatever is in the metadata will be written to the class file, whatever is in the modifiers could
         * be see by annotation processors.
         *
         * The metadata contains both type annotations and declaration annotations. At this point of the game we don't
         * need to care about type annotations, they are all in the right place. But we could need to remove declaration
         * annotations. So for declaration annotations if they are not applicable to the record member, excluding type
         * annotations which are already correct, then we will remove it. For the AST modifiers if the annotation is not
         * applicable either as type annotation and or declaration annotation, only in that case it will be removed.
         *
         * So it could be that annotation is removed as a declaration annotation but it is kept in the AST modifier for
         * further inspection by annotation processors.
         *
         * For example:
         *
         *     import java.lang.annotation.*;
         *
         *     @Target({ElementType.TYPE_USE, ElementType.RECORD_COMPONENT})
         *     @Retention(RetentionPolicy.RUNTIME)
         *     @interface Anno { }
         *
         *     record R(@Anno String s) {}
         *
         * at this point we will have for the case of the generated field:
         *   - @Anno in the modifier
         *   - @Anno as a type annotation
         *   - @Anno as a declaration annotation
         *
         * the last one should be removed because the annotation has not FIELD as target but it was applied as a
         * declaration annotation because the field was being treated both as a field and as a record component
         * as we have already copied the annotations to the record component, now the field doesn't need to hold
         * annotations that are not intended for it anymore. Still @Anno has to be kept in the AST's modifiers as it
         * is applicable as a type annotation to the type of the field.
         */

        if (a.type.tsym.isAnnotationType()) {
            Optional<Set<Name>> applicableTargetsOp = getApplicableTargets(a, s);
            if (!applicableTargetsOp.isEmpty()) {
                Set<Name> applicableTargets = applicableTargetsOp.get();
                boolean notApplicableOrIsTypeUseOnly = applicableTargets.isEmpty() ||
                        applicableTargets.size() == 1 && applicableTargets.contains(names.TYPE_USE);
                boolean isCompGeneratedRecordElement = isRecordMember && (s.flags_field & Flags.GENERATED_MEMBER) != 0;
                boolean isCompRecordElementWithNonApplicableDeclAnno = isCompGeneratedRecordElement && notApplicableOrIsTypeUseOnly;

                if (applicableTargets.isEmpty() || isCompRecordElementWithNonApplicableDeclAnno) {
                    if (isCompRecordElementWithNonApplicableDeclAnno) {
                            /* so we have found an annotation that is not applicable to a record member that was generated by the
                             * compiler. This was intentionally done at TypeEnter, now is the moment strip away the annotations
                             * that are not applicable to the given record member
                             */
                        JCModifiers modifiers = TreeInfo.getModifiers(declarationTree);
                            /* lets first remove the annotation from the modifier if it is not applicable, we have to check again as
                             * it could be a type annotation
                             */
                        if (modifiers != null && applicableTargets.isEmpty()) {
                            ListBuffer<JCAnnotation> newAnnotations = new ListBuffer<>();
                            for (JCAnnotation anno : modifiers.annotations) {
                                if (anno != a) {
                                    newAnnotations.add(anno);
                                }
                            }
                            modifiers.annotations = newAnnotations.toList();
                        }
                        // now lets remove it from the symbol
                        s.getMetadata().removeDeclarationMetadata(a.attribute);
                    } else {
                        log.error(a.pos(), Errors.AnnotationTypeNotApplicable);
                    }
                }
                /* if we are seeing the @SafeVarargs annotation applied to a compiler generated accessor,
                 * then this is an error as we know that no compiler generated accessor will be a varargs
                 * method, better to fail asap
                 */
                if (isCompGeneratedRecordElement && !isRecordField && a.type.tsym == syms.trustMeType.tsym && declarationTree.hasTag(METHODDEF)) {
                    log.error(a.pos(), Errors.VarargsInvalidTrustmeAnno(syms.trustMeType.tsym, Fragments.VarargsTrustmeOnNonVarargsAccessor(s)));
                }
            }
        }

        if (a.annotationType.type.tsym == syms.functionalInterfaceType.tsym) {
            if (s.kind != TYP) {
                log.error(a.pos(), Errors.BadFunctionalIntfAnno);
            } else if (!s.isInterface() || (s.flags() & ANNOTATION) != 0) {
                log.error(a.pos(), Errors.BadFunctionalIntfAnno1(Fragments.NotAFunctionalIntf(s)));
            }
        }
    }

    public void validateTypeAnnotation(JCAnnotation a, Symbol s, boolean isTypeParameter) {
        Assert.checkNonNull(a.type);
        // we just want to validate that the anotation doesn't have any wrong target
        if (s != null) getApplicableTargets(a, s);
        validateAnnotationTree(a);

        if (a.hasTag(TYPE_ANNOTATION) &&
                !a.annotationType.type.isErroneous() &&
                !isTypeAnnotation(a, isTypeParameter)) {
            log.error(a.pos(), Errors.AnnotationTypeNotApplicableToType(a.type));
        }
    }

    /**
     * Validate the proposed container 'repeatable' on the
     * annotation type symbol 's'. Report errors at position
     * 'pos'.
     *
     * @param s The (annotation)type declaration annotated with a @Repeatable
     * @param repeatable the @Repeatable on 's'
     * @param pos where to report errors
     */
    public void validateRepeatable(TypeSymbol s, Attribute.Compound repeatable, DiagnosticPosition pos) {
        Assert.check(types.isSameType(repeatable.type, syms.repeatableType));

        Type t = null;
        List<Pair<MethodSymbol,Attribute>> l = repeatable.values;
        if (!l.isEmpty()) {
            Assert.check(l.head.fst.name == names.value);
            if (l.head.snd instanceof Attribute.Class) {
                t = ((Attribute.Class)l.head.snd).getValue();
            }
        }

        if (t == null) {
            // errors should already have been reported during Annotate
            return;
        }

        validateValue(t.tsym, s, pos);
        validateRetention(t.tsym, s, pos);
        validateDocumented(t.tsym, s, pos);
        validateInherited(t.tsym, s, pos);
        validateTarget(t.tsym, s, pos);
        validateDefault(t.tsym, pos);
    }

    private void validateValue(TypeSymbol container, TypeSymbol contained, DiagnosticPosition pos) {
        Symbol sym = container.members().findFirst(names.value);
        if (sym != null && sym.kind == MTH) {
            MethodSymbol m = (MethodSymbol) sym;
            Type ret = m.getReturnType();
            if (!(ret.hasTag(ARRAY) && types.isSameType(((ArrayType)ret).elemtype, contained.type))) {
                log.error(pos,
                          Errors.InvalidRepeatableAnnotationValueReturn(container,
                                                                        ret,
                                                                        types.makeArrayType(contained.type)));
            }
        } else {
            log.error(pos, Errors.InvalidRepeatableAnnotationNoValue(container));
        }
    }

    private void validateRetention(TypeSymbol container, TypeSymbol contained, DiagnosticPosition pos) {
        Attribute.RetentionPolicy containerRetention = types.getRetention(container);
        Attribute.RetentionPolicy containedRetention = types.getRetention(contained);

        boolean error = false;
        switch (containedRetention) {
        case RUNTIME:
            if (containerRetention != Attribute.RetentionPolicy.RUNTIME) {
                error = true;
            }
            break;
        case CLASS:
            if (containerRetention == Attribute.RetentionPolicy.SOURCE)  {
                error = true;
            }
        }
        if (error ) {
            log.error(pos,
                      Errors.InvalidRepeatableAnnotationRetention(container,
                                                                  containerRetention.name(),
                                                                  contained,
                                                                  containedRetention.name()));
        }
    }

    private void validateDocumented(Symbol container, Symbol contained, DiagnosticPosition pos) {
        if (contained.attribute(syms.documentedType.tsym) != null) {
            if (container.attribute(syms.documentedType.tsym) == null) {
                log.error(pos, Errors.InvalidRepeatableAnnotationNotDocumented(container, contained));
            }
        }
    }

    private void validateInherited(Symbol container, Symbol contained, DiagnosticPosition pos) {
        if (contained.attribute(syms.inheritedType.tsym) != null) {
            if (container.attribute(syms.inheritedType.tsym) == null) {
                log.error(pos, Errors.InvalidRepeatableAnnotationNotInherited(container, contained));
            }
        }
    }

    private void validateTarget(TypeSymbol container, TypeSymbol contained, DiagnosticPosition pos) {
        // The set of targets the container is applicable to must be a subset
        // (with respect to annotation target semantics) of the set of targets
        // the contained is applicable to. The target sets may be implicit or
        // explicit.

        Set<Name> containerTargets;
        Attribute.Array containerTarget = getAttributeTargetAttribute(container);
        if (containerTarget == null) {
            containerTargets = getDefaultTargetSet();
        } else {
            containerTargets = new HashSet<>();
            for (Attribute app : containerTarget.values) {
                if (!(app instanceof Attribute.Enum attributeEnum)) {
                    continue; // recovery
                }
                containerTargets.add(attributeEnum.value.name);
            }
        }

        Set<Name> containedTargets;
        Attribute.Array containedTarget = getAttributeTargetAttribute(contained);
        if (containedTarget == null) {
            containedTargets = getDefaultTargetSet();
        } else {
            containedTargets = new HashSet<>();
            for (Attribute app : containedTarget.values) {
                if (!(app instanceof Attribute.Enum attributeEnum)) {
                    continue; // recovery
                }
                containedTargets.add(attributeEnum.value.name);
            }
        }

        if (!isTargetSubsetOf(containerTargets, containedTargets)) {
            log.error(pos, Errors.InvalidRepeatableAnnotationIncompatibleTarget(container, contained));
        }
    }

    /* get a set of names for the default target */
    private Set<Name> getDefaultTargetSet() {
        if (defaultTargets == null) {
            defaultTargets = Set.of(defaultTargetMetaInfo());
        }

        return defaultTargets;
    }
    private Set<Name> defaultTargets;


    /** Checks that s is a subset of t, with respect to ElementType
     * semantics, specifically {ANNOTATION_TYPE} is a subset of {TYPE},
     * and {TYPE_USE} covers the set {ANNOTATION_TYPE, TYPE, TYPE_USE,
     * TYPE_PARAMETER}.
     */
    private boolean isTargetSubsetOf(Set<Name> s, Set<Name> t) {
        // Check that all elements in s are present in t
        for (Name n2 : s) {
            boolean currentElementOk = false;
            for (Name n1 : t) {
                if (n1 == n2) {
                    currentElementOk = true;
                    break;
                } else if (n1 == names.TYPE && n2 == names.ANNOTATION_TYPE) {
                    currentElementOk = true;
                    break;
                } else if (n1 == names.TYPE_USE &&
                        (n2 == names.TYPE ||
                         n2 == names.ANNOTATION_TYPE ||
                         n2 == names.TYPE_PARAMETER)) {
                    currentElementOk = true;
                    break;
                }
            }
            if (!currentElementOk)
                return false;
        }
        return true;
    }

    private void validateDefault(Symbol container, DiagnosticPosition pos) {
        // validate that all other elements of containing type has defaults
        Scope scope = container.members();
        for(Symbol elm : scope.getSymbols()) {
            if (elm.name != names.value &&
                elm.kind == MTH &&
                ((MethodSymbol)elm).defaultValue == null) {
                log.error(pos,
                          Errors.InvalidRepeatableAnnotationElemNondefault(container, elm));
            }
        }
    }

    /** Is s a method symbol that overrides a method in a superclass? */
    boolean isOverrider(Symbol s) {
        if (s.kind != MTH || s.isStatic())
            return false;
        MethodSymbol m = (MethodSymbol)s;
        TypeSymbol owner = (TypeSymbol)m.owner;
        for (Type sup : types.closure(owner.type)) {
            if (sup == owner.type)
                continue; // skip "this"
            Scope scope = sup.tsym.members();
            for (Symbol sym : scope.getSymbolsByName(m.name)) {
                if (!sym.isStatic() && m.overrides(sym, owner, types, true))
                    return true;
            }
        }
        return false;
    }

    /** Is the annotation applicable to types? */
    protected boolean isTypeAnnotation(JCAnnotation a, boolean isTypeParameter) {
        List<Attribute> targets = typeAnnotations.annotationTargets(a.annotationType.type.tsym);
        return (targets == null) ?
                (Feature.NO_TARGET_ANNOTATION_APPLICABILITY.allowedInSource(source) && isTypeParameter) :
                targets.stream()
                        .anyMatch(attr -> isTypeAnnotation(attr, isTypeParameter));
    }
    //where
        boolean isTypeAnnotation(Attribute a, boolean isTypeParameter) {
            Attribute.Enum e = (Attribute.Enum)a;
            return (e.value.name == names.TYPE_USE ||
                    (isTypeParameter && e.value.name == names.TYPE_PARAMETER));
        }

    /** Is the annotation applicable to the symbol? */
    Name[] getTargetNames(JCAnnotation a) {
        return getTargetNames(a.annotationType.type.tsym);
    }

    public Name[] getTargetNames(TypeSymbol annoSym) {
        Attribute.Array arr = getAttributeTargetAttribute(annoSym);
        Name[] targets;
        if (arr == null) {
            targets = defaultTargetMetaInfo();
        } else {
            // TODO: can we optimize this?
            targets = new Name[arr.values.length];
            for (int i=0; i<arr.values.length; ++i) {
                Attribute app = arr.values[i];
                if (!(app instanceof Attribute.Enum attributeEnum)) {
                    return new Name[0];
                }
                targets[i] = attributeEnum.value.name;
            }
        }
        return targets;
    }

    boolean annotationApplicable(JCAnnotation a, Symbol s) {
        Optional<Set<Name>> targets = getApplicableTargets(a, s);
        /* the optional could be empty if the annotation is unknown in that case
         * we return that it is applicable and if it is erroneous that should imply
         * an error at the declaration site
         */
        return targets.isEmpty() || targets.isPresent() && !targets.get().isEmpty();
    }

    Optional<Set<Name>> getApplicableTargets(JCAnnotation a, Symbol s) {
        Attribute.Array arr = getAttributeTargetAttribute(a.annotationType.type.tsym);
        Name[] targets;
        Set<Name> applicableTargets = new HashSet<>();

        if (arr == null) {
            targets = defaultTargetMetaInfo();
        } else {
            // TODO: can we optimize this?
            targets = new Name[arr.values.length];
            for (int i=0; i<arr.values.length; ++i) {
                Attribute app = arr.values[i];
                if (!(app instanceof Attribute.Enum attributeEnum)) {
                    // recovery
                    return Optional.empty();
                }
                targets[i] = attributeEnum.value.name;
            }
        }
        for (Name target : targets) {
            if (target == names.TYPE) {
                if (s.kind == TYP)
                    applicableTargets.add(names.TYPE);
            } else if (target == names.FIELD) {
                if (s.kind == VAR && s.owner.kind != MTH)
                    applicableTargets.add(names.FIELD);
            } else if (target == names.RECORD_COMPONENT) {
                if (s.getKind() == ElementKind.RECORD_COMPONENT) {
                    applicableTargets.add(names.RECORD_COMPONENT);
                }
            } else if (target == names.METHOD) {
                if (s.kind == MTH && !s.isConstructor())
                    applicableTargets.add(names.METHOD);
            } else if (target == names.PARAMETER) {
                if (s.kind == VAR &&
                    (s.owner.kind == MTH && (s.flags() & PARAMETER) != 0)) {
                    applicableTargets.add(names.PARAMETER);
                }
            } else if (target == names.CONSTRUCTOR) {
                if (s.kind == MTH && s.isConstructor())
                    applicableTargets.add(names.CONSTRUCTOR);
            } else if (target == names.LOCAL_VARIABLE) {
                if (s.kind == VAR && s.owner.kind == MTH &&
                      (s.flags() & PARAMETER) == 0) {
                    applicableTargets.add(names.LOCAL_VARIABLE);
                }
            } else if (target == names.ANNOTATION_TYPE) {
                if (s.kind == TYP && (s.flags() & ANNOTATION) != 0) {
                    applicableTargets.add(names.ANNOTATION_TYPE);
                }
            } else if (target == names.PACKAGE) {
                if (s.kind == PCK)
                    applicableTargets.add(names.PACKAGE);
            } else if (target == names.TYPE_USE) {
                if (s.kind == VAR && s.owner.kind == MTH && s.type.hasTag(NONE)) {
                    //cannot type annotate implicitly typed locals
                    continue;
                } else if (s.kind == TYP || s.kind == VAR ||
                        (s.kind == MTH && !s.isConstructor() &&
                                !s.type.getReturnType().hasTag(VOID)) ||
                        (s.kind == MTH && s.isConstructor())) {
                    applicableTargets.add(names.TYPE_USE);
                }
            } else if (target == names.TYPE_PARAMETER) {
                if (s.kind == TYP && s.type.hasTag(TYPEVAR))
                    applicableTargets.add(names.TYPE_PARAMETER);
            } else if (target == names.MODULE) {
                if (s.kind == MDL)
                    applicableTargets.add(names.MODULE);
            } else {
                log.error(a, Errors.AnnotationUnrecognizedAttributeName(a.type, target));
                return Optional.empty(); // Unknown ElementType
            }
        }
        return Optional.of(applicableTargets);
    }

    Attribute.Array getAttributeTargetAttribute(TypeSymbol s) {
        Attribute.Compound atTarget = s.getAnnotationTypeMetadata().getTarget();
        if (atTarget == null) return null; // ok, is applicable
        Attribute atValue = atTarget.member(names.value);
        return (atValue instanceof Attribute.Array attributeArray) ? attributeArray : null;
    }

    private Name[] dfltTargetMeta;
    private Name[] defaultTargetMetaInfo() {
        if (dfltTargetMeta == null) {
            ArrayList<Name> defaultTargets = new ArrayList<>();
            defaultTargets.add(names.PACKAGE);
            defaultTargets.add(names.TYPE);
            defaultTargets.add(names.FIELD);
            defaultTargets.add(names.METHOD);
            defaultTargets.add(names.CONSTRUCTOR);
            defaultTargets.add(names.ANNOTATION_TYPE);
            defaultTargets.add(names.LOCAL_VARIABLE);
            defaultTargets.add(names.PARAMETER);
            if (allowRecords) {
              defaultTargets.add(names.RECORD_COMPONENT);
            }
            if (allowModules) {
              defaultTargets.add(names.MODULE);
            }
            dfltTargetMeta = defaultTargets.toArray(new Name[0]);
        }
        return dfltTargetMeta;
    }

    /** Check an annotation value.
     *
     * @param a The annotation tree to check
     * @return true if this annotation tree is valid, otherwise false
     */
    public boolean validateAnnotationDeferErrors(JCAnnotation a) {
        boolean res = false;
        final Log.DiagnosticHandler diagHandler = log.new DiscardDiagnosticHandler();
        try {
            res = validateAnnotation(a);
        } finally {
            log.popDiagnosticHandler(diagHandler);
        }
        return res;
    }

    private boolean validateAnnotation(JCAnnotation a) {
        boolean isValid = true;
        AnnotationTypeMetadata metadata = a.annotationType.type.tsym.getAnnotationTypeMetadata();

        // collect an inventory of the annotation elements
        Set<MethodSymbol> elements = metadata.getAnnotationElements();

        // remove the ones that are assigned values
        for (JCTree arg : a.args) {
            if (!arg.hasTag(ASSIGN)) continue; // recovery
            JCAssign assign = (JCAssign)arg;
            Symbol m = TreeInfo.symbol(assign.lhs);
            if (m == null || m.type.isErroneous()) continue;
            if (!elements.remove(m)) {
                isValid = false;
                log.error(assign.lhs.pos(),
                          Errors.DuplicateAnnotationMemberValue(m.name, a.type));
            }
        }

        // all the remaining ones better have default values
        List<Name> missingDefaults = List.nil();
        Set<MethodSymbol> membersWithDefault = metadata.getAnnotationElementsWithDefault();
        for (MethodSymbol m : elements) {
            if (m.type.isErroneous())
                continue;

            if (!membersWithDefault.contains(m))
                missingDefaults = missingDefaults.append(m.name);
        }
        missingDefaults = missingDefaults.reverse();
        if (missingDefaults.nonEmpty()) {
            isValid = false;
            Error errorKey = (missingDefaults.size() > 1)
                    ? Errors.AnnotationMissingDefaultValue1(a.type, missingDefaults)
                    : Errors.AnnotationMissingDefaultValue(a.type, missingDefaults);
            log.error(a.pos(), errorKey);
        }

        return isValid && validateTargetAnnotationValue(a);
    }

    /* Validate the special java.lang.annotation.Target annotation */
    boolean validateTargetAnnotationValue(JCAnnotation a) {
        // special case: java.lang.annotation.Target must not have
        // repeated values in its value member
        if (a.annotationType.type.tsym != syms.annotationTargetType.tsym ||
                a.args.tail == null)
            return true;

        boolean isValid = true;
        if (!a.args.head.hasTag(ASSIGN)) return false; // error recovery
        JCAssign assign = (JCAssign) a.args.head;
        Symbol m = TreeInfo.symbol(assign.lhs);
        if (m.name != names.value) return false;
        JCTree rhs = assign.rhs;
        if (!rhs.hasTag(NEWARRAY)) return false;
        JCNewArray na = (JCNewArray) rhs;
        Set<Symbol> targets = new HashSet<>();
        for (JCTree elem : na.elems) {
            if (!targets.add(TreeInfo.symbol(elem))) {
                isValid = false;
                log.error(elem.pos(), Errors.RepeatedAnnotationTarget);
            }
        }
        return isValid;
    }

    void checkDeprecatedAnnotation(DiagnosticPosition pos, Symbol s) {
        if (lint.isActive(LintCategory.DEP_ANN) && s.isDeprecatableViaAnnotation() &&
            (s.flags() & DEPRECATED) != 0 &&
            !syms.deprecatedType.isErroneous() &&
            s.attribute(syms.deprecatedType.tsym) == null) {
            log.warning(pos, LintWarnings.MissingDeprecatedAnnotation);
        }
        // Note: @Deprecated has no effect on local variables, parameters and package decls.
        if (lint.isActive(LintCategory.DEPRECATION) && !s.isDeprecatableViaAnnotation()) {
            if (!syms.deprecatedType.isErroneous() && s.attribute(syms.deprecatedType.tsym) != null) {
                log.warning(pos, LintWarnings.DeprecatedAnnotationHasNoEffect(Kinds.kindName(s)));
            }
        }
    }

    void checkDeprecated(final DiagnosticPosition pos, final Symbol other, final Symbol s) {
        checkDeprecated(() -> pos, other, s);
    }

    void checkDeprecated(Supplier<DiagnosticPosition> pos, final Symbol other, final Symbol s) {
        if (!importSuppression
                && (s.isDeprecatedForRemoval() || s.isDeprecated() && !other.isDeprecated())
                && (s.outermostClass() != other.outermostClass() || s.outermostClass() == null)
                && s.kind != Kind.PCK) {
            warnDeprecated(pos.get(), s);
        }
    }

    void checkSunAPI(final DiagnosticPosition pos, final Symbol s) {
        if ((s.flags() & PROPRIETARY) != 0) {
            log.mandatoryWarning(pos, Warnings.SunProprietary(s));
        }
    }

    void checkProfile(final DiagnosticPosition pos, final Symbol s) {
        if (profile != Profile.DEFAULT && (s.flags() & NOT_IN_PROFILE) != 0) {
            log.error(pos, Errors.NotInProfile(s, profile));
        }
    }

    void checkPreview(DiagnosticPosition pos, Symbol other, Symbol s) {
        checkPreview(pos, other, Type.noType, s);
    }

    void checkPreview(DiagnosticPosition pos, Symbol other, Type site, Symbol s) {
        boolean sIsPreview;
        Symbol previewSymbol;
        if ((s.flags() & PREVIEW_API) != 0) {
            sIsPreview = true;
            previewSymbol=  s;
        } else if ((s.kind == Kind.MTH || s.kind == Kind.VAR) &&
                   site.tsym != null &&
                   (site.tsym.flags() & PREVIEW_API) == 0 &&
                   (s.owner.flags() & PREVIEW_API) != 0) {
            //calling a method, or using a field, whose owner is a preview, but
            //using a site that is not a preview. Also produce an error or warning:
            sIsPreview = true;
            previewSymbol = s.owner;
        } else {
            sIsPreview = false;
            previewSymbol = null;
        }
        if (sIsPreview && !preview.participatesInPreview(syms, other, s) && !disablePreviewCheck) {
            if ((previewSymbol.flags() & PREVIEW_REFLECTIVE) == 0) {
                if (!preview.isEnabled()) {
                    log.error(pos, Errors.IsPreview(s));
                } else {
                    preview.markUsesPreview(pos);
                    warnPreviewAPI(pos, LintWarnings.IsPreview(s));
                }
            } else {
                warnPreviewAPI(pos, LintWarnings.IsPreviewReflective(s));
            }
        }
        if (preview.declaredUsingPreviewFeature(s)) {
            if (preview.isEnabled()) {
                //for preview disabled do presumably so not need to do anything?
                //If "s" is compiled from source, then there was an error for it already;
                //if "s" is from classfile, there already was an error for the classfile.
                preview.markUsesPreview(pos);
                warnPreviewAPI(pos, LintWarnings.DeclaredUsingPreview(kindName(s), s));
            }
        }
    }

    void checkRestricted(DiagnosticPosition pos, Symbol s) {
        if (s.kind == MTH && (s.flags() & RESTRICTED) != 0) {
            log.warning(pos, LintWarnings.RestrictedMethod(s.enclClass(), s));
        }
    }

/* *************************************************************************
 * Check for recursive annotation elements.
 **************************************************************************/

    /** Check for cycles in the graph of annotation elements.
     */
    void checkNonCyclicElements(JCClassDecl tree) {
        if ((tree.sym.flags_field & ANNOTATION) == 0) return;
        Assert.check((tree.sym.flags_field & LOCKED) == 0);
        try {
            tree.sym.flags_field |= LOCKED;
            for (JCTree def : tree.defs) {
                if (!def.hasTag(METHODDEF)) continue;
                JCMethodDecl meth = (JCMethodDecl)def;
                checkAnnotationResType(meth.pos(), meth.restype.type);
            }
        } finally {
            tree.sym.flags_field &= ~LOCKED;
            tree.sym.flags_field |= ACYCLIC_ANN;
        }
    }

    void checkNonCyclicElementsInternal(DiagnosticPosition pos, TypeSymbol tsym) {
        if ((tsym.flags_field & ACYCLIC_ANN) != 0)
            return;
        if ((tsym.flags_field & LOCKED) != 0) {
            log.error(pos, Errors.CyclicAnnotationElement(tsym));
            return;
        }
        try {
            tsym.flags_field |= LOCKED;
            for (Symbol s : tsym.members().getSymbols(NON_RECURSIVE)) {
                if (s.kind != MTH)
                    continue;
                checkAnnotationResType(pos, ((MethodSymbol)s).type.getReturnType());
            }
        } finally {
            tsym.flags_field &= ~LOCKED;
            tsym.flags_field |= ACYCLIC_ANN;
        }
    }

    void checkAnnotationResType(DiagnosticPosition pos, Type type) {
        switch (type.getTag()) {
        case CLASS:
            if ((type.tsym.flags() & ANNOTATION) != 0)
                checkNonCyclicElementsInternal(pos, type.tsym);
            break;
        case ARRAY:
            checkAnnotationResType(pos, types.elemtype(type));
            break;
        default:
            break; // int etc
        }
    }

/* *************************************************************************
 * Check for cycles in the constructor call graph.
 **************************************************************************/

    /** Check for cycles in the graph of constructors calling other
     *  constructors.
     */
    void checkCyclicConstructors(JCClassDecl tree) {
        // use LinkedHashMap so we generate errors deterministically
        Map<Symbol,Symbol> callMap = new LinkedHashMap<>();

        // enter each constructor this-call into the map
        for (List<JCTree> l = tree.defs; l.nonEmpty(); l = l.tail) {
            if (!TreeInfo.isConstructor(l.head))
                continue;
            JCMethodDecl meth = (JCMethodDecl)l.head;
            JCMethodInvocation app = TreeInfo.findConstructorCall(meth);
            if (app != null && TreeInfo.name(app.meth) == names._this) {
                callMap.put(meth.sym, TreeInfo.symbol(app.meth));
            } else {
                meth.sym.flags_field |= ACYCLIC;
            }
        }

        // Check for cycles in the map
        Symbol[] ctors = new Symbol[0];
        ctors = callMap.keySet().toArray(ctors);
        for (Symbol caller : ctors) {
            checkCyclicConstructor(tree, caller, callMap);
        }
    }

    /** Look in the map to see if the given constructor is part of a
     *  call cycle.
     */
    private void checkCyclicConstructor(JCClassDecl tree, Symbol ctor,
                                        Map<Symbol,Symbol> callMap) {
        if (ctor != null && (ctor.flags_field & ACYCLIC) == 0) {
            if ((ctor.flags_field & LOCKED) != 0) {
                log.error(TreeInfo.diagnosticPositionFor(ctor, tree, false, t -> t.hasTag(IDENT)),
                          Errors.RecursiveCtorInvocation);
            } else {
                ctor.flags_field |= LOCKED;
                checkCyclicConstructor(tree, callMap.remove(ctor), callMap);
                ctor.flags_field &= ~LOCKED;
            }
            ctor.flags_field |= ACYCLIC;
        }
    }

/* *************************************************************************
 * Verify the proper placement of super()/this() calls.
 *
 *    - super()/this() may only appear in constructors
 *    - There must be at most one super()/this() call per constructor
 *    - The super()/this() call, if any, must be a top-level statement in the
 *      constructor, i.e., not nested inside any other statement or block
 *    - There must be no return statements prior to the super()/this() call
 **************************************************************************/

    void checkSuperInitCalls(JCClassDecl tree) {
        new SuperThisChecker().check(tree);
    }

    private class SuperThisChecker extends TreeScanner {

        // Match this scan stack: 1=JCMethodDecl, 2=JCExpressionStatement, 3=JCMethodInvocation
        private static final int MATCH_SCAN_DEPTH = 3;

        private boolean constructor;        // is this method a constructor?
        private boolean firstStatement;     // at the first statement in method?
        private JCReturn earlyReturn;       // first return prior to the super()/init(), if any
        private Name initCall;              // whichever of "super" or "init" we've seen already
        private int scanDepth;              // current scan recursion depth in method body

        public void check(JCClassDecl classDef) {
            scan(classDef.defs);
        }

        @Override
        public void visitMethodDef(JCMethodDecl tree) {
            Assert.check(!constructor);
            Assert.check(earlyReturn == null);
            Assert.check(initCall == null);
            Assert.check(scanDepth == 1);

            // Initialize state for this method
            constructor = TreeInfo.isConstructor(tree);
            try {

                // Scan method body
                if (tree.body != null) {
                    firstStatement = true;
                    for (List<JCStatement> l = tree.body.stats; l.nonEmpty(); l = l.tail) {
                        scan(l.head);
                        firstStatement = false;
                    }
                }

                // Verify no 'return' seen prior to an explicit super()/this() call
                if (constructor && earlyReturn != null && initCall != null)
                    log.error(earlyReturn.pos(), Errors.ReturnBeforeSuperclassInitialized);
            } finally {
                firstStatement = false;
                constructor = false;
                earlyReturn = null;
                initCall = null;
            }
        }

        @Override
        public void scan(JCTree tree) {
            scanDepth++;
            try {
                super.scan(tree);
            } finally {
                scanDepth--;
            }
        }

        @Override
        public void visitApply(JCMethodInvocation apply) {
            do {

                // Is this a super() or this() call?
                Name methodName = TreeInfo.name(apply.meth);
                if (methodName != names._super && methodName != names._this)
                    break;

                // super()/this() calls must only appear in a constructor
                if (!constructor) {
                    log.error(apply.pos(), Errors.CallMustOnlyAppearInCtor);
                    break;
                }

                // super()/this() calls must be a top level statement
                if (scanDepth != MATCH_SCAN_DEPTH) {
                    log.error(apply.pos(), Errors.CtorCallsNotAllowedHere);
                    break;
                }

                // super()/this() calls must not appear more than once
                if (initCall != null) {
                    log.error(apply.pos(), Errors.RedundantSuperclassInit);
                    break;
                }

                // If super()/this() isn't first, require flexible constructors feature
                if (!firstStatement)
                    preview.checkSourceLevel(apply.pos(), Feature.FLEXIBLE_CONSTRUCTORS);

                // We found a legitimate super()/this() call; remember it
                initCall = methodName;
            } while (false);

            // Proceed
            super.visitApply(apply);
        }

        @Override
        public void visitReturn(JCReturn tree) {
            if (constructor && initCall == null && earlyReturn == null)
                earlyReturn = tree;             // we have seen a return but not (yet) a super()/this()
            super.visitReturn(tree);
        }

        @Override
        public void visitClassDef(JCClassDecl tree) {
            // don't descend any further
        }

        @Override
        public void visitLambda(JCLambda tree) {
            final boolean constructorPrev = constructor;
            final boolean firstStatementPrev = firstStatement;
            final JCReturn earlyReturnPrev = earlyReturn;
            final Name initCallPrev = initCall;
            final int scanDepthPrev = scanDepth;
            constructor = false;
            firstStatement = false;
            earlyReturn = null;
            initCall = null;
            scanDepth = 0;
            try {
                super.visitLambda(tree);
            } finally {
                constructor = constructorPrev;
                firstStatement = firstStatementPrev;
                earlyReturn = earlyReturnPrev;
                initCall = initCallPrev;
                scanDepth = scanDepthPrev;
            }
        }
    }

/* *************************************************************************
 * Miscellaneous
 **************************************************************************/

    /**
     *  Check for division by integer constant zero
     *  @param pos           Position for error reporting.
     *  @param operator      The operator for the expression
     *  @param operand       The right hand operand for the expression
     */
    void checkDivZero(final DiagnosticPosition pos, Symbol operator, Type operand) {
        if (operand.constValue() != null
            && operand.getTag().isSubRangeOf(LONG)
            && ((Number) (operand.constValue())).longValue() == 0) {
            int opc = ((OperatorSymbol)operator).opcode;
            if (opc == ByteCodes.idiv || opc == ByteCodes.imod
                || opc == ByteCodes.ldiv || opc == ByteCodes.lmod) {
                log.warning(pos, LintWarnings.DivZero);
            }
        }
    }

    /**
     *  Check for possible loss of precission
     *  @param pos           Position for error reporting.
     *  @param found    The computed type of the tree
     *  @param req  The computed type of the tree
     */
    void checkLossOfPrecision(final DiagnosticPosition pos, Type found, Type req) {
        if (found.isNumeric() && req.isNumeric() && !types.isAssignable(found, req)) {
            log.warning(pos, LintWarnings.PossibleLossOfPrecision(found, req));
        }
    }

    /**
     * Check for empty statements after if
     */
    void checkEmptyIf(JCIf tree) {
        if (tree.thenpart.hasTag(SKIP) && tree.elsepart == null) {
            log.warning(tree.thenpart.pos(), LintWarnings.EmptyIf);
        }
    }

    /** Check that symbol is unique in given scope.
     *  @param pos           Position for error reporting.
     *  @param sym           The symbol.
     *  @param s             The scope.
     */
    boolean checkUnique(DiagnosticPosition pos, Symbol sym, Scope s) {
        if (sym.type.isErroneous())
            return true;
        if (sym.owner.name == names.any) return false;
        for (Symbol byName : s.getSymbolsByName(sym.name, NON_RECURSIVE)) {
            if (sym != byName &&
                    (byName.flags() & CLASH) == 0 &&
                    sym.kind == byName.kind &&
                    sym.name != names.error &&
                    (sym.kind != MTH ||
                     types.hasSameArgs(sym.type, byName.type) ||
                     types.hasSameArgs(types.erasure(sym.type), types.erasure(byName.type)))) {
                if ((sym.flags() & VARARGS) != (byName.flags() & VARARGS)) {
                    sym.flags_field |= CLASH;
                    varargsDuplicateError(pos, sym, byName);
                    return true;
                } else if (sym.kind == MTH && !types.hasSameArgs(sym.type, byName.type, false)) {
                    duplicateErasureError(pos, sym, byName);
                    sym.flags_field |= CLASH;
                    return true;
                } else if ((sym.flags() & MATCH_BINDING) != 0 &&
                           (byName.flags() & MATCH_BINDING) != 0 &&
                           (byName.flags() & MATCH_BINDING_TO_OUTER) == 0) {
                    if (!sym.type.isErroneous()) {
                        log.error(pos, Errors.MatchBindingExists);
                        sym.flags_field |= CLASH;
                    }
                    return false;
                } else {
                    duplicateError(pos, byName);
                    return false;
                }
            }
        }
        return true;
    }

    /** Report duplicate declaration error.
     */
    void duplicateErasureError(DiagnosticPosition pos, Symbol sym1, Symbol sym2) {
        if (!sym1.type.isErroneous() && !sym2.type.isErroneous()) {
            log.error(pos, Errors.NameClashSameErasure(sym1, sym2));
        }
    }

    /**Check that types imported through the ordinary imports don't clash with types imported
     * by other (static or ordinary) imports. Note that two static imports may import two clashing
     * types without an error on the imports.
     * @param toplevel       The toplevel tree for which the test should be performed.
     */
    void checkImportsUnique(JCCompilationUnit toplevel) {
        WriteableScope ordinallyImportedSoFar = WriteableScope.create(toplevel.packge);
        WriteableScope staticallyImportedSoFar = WriteableScope.create(toplevel.packge);
        WriteableScope topLevelScope = toplevel.toplevelScope;

        for (JCTree def : toplevel.defs) {
            if (!def.hasTag(IMPORT))
                continue;

            JCImport imp = (JCImport) def;

            if (imp.importScope == null)
                continue;

            for (Symbol sym : imp.importScope.getSymbols(sym -> sym.kind == TYP)) {
                if (imp.isStatic()) {
                    checkUniqueImport(imp.pos(), ordinallyImportedSoFar, staticallyImportedSoFar, topLevelScope, sym, true);
                    staticallyImportedSoFar.enter(sym);
                } else {
                    checkUniqueImport(imp.pos(), ordinallyImportedSoFar, staticallyImportedSoFar, topLevelScope, sym, false);
                    ordinallyImportedSoFar.enter(sym);
                }
            }

            imp.importScope = null;
        }
    }

    /** Check that single-type import is not already imported or top-level defined,
     *  but make an exception for two single-type imports which denote the same type.
     *  @param pos                     Position for error reporting.
     *  @param ordinallyImportedSoFar  A Scope containing types imported so far through
     *                                 ordinary imports.
     *  @param staticallyImportedSoFar A Scope containing types imported so far through
     *                                 static imports.
     *  @param topLevelScope           The current file's top-level Scope
     *  @param sym                     The symbol.
     *  @param staticImport            Whether or not this was a static import
     */
    private boolean checkUniqueImport(DiagnosticPosition pos, Scope ordinallyImportedSoFar,
                                      Scope staticallyImportedSoFar, Scope topLevelScope,
                                      Symbol sym, boolean staticImport) {
        Predicate<Symbol> duplicates = candidate -> candidate != sym && !candidate.type.isErroneous();
        Symbol ordinaryClashing = ordinallyImportedSoFar.findFirst(sym.name, duplicates);
        Symbol staticClashing = null;
        if (ordinaryClashing == null && !staticImport) {
            staticClashing = staticallyImportedSoFar.findFirst(sym.name, duplicates);
        }
        if (ordinaryClashing != null || staticClashing != null) {
            if (ordinaryClashing != null)
                log.error(pos, Errors.AlreadyDefinedSingleImport(ordinaryClashing));
            else
                log.error(pos, Errors.AlreadyDefinedStaticSingleImport(staticClashing));
            return false;
        }
        Symbol clashing = topLevelScope.findFirst(sym.name, duplicates);
        if (clashing != null) {
            log.error(pos, Errors.AlreadyDefinedThisUnit(clashing));
            return false;
        }
        return true;
    }

    /** Check that a qualified name is in canonical form (for import decls).
     */
    public void checkCanonical(JCTree tree) {
        if (!isCanonical(tree))
            log.error(tree.pos(),
                      Errors.ImportRequiresCanonical(TreeInfo.symbol(tree)));
    }
        // where
        private boolean isCanonical(JCTree tree) {
            while (tree.hasTag(SELECT)) {
                JCFieldAccess s = (JCFieldAccess) tree;
                if (s.sym.owner.getQualifiedName() != TreeInfo.symbol(s.selected).getQualifiedName())
                    return false;
                tree = s.selected;
            }
            return true;
        }

    /** Check that an auxiliary class is not accessed from any other file than its own.
     */
    void checkForBadAuxiliaryClassAccess(DiagnosticPosition pos, Env<AttrContext> env, ClassSymbol c) {
        if ((c.flags() & AUXILIARY) != 0 &&
            rs.isAccessible(env, c) &&
            !fileManager.isSameFile(c.sourcefile, env.toplevel.sourcefile))
        {
            log.warning(pos, LintWarnings.AuxiliaryClassAccessedFromOutsideOfItsSourceFile(c, c.sourcefile));
        }
    }

    /**
     * Check for a default constructor in an exported package.
     */
    void checkDefaultConstructor(ClassSymbol c, DiagnosticPosition pos) {
        if (lint.isActive(LintCategory.MISSING_EXPLICIT_CTOR) &&
            ((c.flags() & (ENUM | RECORD)) == 0) &&
            !c.isAnonymous() &&
            ((c.flags() & (PUBLIC | PROTECTED)) != 0) &&
            Feature.MODULES.allowedInSource(source)) {
            NestingKind nestingKind = c.getNestingKind();
            switch (nestingKind) {
                case ANONYMOUS,
                     LOCAL -> {return;}
                case TOP_LEVEL -> {;} // No additional checks needed
                case MEMBER -> {
                    // For nested member classes, all the enclosing
                    // classes must be public or protected.
                    Symbol owner = c.owner;
                    while (owner != null && owner.kind == TYP) {
                        if ((owner.flags() & (PUBLIC | PROTECTED)) == 0)
                            return;
                        owner = owner.owner;
                    }
                }
            }

            // Only check classes in named packages exported by its module
            PackageSymbol pkg = c.packge();
            if (!pkg.isUnnamed()) {
                ModuleSymbol modle = pkg.modle;
                for (ExportsDirective exportDir : modle.exports) {
                    // Report warning only if the containing
                    // package is unconditionally exported
                    if (exportDir.packge.equals(pkg)) {
                        if (exportDir.modules == null || exportDir.modules.isEmpty()) {
                            // Warning may be suppressed by
                            // annotations; check again for being
                            // enabled in the deferred context.
                            log.warning(pos, LintWarnings.MissingExplicitCtor(c, pkg, modle));
                        } else {
                            return;
                        }
                    }
                }
            }
        }
        return;
    }

    private class ConversionWarner extends Warner {
        final String uncheckedKey;
        final Type found;
        final Type expected;
        public ConversionWarner(DiagnosticPosition pos, String uncheckedKey, Type found, Type expected) {
            super(pos);
            this.uncheckedKey = uncheckedKey;
            this.found = found;
            this.expected = expected;
        }

        @Override
        public void warn(LintCategory lint) {
            boolean warned = this.warned;
            super.warn(lint);
            if (warned) return; // suppress redundant diagnostics
            switch (lint) {
                case UNCHECKED:
                    Check.this.warnUnchecked(pos(), LintWarnings.ProbFoundReq(diags.fragment(uncheckedKey), found, expected));
                    break;
                case VARARGS:
                    if (method != null &&
                            method.attribute(syms.trustMeType.tsym) != null &&
                            isTrustMeAllowedOnMethod(method) &&
                            !types.isReifiable(method.type.getParameterTypes().last())) {
                        log.warning(pos(), LintWarnings.VarargsUnsafeUseVarargsParam(method.params.last()));
                    }
                    break;
                default:
                    throw new AssertionError("Unexpected lint: " + lint);
            }
        }
    }

    public Warner castWarner(DiagnosticPosition pos, Type found, Type expected) {
        return new ConversionWarner(pos, "unchecked.cast.to.type", found, expected);
    }

    public Warner convertWarner(DiagnosticPosition pos, Type found, Type expected) {
        return new ConversionWarner(pos, "unchecked.assign", found, expected);
    }

    public void checkFunctionalInterface(JCClassDecl tree, ClassSymbol cs) {
        Compound functionalType = cs.attribute(syms.functionalInterfaceType.tsym);

        if (functionalType != null) {
            try {
                types.findDescriptorSymbol((TypeSymbol)cs);
            } catch (Types.FunctionDescriptorLookupError ex) {
                DiagnosticPosition pos = tree.pos();
                for (JCAnnotation a : tree.getModifiers().annotations) {
                    if (a.annotationType.type.tsym == syms.functionalInterfaceType.tsym) {
                        pos = a.pos();
                        break;
                    }
                }
                log.error(pos, Errors.BadFunctionalIntfAnno1(ex.getDiagnostic()));
            }
        }
    }

    public void checkImportsResolvable(final JCCompilationUnit toplevel) {
        for (final JCImportBase impBase : toplevel.getImports()) {
            if (!(impBase instanceof JCImport imp))
                continue;
            if (!imp.staticImport || !imp.qualid.hasTag(SELECT))
                continue;
            final JCFieldAccess select = imp.qualid;
            final Symbol origin;
            if (select.name == names.asterisk || (origin = TreeInfo.symbol(select.selected)) == null || origin.kind != TYP)
                continue;

            TypeSymbol site = (TypeSymbol) TreeInfo.symbol(select.selected);
            if (!checkTypeContainsImportableElement(site, site, toplevel.packge, select.name, new HashSet<Symbol>())) {
                log.error(imp.pos(),
                          Errors.CantResolveLocation(KindName.STATIC,
                                                     select.name,
                                                     null,
                                                     null,
                                                     Fragments.Location(kindName(site),
                                                                        site,
                                                                        null)));
            }
        }
    }

    // Check that packages imported are in scope (JLS 7.4.3, 6.3, 6.5.3.1, 6.5.3.2)
    public void checkImportedPackagesObservable(final JCCompilationUnit toplevel) {
        OUTER: for (JCImportBase impBase : toplevel.getImports()) {
            if (impBase instanceof JCImport imp && !imp.staticImport &&
                TreeInfo.name(imp.qualid) == names.asterisk) {
                TypeSymbol tsym = imp.qualid.selected.type.tsym;
                if (tsym.kind == PCK && tsym.members().isEmpty() &&
                    !(Feature.IMPORT_ON_DEMAND_OBSERVABLE_PACKAGES.allowedInSource(source) && tsym.exists())) {
                    log.error(DiagnosticFlag.RESOLVE_ERROR, imp.qualid.selected.pos(), Errors.DoesntExist(tsym));
                }
            }
        }
    }

    private boolean checkTypeContainsImportableElement(TypeSymbol tsym, TypeSymbol origin, PackageSymbol packge, Name name, Set<Symbol> processed) {
        if (tsym == null || !processed.add(tsym))
            return false;

            // also search through inherited names
        if (checkTypeContainsImportableElement(types.supertype(tsym.type).tsym, origin, packge, name, processed))
            return true;

        for (Type t : types.interfaces(tsym.type))
            if (checkTypeContainsImportableElement(t.tsym, origin, packge, name, processed))
                return true;

        for (Symbol sym : tsym.members().getSymbolsByName(name)) {
            if (sym.isStatic() &&
                importAccessible(sym, packge) &&
                sym.isMemberOf(origin, types)) {
                return true;
            }
        }

        return false;
    }

    // is the sym accessible everywhere in packge?
    public boolean importAccessible(Symbol sym, PackageSymbol packge) {
        try {
            int flags = (int)(sym.flags() & AccessFlags);
            switch (flags) {
            default:
            case PUBLIC:
                return true;
            case PRIVATE:
                return false;
            case 0:
            case PROTECTED:
                return sym.packge() == packge;
            }
        } catch (ClassFinder.BadClassFile err) {
            throw err;
        } catch (CompletionFailure ex) {
            return false;
        }
    }

    public void checkLeaksNotAccessible(Env<AttrContext> env, JCClassDecl check) {
        JCCompilationUnit toplevel = env.toplevel;

        if (   toplevel.modle == syms.unnamedModule
            || toplevel.modle == syms.noModule
            || (check.sym.flags() & COMPOUND) != 0) {
            return ;
        }

        ExportsDirective currentExport = findExport(toplevel.packge);

        if (   currentExport == null //not exported
            || currentExport.modules != null) //don't check classes in qualified export
            return ;

        new TreeScanner() {
            Lint lint = env.info.lint;
            boolean inSuperType;

            @Override
            public void visitBlock(JCBlock tree) {
            }
            @Override
            public void visitMethodDef(JCMethodDecl tree) {
                if (!isAPISymbol(tree.sym))
                    return;
                Lint prevLint = lint;
                try {
                    lint = lint.augment(tree.sym);
                    if (lint.isActive(LintCategory.EXPORTS)) {
                        super.visitMethodDef(tree);
                    }
                } finally {
                    lint = prevLint;
                }
            }
            @Override
            public void visitVarDef(JCVariableDecl tree) {
                if (!isAPISymbol(tree.sym) && tree.sym.owner.kind != MTH)
                    return;
                Lint prevLint = lint;
                try {
                    lint = lint.augment(tree.sym);
                    if (lint.isActive(LintCategory.EXPORTS)) {
                        scan(tree.mods);
                        scan(tree.vartype);
                    }
                } finally {
                    lint = prevLint;
                }
            }
            @Override
            public void visitClassDef(JCClassDecl tree) {
                if (tree != check)
                    return ;

                if (!isAPISymbol(tree.sym))
                    return ;

                Lint prevLint = lint;
                try {
                    lint = lint.augment(tree.sym);
                    if (lint.isActive(LintCategory.EXPORTS)) {
                        scan(tree.mods);
                        scan(tree.typarams);
                        try {
                            inSuperType = true;
                            scan(tree.extending);
                            scan(tree.implementing);
                        } finally {
                            inSuperType = false;
                        }
                        scan(tree.defs);
                    }
                } finally {
                    lint = prevLint;
                }
            }
            @Override
            public void visitTypeApply(JCTypeApply tree) {
                scan(tree.clazz);
                boolean oldInSuperType = inSuperType;
                try {
                    inSuperType = false;
                    scan(tree.arguments);
                } finally {
                    inSuperType = oldInSuperType;
                }
            }
            @Override
            public void visitIdent(JCIdent tree) {
                Symbol sym = TreeInfo.symbol(tree);
                if (sym.kind == TYP && !sym.type.hasTag(TYPEVAR)) {
                    checkVisible(tree.pos(), sym, toplevel.packge, inSuperType);
                }
            }

            @Override
            public void visitSelect(JCFieldAccess tree) {
                Symbol sym = TreeInfo.symbol(tree);
                Symbol sitesym = TreeInfo.symbol(tree.selected);
                if (sym.kind == TYP && sitesym.kind == PCK) {
                    checkVisible(tree.pos(), sym, toplevel.packge, inSuperType);
                } else {
                    super.visitSelect(tree);
                }
            }

            @Override
            public void visitAnnotation(JCAnnotation tree) {
                if (tree.attribute.type.tsym.getAnnotation(java.lang.annotation.Documented.class) != null)
                    super.visitAnnotation(tree);
            }

        }.scan(check);
    }
        //where:
        private ExportsDirective findExport(PackageSymbol pack) {
            for (ExportsDirective d : pack.modle.exports) {
                if (d.packge == pack)
                    return d;
            }

            return null;
        }
        private boolean isAPISymbol(Symbol sym) {
            while (sym.kind != PCK) {
                if ((sym.flags() & Flags.PUBLIC) == 0 && (sym.flags() & Flags.PROTECTED) == 0) {
                    return false;
                }
                sym = sym.owner;
            }
            return true;
        }
        private void checkVisible(DiagnosticPosition pos, Symbol what, PackageSymbol inPackage, boolean inSuperType) {
            if (!isAPISymbol(what) && !inSuperType) { //package private/private element
                log.warning(pos, LintWarnings.LeaksNotAccessible(kindName(what), what, what.packge().modle));
                return ;
            }

            PackageSymbol whatPackage = what.packge();
            ExportsDirective whatExport = findExport(whatPackage);
            ExportsDirective inExport = findExport(inPackage);

            if (whatExport == null) { //package not exported:
                log.warning(pos, LintWarnings.LeaksNotAccessibleUnexported(kindName(what), what, what.packge().modle));
                return ;
            }

            if (whatExport.modules != null) {
                if (inExport.modules == null || !whatExport.modules.containsAll(inExport.modules)) {
                    log.warning(pos, LintWarnings.LeaksNotAccessibleUnexportedQualified(kindName(what), what, what.packge().modle));
                }
            }

            if (whatPackage.modle != inPackage.modle && whatPackage.modle != syms.java_base) {
                //check that relativeTo.modle requires transitive what.modle, somehow:
                List<ModuleSymbol> todo = List.of(inPackage.modle);

                while (todo.nonEmpty()) {
                    ModuleSymbol current = todo.head;
                    todo = todo.tail;
                    if (current == whatPackage.modle)
                        return ; //OK
                    if ((current.flags() & Flags.AUTOMATIC_MODULE) != 0)
                        continue; //for automatic modules, don't look into their dependencies
                    for (RequiresDirective req : current.requires) {
                        if (req.isTransitive()) {
                            todo = todo.prepend(req.module);
                        }
                    }
                }

                log.warning(pos, LintWarnings.LeaksNotAccessibleNotRequiredTransitive(kindName(what), what, what.packge().modle));
            }
        }

    void checkModuleExists(final DiagnosticPosition pos, ModuleSymbol msym) {
        if (msym.kind != MDL) {
            log.warning(pos, LintWarnings.ModuleNotFound(msym));
        }
    }

    void checkPackageExistsForOpens(final DiagnosticPosition pos, PackageSymbol packge) {
        if (packge.members().isEmpty() &&
            ((packge.flags() & Flags.HAS_RESOURCE) == 0)) {
            log.warning(pos, LintWarnings.PackageEmptyOrNotFound(packge));
        }
    }

    void checkModuleRequires(final DiagnosticPosition pos, final RequiresDirective rd) {
        if ((rd.module.flags() & Flags.AUTOMATIC_MODULE) != 0) {
            if (rd.isTransitive()) {    // see comment in Log.applyLint() for special logic that applies
                log.warning(pos, LintWarnings.RequiresTransitiveAutomatic);
            } else {
                log.warning(pos, LintWarnings.RequiresAutomatic);
            }
        }
    }

    /**
     * Verify the case labels conform to the constraints. Checks constraints related
     * combinations of patterns and other labels.
     *
     * @param cases the cases that should be checked.
     */
    void checkSwitchCaseStructure(List<JCCase> cases) {
        for (List<JCCase> l = cases; l.nonEmpty(); l = l.tail) {
            JCCase c = l.head;
            if (c.labels.head instanceof JCConstantCaseLabel constLabel) {
                if (TreeInfo.isNull(constLabel.expr)) {
                    if (c.labels.tail.nonEmpty()) {
                        if (c.labels.tail.head instanceof JCDefaultCaseLabel defLabel) {
                            if (c.labels.tail.tail.nonEmpty()) {
                                log.error(c.labels.tail.tail.head.pos(), Errors.InvalidCaseLabelCombination);
                            }
                        } else {
                            log.error(c.labels.tail.head.pos(), Errors.InvalidCaseLabelCombination);
                        }
                    }
                } else {
                    for (JCCaseLabel label : c.labels.tail) {
                        if (!(label instanceof JCConstantCaseLabel) || TreeInfo.isNullCaseLabel(label)) {
                            log.error(label.pos(), Errors.InvalidCaseLabelCombination);
                            break;
                        }
                    }
                }
            } else if (c.labels.tail.nonEmpty()) {
                var patterCaseLabels = c.labels.stream().filter(ll -> ll instanceof JCPatternCaseLabel).map(cl -> (JCPatternCaseLabel)cl);
                var allUnderscore = patterCaseLabels.allMatch(pcl -> !hasBindings(pcl.getPattern()));

                if (!allUnderscore) {
                    log.error(c.labels.tail.head.pos(), Errors.FlowsThroughFromPattern);
                }

                boolean allPatternCaseLabels = c.labels.stream().allMatch(p -> p instanceof JCPatternCaseLabel);

                if (allPatternCaseLabels) {
                    preview.checkSourceLevel(c.labels.tail.head.pos(), Feature.UNNAMED_VARIABLES);
                }

                for (JCCaseLabel label : c.labels.tail) {
                    if (label instanceof JCConstantCaseLabel) {
                        log.error(label.pos(), Errors.InvalidCaseLabelCombination);
                        break;
                    }
                }
            }
        }

        boolean isCaseStatementGroup = cases.nonEmpty() &&
                                       cases.head.caseKind == CaseTree.CaseKind.STATEMENT;

        if (isCaseStatementGroup) {
            boolean previousCompletessNormally = false;
            for (List<JCCase> l = cases; l.nonEmpty(); l = l.tail) {
                JCCase c = l.head;
                if (previousCompletessNormally &&
                    c.stats.nonEmpty() &&
                    c.labels.head instanceof JCPatternCaseLabel patternLabel &&
                    (hasBindings(patternLabel.pat) || hasBindings(c.guard))) {
                    log.error(c.labels.head.pos(), Errors.FlowsThroughToPattern);
                } else if (c.stats.isEmpty() &&
                           c.labels.head instanceof JCPatternCaseLabel patternLabel &&
                           (hasBindings(patternLabel.pat) || hasBindings(c.guard)) &&
                           hasStatements(l.tail)) {
                    log.error(c.labels.head.pos(), Errors.FlowsThroughFromPattern);
                }
                previousCompletessNormally = c.completesNormally;
            }
        }
    }

    boolean hasBindings(JCTree p) {
        boolean[] bindings = new boolean[1];

        new TreeScanner() {
            @Override
            public void visitBindingPattern(JCBindingPattern tree) {
                bindings[0] |= !tree.var.sym.isUnnamedVariable();
                super.visitBindingPattern(tree);
            }
        }.scan(p);

        return bindings[0];
    }

    boolean hasStatements(List<JCCase> cases) {
        for (List<JCCase> l = cases; l.nonEmpty(); l = l.tail) {
            if (l.head.stats.nonEmpty()) {
                return true;
            }
        }

        return false;
    }
    void checkSwitchCaseLabelDominated(JCCaseLabel unconditionalCaseLabel, List<JCCase> cases) {
        List<Pair<JCCase, JCCaseLabel>> caseLabels = List.nil();
        boolean seenDefault = false;
        boolean seenDefaultLabel = false;
        boolean warnDominatedByDefault = false;
        boolean unconditionalFound = false;

        for (List<JCCase> l = cases; l.nonEmpty(); l = l.tail) {
            JCCase c = l.head;
            for (JCCaseLabel label : c.labels) {
                if (label.hasTag(DEFAULTCASELABEL)) {
                    seenDefault = true;
                    seenDefaultLabel |=
                            TreeInfo.isNullCaseLabel(c.labels.head);
                    continue;
                }
                if (TreeInfo.isNullCaseLabel(label)) {
                    if (seenDefault) {
                        log.error(label.pos(), Errors.PatternDominated);
                    }
                    continue;
                }
                if (seenDefault && !warnDominatedByDefault) {
                    if (label.hasTag(PATTERNCASELABEL) ||
                        (label instanceof JCConstantCaseLabel && seenDefaultLabel)) {
                        log.error(label.pos(), Errors.PatternDominated);
                        warnDominatedByDefault = true;
                    }
                }
                Type currentType = labelType(label);
                for (Pair<JCCase, JCCaseLabel> caseAndLabel : caseLabels) {
                    JCCase testCase = caseAndLabel.fst;
                    JCCaseLabel testCaseLabel = caseAndLabel.snd;
                    Type testType = labelType(testCaseLabel);
                    boolean dominated = false;
                    if (types.isUnconditionallyExact(currentType, testType) &&
                        !currentType.hasTag(ERROR) && !testType.hasTag(ERROR)) {
                        //the current label is potentially dominated by the existing (test) label, check:
                        if (label instanceof JCConstantCaseLabel) {
                            dominated |= !(testCaseLabel instanceof JCConstantCaseLabel) &&
                                         TreeInfo.unguardedCase(testCase);
                        } else if (label instanceof JCPatternCaseLabel patternCL &&
                                   testCaseLabel instanceof JCPatternCaseLabel testPatternCaseLabel &&
                                   (testCase.equals(c) || TreeInfo.unguardedCase(testCase))) {
                            dominated = patternDominated(testPatternCaseLabel.pat,
                                                         patternCL.pat);
                        }
                    }

                    if (dominated) {
                        log.error(label.pos(), Errors.PatternDominated);
                    }
                }
                caseLabels = caseLabels.prepend(Pair.of(c, label));
            }
        }
    }
        //where:
        private Type labelType(JCCaseLabel label) {
            return types.erasure(switch (label.getTag()) {
                case PATTERNCASELABEL -> ((JCPatternCaseLabel) label).pat.type;
                case CONSTANTCASELABEL -> ((JCConstantCaseLabel) label).expr.type;
                default -> throw Assert.error("Unexpected tree kind: " + label.getTag());
            });
        }
        private boolean patternDominated(JCPattern existingPattern, JCPattern currentPattern) {
            Type existingPatternType = types.erasure(existingPattern.type);
            Type currentPatternType = types.erasure(currentPattern.type);
            if (!types.isUnconditionallyExact(currentPatternType, existingPatternType)) {
                return false;
            }
            if (currentPattern instanceof JCBindingPattern ||
                currentPattern instanceof JCAnyPattern) {
                return existingPattern instanceof JCBindingPattern ||
                       existingPattern instanceof JCAnyPattern;
            } else if (currentPattern instanceof JCRecordPattern currentRecordPattern) {
                if (existingPattern instanceof JCBindingPattern ||
                    existingPattern instanceof JCAnyPattern) {
                    return true;
                } else if (existingPattern instanceof JCRecordPattern existingRecordPattern) {
                    List<JCPattern> existingNested = existingRecordPattern.nested;
                    List<JCPattern> currentNested = currentRecordPattern.nested;
                    if (existingNested.size() != currentNested.size()) {
                        return false;
                    }
                    while (existingNested.nonEmpty()) {
                        if (!patternDominated(existingNested.head, currentNested.head)) {
                            return false;
                        }
                        existingNested = existingNested.tail;
                        currentNested = currentNested.tail;
                    }
                    return true;
                } else {
                    Assert.error("Unknown pattern: " + existingPattern.getTag());
                }
            } else {
                Assert.error("Unknown pattern: " + currentPattern.getTag());
            }
            return false;
        }

    /** check if a type is a subtype of Externalizable, if that is available. */
    boolean isExternalizable(Type t) {
        try {
            syms.externalizableType.complete();
        } catch (CompletionFailure e) {
            return false;
        }
        return types.isSubtype(t, syms.externalizableType);
    }

    /**
     * Check structure of serialization declarations.
     */
    public void checkSerialStructure(JCClassDecl tree, ClassSymbol c) {
        (new SerialTypeVisitor()).visit(c, tree);
    }

    /**
     * This visitor will warn if a serialization-related field or
     * method is declared in a suspicious or incorrect way. In
     * particular, it will warn for cases where the runtime
     * serialization mechanism will silently ignore a mis-declared
     * entity.
     *
     * Distinguished serialization-related fields and methods:
     *
     * Methods:
     *
     * private void writeObject(ObjectOutputStream stream) throws IOException
     * ANY-ACCESS-MODIFIER Object writeReplace() throws ObjectStreamException
     *
     * private void readObject(ObjectInputStream stream) throws IOException, ClassNotFoundException
     * private void readObjectNoData() throws ObjectStreamException
     * ANY-ACCESS-MODIFIER Object readResolve() throws ObjectStreamException
     *
     * Fields:
     *
     * private static final long serialVersionUID
     * private static final ObjectStreamField[] serialPersistentFields
     *
     * Externalizable: methods defined on the interface
     * public void writeExternal(ObjectOutput) throws IOException
     * public void readExternal(ObjectInput) throws IOException
     */
    private class SerialTypeVisitor extends ElementKindVisitor14<Void, JCClassDecl> {
        SerialTypeVisitor() {
            this.lint = Check.this.lint;
        }

        private static final Set<String> serialMethodNames =
            Set.of("writeObject", "writeReplace",
                   "readObject",  "readObjectNoData",
                   "readResolve");

        private static final Set<String> serialFieldNames =
            Set.of("serialVersionUID", "serialPersistentFields");

        // Type of serialPersistentFields
        private final Type OSF_TYPE = new Type.ArrayType(syms.objectStreamFieldType, syms.arrayClass);

        Lint lint;

        // Because runUnderLint() uses "augment" to customize the current Lint instance,
        // we must check if the warning category is enabled manually before logging a warning.
        private void warning(DiagnosticPosition pos, LintWarning warningKey) {
            if (lint.isEnabled(warningKey.getLintCategory(), true)) {
                log.warning(pos, warningKey);
            }
        }

        @Override
        public Void defaultAction(Element e, JCClassDecl p) {
            throw new IllegalArgumentException(Objects.requireNonNullElse(e.toString(), ""));
        }

        @Override
        public Void visitType(TypeElement e, JCClassDecl p) {
            runUnderLint(e, p, (symbol, param) -> super.visitType(symbol, param));
            return null;
        }

        @Override
        public Void visitTypeAsClass(TypeElement e,
                                     JCClassDecl p) {
            // Anonymous classes filtered out by caller.

            ClassSymbol c = (ClassSymbol)e;

            checkCtorAccess(p, c);

            // Check for missing serialVersionUID; check *not* done
            // for enums or records.
            VarSymbol svuidSym = null;
            for (Symbol sym : c.members().getSymbolsByName(names.serialVersionUID)) {
                if (sym.kind == VAR) {
                    svuidSym = (VarSymbol)sym;
                    break;
                }
            }

            if (svuidSym == null) {
                warning(p.pos(), LintWarnings.MissingSVUID(c));
            }

            // Check for serialPersistentFields to gate checks for
            // non-serializable non-transient instance fields
            boolean serialPersistentFieldsPresent =
                    c.members()
                     .getSymbolsByName(names.serialPersistentFields, sym -> sym.kind == VAR)
                     .iterator()
                     .hasNext();

            // Check declarations of serialization-related methods and
            // fields
            for(Symbol el : c.getEnclosedElements()) {
                runUnderLint(el, p, (enclosed, tree) -> {
                    String name = null;
                    switch(enclosed.getKind()) {
                    case FIELD -> {
                        if (!serialPersistentFieldsPresent) {
                            var flags = enclosed.flags();
                            if ( ((flags & TRANSIENT) == 0) &&
                                 ((flags & STATIC) == 0)) {
                                Type varType = enclosed.asType();
                                if (!canBeSerialized(varType)) {
                                    // Note per JLS arrays are
                                    // serializable even if the
                                    // component type is not.
                                    warning(TreeInfo.diagnosticPositionFor(enclosed, tree),
                                            LintWarnings.NonSerializableInstanceField);
                                } else if (varType.hasTag(ARRAY)) {
                                    ArrayType arrayType = (ArrayType)varType;
                                    Type elementType = arrayType.elemtype;
                                    while (elementType.hasTag(ARRAY)) {
                                        arrayType = (ArrayType)elementType;
                                        elementType = arrayType.elemtype;
                                    }
                                    if (!canBeSerialized(elementType)) {
                                        warning(TreeInfo.diagnosticPositionFor(enclosed, tree),
                                                LintWarnings.NonSerializableInstanceFieldArray(elementType));
                                    }
                                }
                            }
                        }

                        name = enclosed.getSimpleName().toString();
                        if (serialFieldNames.contains(name)) {
                            VarSymbol field = (VarSymbol)enclosed;
                            switch (name) {
                            case "serialVersionUID"       ->  checkSerialVersionUID(tree, e, field);
                            case "serialPersistentFields" ->  checkSerialPersistentFields(tree, e, field);
                            default -> throw new AssertionError();
                            }
                        }
                    }

                    // Correctly checking the serialization-related
                    // methods is subtle. For the methods declared to be
                    // private or directly declared in the class, the
                    // enclosed elements of the class can be checked in
                    // turn. However, writeReplace and readResolve can be
                    // declared in a superclass and inherited. Note that
                    // the runtime lookup walks the superclass chain
                    // looking for writeReplace/readResolve via
                    // Class.getDeclaredMethod. This differs from calling
                    // Elements.getAllMembers(TypeElement) as the latter
                    // will also pull in default methods from
                    // superinterfaces. In other words, the runtime checks
                    // (which long predate default methods on interfaces)
                    // do not admit the possibility of inheriting methods
                    // this way, a difference from general inheritance.

                    // The current implementation just checks the enclosed
                    // elements and does not directly check the inherited
                    // methods. If all the types are being checked this is
                    // less of a concern; however, there are cases that
                    // could be missed. In particular, readResolve and
                    // writeReplace could, in principle, by inherited from
                    // a non-serializable superclass and thus not checked
                    // even if compiled with a serializable child class.
                    case METHOD -> {
                        var method = (MethodSymbol)enclosed;
                        name = method.getSimpleName().toString();
                        if (serialMethodNames.contains(name)) {
                            switch (name) {
                            case "writeObject"      -> checkWriteObject(tree, e, method);
                            case "writeReplace"     -> checkWriteReplace(tree,e, method);
                            case "readObject"       -> checkReadObject(tree,e, method);
                            case "readObjectNoData" -> checkReadObjectNoData(tree, e, method);
                            case "readResolve"      -> checkReadResolve(tree, e, method);
                            default ->  throw new AssertionError();
                            }
                        }
                    }
                    }
                });
            }

            return null;
        }

        boolean canBeSerialized(Type type) {
            return type.isPrimitive() || rs.isSerializable(type);
        }

        /**
         * Check that Externalizable class needs a public no-arg
         * constructor.
         *
         * Check that a Serializable class has access to the no-arg
         * constructor of its first nonserializable superclass.
         */
        private void checkCtorAccess(JCClassDecl tree, ClassSymbol c) {
            if (isExternalizable(c.type)) {
                for(var sym : c.getEnclosedElements()) {
                    if (sym.isConstructor() &&
                        ((sym.flags() & PUBLIC) == PUBLIC)) {
                        if (((MethodSymbol)sym).getParameters().isEmpty()) {
                            return;
                        }
                    }
                }
                warning(tree.pos(), LintWarnings.ExternalizableMissingPublicNoArgCtor);
            } else {
                // Approximate access to the no-arg constructor up in
                // the superclass chain by checking that the
                // constructor is not private. This may not handle
                // some cross-package situations correctly.
                Type superClass = c.getSuperclass();
                // java.lang.Object is *not* Serializable so this loop
                // should terminate.
                while (rs.isSerializable(superClass) ) {
                    try {
                        superClass = (Type)((TypeElement)(((DeclaredType)superClass)).asElement()).getSuperclass();
                    } catch(ClassCastException cce) {
                        return ; // Don't try to recover
                    }
                }
                // Non-Serializable superclass
                try {
                    ClassSymbol supertype = ((ClassSymbol)(((DeclaredType)superClass).asElement()));
                    for(var sym : supertype.getEnclosedElements()) {
                        if (sym.isConstructor()) {
                            MethodSymbol ctor = (MethodSymbol)sym;
                            if (ctor.getParameters().isEmpty()) {
                                if (((ctor.flags() & PRIVATE) == PRIVATE) ||
                                    // Handle nested classes and implicit this$0
                                    (supertype.getNestingKind() == NestingKind.MEMBER &&
                                     ((supertype.flags() & STATIC) == 0)))
                                    warning(tree.pos(),
                                            LintWarnings.SerializableMissingAccessNoArgCtor(supertype.getQualifiedName()));
                            }
                        }
                    }
                } catch (ClassCastException cce) {
                    return ; // Don't try to recover
                }
                return;
            }
        }

        private void checkSerialVersionUID(JCClassDecl tree, Element e, VarSymbol svuid) {
            // To be effective, serialVersionUID must be marked static
            // and final, but private is recommended. But alas, in
            // practice there are many non-private serialVersionUID
            // fields.
             if ((svuid.flags() & (STATIC | FINAL)) !=
                 (STATIC | FINAL)) {
                 warning(TreeInfo.diagnosticPositionFor(svuid, tree), LintWarnings.ImproperSVUID((Symbol)e));
             }

             // check svuid has type long
             if (!svuid.type.hasTag(LONG)) {
                 warning(TreeInfo.diagnosticPositionFor(svuid, tree), LintWarnings.LongSVUID((Symbol)e));
             }

             if (svuid.getConstValue() == null)
                 warning(TreeInfo.diagnosticPositionFor(svuid, tree), LintWarnings.ConstantSVUID((Symbol)e));
        }

        private void checkSerialPersistentFields(JCClassDecl tree, Element e, VarSymbol spf) {
            // To be effective, serialPersisentFields must be private, static, and final.
             if ((spf.flags() & (PRIVATE | STATIC | FINAL)) !=
                 (PRIVATE | STATIC | FINAL)) {
                 warning(TreeInfo.diagnosticPositionFor(spf, tree), LintWarnings.ImproperSPF);
             }

             if (!types.isSameType(spf.type, OSF_TYPE)) {
                 warning(TreeInfo.diagnosticPositionFor(spf, tree), LintWarnings.OSFArraySPF);
             }

            if (isExternalizable((Type)(e.asType()))) {
                warning(TreeInfo.diagnosticPositionFor(spf, tree), LintWarnings.IneffectualSerialFieldExternalizable);
            }

            // Warn if serialPersistentFields is initialized to a
            // literal null.
            JCTree spfDecl = TreeInfo.declarationFor(spf, tree);
            if (spfDecl != null && spfDecl.getTag() == VARDEF) {
                JCVariableDecl variableDef = (JCVariableDecl) spfDecl;
                JCExpression initExpr = variableDef.init;
                 if (initExpr != null && TreeInfo.isNull(initExpr)) {
                     warning(initExpr.pos(), LintWarnings.SPFNullInit);
                 }
            }
        }

        private void checkWriteObject(JCClassDecl tree, Element e, MethodSymbol method) {
            // The "synchronized" modifier is seen in the wild on
            // readObject and writeObject methods and is generally
            // innocuous.

            // private void writeObject(ObjectOutputStream stream) throws IOException
            checkPrivateNonStaticMethod(tree, method);
            checkReturnType(tree, e, method, syms.voidType);
            checkOneArg(tree, e, method, syms.objectOutputStreamType);
            checkExceptions(tree, e, method, syms.ioExceptionType);
            checkExternalizable(tree, e, method);
        }

        private void checkWriteReplace(JCClassDecl tree, Element e, MethodSymbol method) {
            // ANY-ACCESS-MODIFIER Object writeReplace() throws
            // ObjectStreamException

            // Excluding abstract, could have a more complicated
            // rule based on abstract-ness of the class
            checkConcreteInstanceMethod(tree, e, method);
            checkReturnType(tree, e, method, syms.objectType);
            checkNoArgs(tree, e, method);
            checkExceptions(tree, e, method, syms.objectStreamExceptionType);
        }

        private void checkReadObject(JCClassDecl tree, Element e, MethodSymbol method) {
            // The "synchronized" modifier is seen in the wild on
            // readObject and writeObject methods and is generally
            // innocuous.

            // private void readObject(ObjectInputStream stream)
            //   throws IOException, ClassNotFoundException
            checkPrivateNonStaticMethod(tree, method);
            checkReturnType(tree, e, method, syms.voidType);
            checkOneArg(tree, e, method, syms.objectInputStreamType);
            checkExceptions(tree, e, method, syms.ioExceptionType, syms.classNotFoundExceptionType);
            checkExternalizable(tree, e, method);
        }

        private void checkReadObjectNoData(JCClassDecl tree, Element e, MethodSymbol method) {
            // private void readObjectNoData() throws ObjectStreamException
            checkPrivateNonStaticMethod(tree, method);
            checkReturnType(tree, e, method, syms.voidType);
            checkNoArgs(tree, e, method);
            checkExceptions(tree, e, method, syms.objectStreamExceptionType);
            checkExternalizable(tree, e, method);
        }

        private void checkReadResolve(JCClassDecl tree, Element e, MethodSymbol method) {
            // ANY-ACCESS-MODIFIER Object readResolve()
            // throws ObjectStreamException

            // Excluding abstract, could have a more complicated
            // rule based on abstract-ness of the class
            checkConcreteInstanceMethod(tree, e, method);
            checkReturnType(tree,e, method, syms.objectType);
            checkNoArgs(tree, e, method);
            checkExceptions(tree, e, method, syms.objectStreamExceptionType);
        }

        private void checkWriteExternalRecord(JCClassDecl tree, Element e, MethodSymbol method, boolean isExtern) {
            //public void writeExternal(ObjectOutput) throws IOException
            checkExternMethodRecord(tree, e, method, syms.objectOutputType, isExtern);
        }

        private void checkReadExternalRecord(JCClassDecl tree, Element e, MethodSymbol method, boolean isExtern) {
            // public void readExternal(ObjectInput) throws IOException
            checkExternMethodRecord(tree, e, method, syms.objectInputType, isExtern);
         }

        private void checkExternMethodRecord(JCClassDecl tree, Element e, MethodSymbol method, Type argType,
                                             boolean isExtern) {
            if (isExtern && isExternMethod(tree, e, method, argType)) {
                warning(TreeInfo.diagnosticPositionFor(method, tree),
                        LintWarnings.IneffectualExternalizableMethodRecord(method.getSimpleName().toString()));
            }
        }

        void checkPrivateNonStaticMethod(JCClassDecl tree, MethodSymbol method) {
            var flags = method.flags();
            if ((flags & PRIVATE) == 0) {
                warning(TreeInfo.diagnosticPositionFor(method, tree), LintWarnings.SerialMethodNotPrivate(method.getSimpleName()));
            }

            if ((flags & STATIC) != 0) {
                warning(TreeInfo.diagnosticPositionFor(method, tree), LintWarnings.SerialMethodStatic(method.getSimpleName()));
            }
        }

        /**
         * Per section 1.12 "Serialization of Enum Constants" of
         * the serialization specification, due to the special
         * serialization handling of enums, any writeObject,
         * readObject, writeReplace, and readResolve methods are
         * ignored as are serialPersistentFields and
         * serialVersionUID fields.
         */
        @Override
        public Void visitTypeAsEnum(TypeElement e,
                                    JCClassDecl p) {
            boolean isExtern = isExternalizable((Type)e.asType());
            for(Element el : e.getEnclosedElements()) {
                runUnderLint(el, p, (enclosed, tree) -> {
                    String name = enclosed.getSimpleName().toString();
                    switch(enclosed.getKind()) {
                    case FIELD -> {
                        var field = (VarSymbol)enclosed;
                        if (serialFieldNames.contains(name)) {
                            warning(TreeInfo.diagnosticPositionFor(field, tree), LintWarnings.IneffectualSerialFieldEnum(name));
                        }
                    }

                    case METHOD -> {
                        var method = (MethodSymbol)enclosed;
                        if (serialMethodNames.contains(name)) {
                            warning(TreeInfo.diagnosticPositionFor(method, tree), LintWarnings.IneffectualSerialMethodEnum(name));
                        }

                        if (isExtern) {
                            switch(name) {
                            case "writeExternal" -> checkWriteExternalEnum(tree, e, method);
                            case "readExternal"  -> checkReadExternalEnum(tree, e, method);
                            }
                        }
                    }

                    // Also perform checks on any class bodies of enum constants, see JLS 8.9.1.
                    case ENUM_CONSTANT -> {
                        var field = (VarSymbol)enclosed;
                        JCVariableDecl decl = (JCVariableDecl) TreeInfo.declarationFor(field, p);
                        if (decl.init instanceof JCNewClass nc && nc.def != null) {
                            ClassSymbol enumConstantType = nc.def.sym;
                            visitTypeAsEnum(enumConstantType, p);
                        }
                    }

                    }});
            }
            return null;
        }

        private void checkWriteExternalEnum(JCClassDecl tree, Element e, MethodSymbol method) {
            //public void writeExternal(ObjectOutput) throws IOException
            checkExternMethodEnum(tree, e, method, syms.objectOutputType);
        }

        private void checkReadExternalEnum(JCClassDecl tree, Element e, MethodSymbol method) {
             // public void readExternal(ObjectInput) throws IOException
            checkExternMethodEnum(tree, e, method, syms.objectInputType);
         }

        private void checkExternMethodEnum(JCClassDecl tree, Element e, MethodSymbol method, Type argType) {
            if (isExternMethod(tree, e, method, argType)) {
                warning(TreeInfo.diagnosticPositionFor(method, tree),
                        LintWarnings.IneffectualExternMethodEnum(method.getSimpleName().toString()));
            }
        }

        private boolean isExternMethod(JCClassDecl tree, Element e, MethodSymbol method, Type argType) {
            long flags = method.flags();
            Type rtype = method.getReturnType();

            // Not necessary to check throws clause in this context
            return (flags & PUBLIC) != 0 && (flags & STATIC) == 0 &&
                types.isSameType(syms.voidType, rtype) &&
                hasExactlyOneArgWithType(tree, e, method, argType);
        }

        /**
         * Most serialization-related fields and methods on interfaces
         * are ineffectual or problematic.
         */
        @Override
        public Void visitTypeAsInterface(TypeElement e,
                                         JCClassDecl p) {
            for(Element el : e.getEnclosedElements()) {
                runUnderLint(el, p, (enclosed, tree) -> {
                    String name = null;
                    switch(enclosed.getKind()) {
                    case FIELD -> {
                        var field = (VarSymbol)enclosed;
                        name = field.getSimpleName().toString();
                        switch(name) {
                        case "serialPersistentFields" -> {
                            warning(TreeInfo.diagnosticPositionFor(field, tree), LintWarnings.IneffectualSerialFieldInterface);
                        }

                        case "serialVersionUID" -> {
                            checkSerialVersionUID(tree, e, field);
                        }
                        }
                    }

                    case METHOD -> {
                        var method = (MethodSymbol)enclosed;
                        name = enclosed.getSimpleName().toString();
                        if (serialMethodNames.contains(name)) {
                            switch (name) {
                            case
                                "readObject",
                                "readObjectNoData",
                                "writeObject"      -> checkPrivateMethod(tree, e, method);

                            case
                                "writeReplace",
                                "readResolve"      -> checkDefaultIneffective(tree, e, method);

                            default ->  throw new AssertionError();
                            }

                        }
                    }}
                });
            }

            return null;
        }

        private void checkPrivateMethod(JCClassDecl tree,
                                        Element e,
                                        MethodSymbol method) {
            if ((method.flags() & PRIVATE) == 0) {
                warning(TreeInfo.diagnosticPositionFor(method, tree), LintWarnings.NonPrivateMethodWeakerAccess);
            }
        }

        private void checkDefaultIneffective(JCClassDecl tree,
                                             Element e,
                                             MethodSymbol method) {
            if ((method.flags() & DEFAULT) == DEFAULT) {
                warning(TreeInfo.diagnosticPositionFor(method, tree), LintWarnings.DefaultIneffective);

            }
        }

        @Override
        public Void visitTypeAsAnnotationType(TypeElement e,
                                              JCClassDecl p) {
            // Per the JLS, annotation types are not serializeable
            return null;
        }

        /**
         * From the Java Object Serialization Specification, 1.13
         * Serialization of Records:
         *
         * "The process by which record objects are serialized or
         * externalized cannot be customized; any class-specific
         * writeObject, readObject, readObjectNoData, writeExternal,
         * and readExternal methods defined by record classes are
         * ignored during serialization and deserialization. However,
         * a substitute object to be serialized or a designate
         * replacement may be specified, by the writeReplace and
         * readResolve methods, respectively. Any
         * serialPersistentFields field declaration is
         * ignored. Documenting serializable fields and data for
         * record classes is unnecessary, since there is no variation
         * in the serial form, other than whether a substitute or
         * replacement object is used. The serialVersionUID of a
         * record class is 0L unless explicitly declared. The
         * requirement for matching serialVersionUID values is waived
         * for record classes."
         */
        @Override
        public Void visitTypeAsRecord(TypeElement e,
                                      JCClassDecl p) {
            boolean isExtern = isExternalizable((Type)e.asType());
            for(Element el : e.getEnclosedElements()) {
                runUnderLint(el, p, (enclosed, tree) -> {
                    String name = enclosed.getSimpleName().toString();
                    switch(enclosed.getKind()) {
                    case FIELD -> {
                        var field = (VarSymbol)enclosed;
                        switch(name) {
                        case "serialPersistentFields" -> {
                            warning(TreeInfo.diagnosticPositionFor(field, tree), LintWarnings.IneffectualSerialFieldRecord);
                        }

                        case "serialVersionUID" -> {
                            // Could generate additional warning that
                            // svuid value is not checked to match for
                            // records.
                            checkSerialVersionUID(tree, e, field);
                        }}
                    }

                    case METHOD -> {
                        var method = (MethodSymbol)enclosed;
                        switch(name) {
                        case "writeReplace" -> checkWriteReplace(tree, e, method);
                        case "readResolve"  -> checkReadResolve(tree, e, method);

                        case "writeExternal" -> checkWriteExternalRecord(tree, e, method, isExtern);
                        case "readExternal"  -> checkReadExternalRecord(tree, e, method, isExtern);

                        default -> {
                            if (serialMethodNames.contains(name)) {
                                warning(TreeInfo.diagnosticPositionFor(method, tree),
                                        LintWarnings.IneffectualSerialMethodRecord(name));
                            }
                        }}
                    }}});
            }
            return null;
        }

        void checkConcreteInstanceMethod(JCClassDecl tree,
                                         Element enclosing,
                                         MethodSymbol method) {
            if ((method.flags() & (STATIC | ABSTRACT)) != 0) {
                    warning(TreeInfo.diagnosticPositionFor(method, tree),
                            LintWarnings.SerialConcreteInstanceMethod(method.getSimpleName()));
            }
        }

        private void checkReturnType(JCClassDecl tree,
                                     Element enclosing,
                                     MethodSymbol method,
                                     Type expectedReturnType) {
            // Note: there may be complications checking writeReplace
            // and readResolve since they return Object and could, in
            // principle, have covariant overrides and any synthetic
            // bridge method would not be represented here for
            // checking.
            Type rtype = method.getReturnType();
            if (!types.isSameType(expectedReturnType, rtype)) {
                warning(TreeInfo.diagnosticPositionFor(method, tree),
                        LintWarnings.SerialMethodUnexpectedReturnType(method.getSimpleName(),
                                                                      rtype, expectedReturnType));
            }
        }

        private void checkOneArg(JCClassDecl tree,
                                 Element enclosing,
                                 MethodSymbol method,
                                 Type expectedType) {
            String name = method.getSimpleName().toString();

            var parameters= method.getParameters();

            if (parameters.size() != 1) {
                warning(TreeInfo.diagnosticPositionFor(method, tree),
                        LintWarnings.SerialMethodOneArg(method.getSimpleName(), parameters.size()));
                return;
            }

            Type parameterType = parameters.get(0).asType();
            if (!types.isSameType(parameterType, expectedType)) {
                warning(TreeInfo.diagnosticPositionFor(method, tree),
                        LintWarnings.SerialMethodParameterType(method.getSimpleName(),
                                                               expectedType,
                                                               parameterType));
            }
        }

        private boolean hasExactlyOneArgWithType(JCClassDecl tree,
                                                 Element enclosing,
                                                 MethodSymbol method,
                                                 Type expectedType) {
            var parameters = method.getParameters();
            return (parameters.size() == 1) &&
                types.isSameType(parameters.get(0).asType(), expectedType);
        }


        private void checkNoArgs(JCClassDecl tree, Element enclosing, MethodSymbol method) {
            var parameters = method.getParameters();
            if (!parameters.isEmpty()) {
                warning(TreeInfo.diagnosticPositionFor(parameters.get(0), tree),
                        LintWarnings.SerialMethodNoArgs(method.getSimpleName()));
            }
        }

        private void checkExternalizable(JCClassDecl tree, Element enclosing, MethodSymbol method) {
            // If the enclosing class is externalizable, warn for the method
            if (isExternalizable((Type)enclosing.asType())) {
                warning(TreeInfo.diagnosticPositionFor(method, tree),
                        LintWarnings.IneffectualSerialMethodExternalizable(method.getSimpleName()));
            }
            return;
        }

        private void checkExceptions(JCClassDecl tree,
                                     Element enclosing,
                                     MethodSymbol method,
                                     Type... declaredExceptions) {
            for (Type thrownType: method.getThrownTypes()) {
                // For each exception in the throws clause of the
                // method, if not an Error and not a RuntimeException,
                // check if the exception is a subtype of a declared
                // exception from the throws clause of the
                // serialization method in question.
                if (types.isSubtype(thrownType, syms.runtimeExceptionType) ||
                    types.isSubtype(thrownType, syms.errorType) ) {
                    continue;
                } else {
                    boolean declared = false;
                    for (Type declaredException : declaredExceptions) {
                        if (types.isSubtype(thrownType, declaredException)) {
                            declared = true;
                            continue;
                        }
                    }
                    if (!declared) {
                        warning(TreeInfo.diagnosticPositionFor(method, tree),
                                LintWarnings.SerialMethodUnexpectedException(method.getSimpleName(), thrownType));
                    }
                }
            }
            return;
        }

        private <E extends Element> Void runUnderLint(E symbol, JCClassDecl p, BiConsumer<E, JCClassDecl> task) {
            Lint prevLint = lint;
            try {
                lint = lint.augment((Symbol) symbol);

                if (lint.isActive(LintCategory.SERIAL)) {
                    task.accept(symbol, p);
                }

                return null;
            } finally {
                lint = prevLint;
            }
        }

    }

    void checkRequiresIdentity(JCTree tree, Lint lint) {
        switch (tree) {
            case JCClassDecl classDecl -> {
                Type st = types.supertype(classDecl.sym.type);
                if (st != null &&
                        // no need to recheck j.l.Object, shortcut,
                        st.tsym != syms.objectType.tsym &&
                        // this one could be null, no explicit extends
                        classDecl.extending != null) {
                    checkIfIdentityIsExpected(classDecl.extending.pos(), st, lint);
                }
                for (JCExpression intrface: classDecl.implementing) {
                    checkIfIdentityIsExpected(intrface.pos(), intrface.type, lint);
                }
                for (JCTypeParameter tp : classDecl.typarams) {
                    checkIfIdentityIsExpected(tp.pos(), tp.type, lint);
                }
            }
            case JCVariableDecl variableDecl -> {
                if (variableDecl.vartype != null &&
                        (variableDecl.sym.flags_field & RECORD) == 0 ||
                        (variableDecl.sym.flags_field & ~(Flags.PARAMETER | RECORD | GENERATED_MEMBER)) != 0) {
                    /* we don't want to warn twice so if this variable is a compiler generated parameter of
                     * a canonical record constructor, we don't want to issue a warning as we will warn the
                     * corresponding compiler generated private record field anyways
                     */
                    checkIfIdentityIsExpected(variableDecl.vartype.pos(), variableDecl.vartype.type, lint);
                }
            }
            case JCTypeCast typeCast -> checkIfIdentityIsExpected(typeCast.clazz.pos(), typeCast.clazz.type, lint);
            case JCBindingPattern bindingPattern -> {
                if (bindingPattern.var.vartype != null) {
                    checkIfIdentityIsExpected(bindingPattern.var.vartype.pos(), bindingPattern.var.vartype.type, lint);
                }
            }
            case JCMethodDecl methodDecl -> {
                for (JCTypeParameter tp : methodDecl.typarams) {
                    checkIfIdentityIsExpected(tp.pos(), tp.type, lint);
                }
                if (methodDecl.restype != null && !methodDecl.restype.type.hasTag(VOID)) {
                    checkIfIdentityIsExpected(methodDecl.restype.pos(), methodDecl.restype.type, lint);
                }
            }
            case JCMemberReference mref -> {
                checkIfIdentityIsExpected(mref.expr.pos(), mref.target, lint);
                checkIfTypeParamsRequiresIdentity(mref.sym.getMetadata(), mref.typeargs, lint);
            }
            case JCPolyExpression poly
                when (poly instanceof JCNewClass || poly instanceof JCMethodInvocation) -> {
                if (poly instanceof JCNewClass newClass) {
                    checkIfIdentityIsExpected(newClass.clazz.pos(), newClass.clazz.type, lint);
                }
                List<JCExpression> argExps = poly instanceof JCNewClass ?
                        ((JCNewClass)poly).args :
                        ((JCMethodInvocation)poly).args;
                Symbol msym = TreeInfo.symbolFor(poly);
                if (msym != null) {
                    if (!argExps.isEmpty() && msym instanceof MethodSymbol ms && ms.params != null) {
                        VarSymbol lastParam = ms.params.head;
                        for (VarSymbol param: ms.params) {
<<<<<<< HEAD
                            if (param.attribute(syms.requiresIdentityType.tsym) != null && argExps.head.type.isValueBased()) {
                                log.warning(argExps.head.pos(), LintWarnings.AttemptToUseValueBasedWhereIdentityExpected);
=======
                            if ((param.flags_field & REQUIRES_IDENTITY) != 0 && argExps.head.type.isValueBased()) {
                                lint.logIfEnabled(argExps.head.pos(), LintWarnings.AttemptToUseValueBasedWhereIdentityExpected);
>>>>>>> 727412d1
                            }
                            lastParam = param;
                            argExps = argExps.tail;
                        }
                        while (argExps != null && !argExps.isEmpty() && lastParam != null) {
<<<<<<< HEAD
                            if (lastParam.attribute(syms.requiresIdentityType.tsym) != null && argExps.head.type.isValueBased()) {
                                log.warning(argExps.head.pos(), LintWarnings.AttemptToUseValueBasedWhereIdentityExpected);
=======
                            if ((lastParam.flags_field & REQUIRES_IDENTITY) != 0 && argExps.head.type.isValueBased()) {
                                lint.logIfEnabled(argExps.head.pos(), LintWarnings.AttemptToUseValueBasedWhereIdentityExpected);
>>>>>>> 727412d1
                            }
                            argExps = argExps.tail;
                        }
                    }
                    checkIfTypeParamsRequiresIdentity(
                            msym.getMetadata(),
                            poly instanceof JCNewClass ?
                                ((JCNewClass)poly).typeargs :
                                ((JCMethodInvocation)poly).typeargs,
                            lint);
                }
            }
            default -> throw new AssertionError("unexpected tree " + tree);
        }
    }

    /** Check if a type required an identity class
     */
    private boolean checkIfIdentityIsExpected(DiagnosticPosition pos, Type t, Lint lint) {
        if (t != null &&
                lint != null &&
                lint.isActive(LintCategory.IDENTITY)) {
            RequiresIdentityVisitor requiresIdentityVisitor = new RequiresIdentityVisitor();
            // we need to avoid recursion due to self referencing type vars or captures, this is why we need a set
            requiresIdentityVisitor.visit(t, new HashSet<>());
            if (requiresIdentityVisitor.requiresWarning) {
                log.warning(pos, LintWarnings.AttemptToUseValueBasedWhereIdentityExpected);
                return true;
            }
        }
        return false;
    }

    // where
    private class RequiresIdentityVisitor extends Types.SimpleVisitor<Void, Set<Type>> {
        boolean requiresWarning = false;

        @Override
        public Void visitType(Type t, Set<Type> seen) {
            return null;
        }

        @Override
        public Void visitWildcardType(WildcardType t, Set<Type> seen) {
            return visit(t.type, seen);
        }

        @Override
        public Void visitTypeVar(TypeVar t, Set<Type> seen) {
            if (seen.add(t)) {
                visit(t.getUpperBound(), seen);
            }
            return null;
        }

        @Override
        public Void visitCapturedType(CapturedType t, Set<Type> seen) {
            if (seen.add(t)) {
                visit(t.getUpperBound(), seen);
                visit(t.getLowerBound(), seen);
            }
            return null;
        }

        @Override
        public Void visitArrayType(ArrayType t, Set<Type> seen) {
            return visit(t.elemtype, seen);
        }

        @Override
        public Void visitClassType(ClassType t, Set<Type> seen) {
            if (t != null && t.tsym != null) {
                SymbolMetadata sm = t.tsym.getMetadata();
                if (sm != null && !t.getTypeArguments().isEmpty()) {
                    if (sm.getTypeAttributes().stream()
                            .filter(ta -> isRequiresIdentityAnnotation(ta.type.tsym) &&
                                    t.getTypeArguments().get(ta.position.parameter_index) != null &&
                                    t.getTypeArguments().get(ta.position.parameter_index).isValueBased()).findAny().isPresent()) {
                        requiresWarning = true;
                        return null;
                    }
                }
            }
            visit(t.getEnclosingType(), seen);
            for (Type targ : t.getTypeArguments()) {
                visit(targ, seen);
            }
            return null;
        }
    } // RequiresIdentityVisitor

    private void checkIfTypeParamsRequiresIdentity(SymbolMetadata sm,
                                                     List<JCExpression> typeParamTrees,
                                                     Lint lint) {
        if (typeParamTrees != null && !typeParamTrees.isEmpty()) {
            for (JCExpression targ : typeParamTrees) {
                checkIfIdentityIsExpected(targ.pos(), targ.type, lint);
            }
            if (sm != null)
                sm.getTypeAttributes().stream()
                        .filter(ta -> isRequiresIdentityAnnotation(ta.type.tsym) &&
                                typeParamTrees.get(ta.position.parameter_index).type != null &&
                                typeParamTrees.get(ta.position.parameter_index).type.isValueBased())
                        .forEach(ta -> log.warning(typeParamTrees.get(ta.position.parameter_index).pos(),
                                CompilerProperties.LintWarnings.AttemptToUseValueBasedWhereIdentityExpected));
        }
    }

    private boolean isRequiresIdentityAnnotation(TypeSymbol annoType) {
        return annoType == syms.requiresIdentityType.tsym ||
               annoType.flatName() == syms.requiresIdentityInternalType.tsym.flatName();
    }
}<|MERGE_RESOLUTION|>--- conflicted
+++ resolved
@@ -5605,25 +5605,15 @@
                     if (!argExps.isEmpty() && msym instanceof MethodSymbol ms && ms.params != null) {
                         VarSymbol lastParam = ms.params.head;
                         for (VarSymbol param: ms.params) {
-<<<<<<< HEAD
-                            if (param.attribute(syms.requiresIdentityType.tsym) != null && argExps.head.type.isValueBased()) {
+                            if ((param.flags_field & REQUIRES_IDENTITY) != 0 && argExps.head.type.isValueBased()) {
                                 log.warning(argExps.head.pos(), LintWarnings.AttemptToUseValueBasedWhereIdentityExpected);
-=======
-                            if ((param.flags_field & REQUIRES_IDENTITY) != 0 && argExps.head.type.isValueBased()) {
-                                lint.logIfEnabled(argExps.head.pos(), LintWarnings.AttemptToUseValueBasedWhereIdentityExpected);
->>>>>>> 727412d1
                             }
                             lastParam = param;
                             argExps = argExps.tail;
                         }
                         while (argExps != null && !argExps.isEmpty() && lastParam != null) {
-<<<<<<< HEAD
-                            if (lastParam.attribute(syms.requiresIdentityType.tsym) != null && argExps.head.type.isValueBased()) {
+                            if ((lastParam.flags_field & REQUIRES_IDENTITY) != 0 && argExps.head.type.isValueBased()) {
                                 log.warning(argExps.head.pos(), LintWarnings.AttemptToUseValueBasedWhereIdentityExpected);
-=======
-                            if ((lastParam.flags_field & REQUIRES_IDENTITY) != 0 && argExps.head.type.isValueBased()) {
-                                lint.logIfEnabled(argExps.head.pos(), LintWarnings.AttemptToUseValueBasedWhereIdentityExpected);
->>>>>>> 727412d1
                             }
                             argExps = argExps.tail;
                         }
