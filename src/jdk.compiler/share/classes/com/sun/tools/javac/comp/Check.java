--- conflicted
+++ resolved
@@ -167,11 +167,7 @@
         boolean verboseUnchecked = lint.isEnabled(LintCategory.UNCHECKED, false);
         boolean enforceMandatoryWarnings = true;
 
-<<<<<<< HEAD
-        deprecationHandler = new MandatoryWarningHandler(log, null, verboseDeprecated, enforceMandatoryWarnings);
-=======
         deprecationHandler = new MandatoryWarningHandler(log, null, verboseDeprecated, enforceMandatoryWarnings, "deprecated");
->>>>>>> d32d4361
         removalHandler = new MandatoryWarningHandler(log, null, verboseRemoval, enforceMandatoryWarnings);
         uncheckedHandler = new MandatoryWarningHandler(log, null, verboseUnchecked, enforceMandatoryWarnings);
 
@@ -256,11 +252,7 @@
      *  @param msg        A Warning describing the problem.
      */
     public void warnPreviewAPI(DiagnosticPosition pos, LintWarning warnKey) {
-<<<<<<< HEAD
-        preview.reportPreviewWarning(pos, warnKey);
-=======
         preview.reportPreviewWarning(lint, pos, warnKey);
->>>>>>> d32d4361
     }
 
     /** Log a preview warning.
@@ -268,11 +260,7 @@
      *  @param msg        A Warning describing the problem.
      */
     public void warnDeclaredUsingPreview(DiagnosticPosition pos, Symbol sym) {
-<<<<<<< HEAD
-        preview.reportPreviewWarning(pos, LintWarnings.DeclaredUsingPreview(kindName(sym), sym));
-=======
         preview.reportPreviewWarning(lint, pos, LintWarnings.DeclaredUsingPreview(kindName(sym), sym));
->>>>>>> d32d4361
     }
 
     /** Log a preview warning.
@@ -3829,7 +3817,6 @@
                     deferredLintHandler.report(_l -> warnPreviewAPI(pos, LintWarnings.IsPreview(s)));
                 }
             } else {
-                    preview.markUsesPreview(pos);
                     deferredLintHandler.report(_l -> warnPreviewAPI(pos, LintWarnings.IsPreviewReflective(s)));
             }
         }
