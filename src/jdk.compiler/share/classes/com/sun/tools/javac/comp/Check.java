/*
 * Copyright (c) 1999, 2025, Oracle and/or its affiliates. All rights reserved.
 * DO NOT ALTER OR REMOVE COPYRIGHT NOTICES OR THIS FILE HEADER.
 *
 * This code is free software; you can redistribute it and/or modify it
 * under the terms of the GNU General Public License version 2 only, as
 * published by the Free Software Foundation.  Oracle designates this
 * particular file as subject to the "Classpath" exception as provided
 * by Oracle in the LICENSE file that accompanied this code.
 *
 * This code is distributed in the hope that it will be useful, but WITHOUT
 * ANY WARRANTY; without even the implied warranty of MERCHANTABILITY or
 * FITNESS FOR A PARTICULAR PURPOSE.  See the GNU General Public License
 * version 2 for more details (a copy is included in the LICENSE file that
 * accompanied this code).
 *
 * You should have received a copy of the GNU General Public License version
 * 2 along with this work; if not, write to the Free Software Foundation,
 * Inc., 51 Franklin St, Fifth Floor, Boston, MA 02110-1301 USA.
 *
 * Please contact Oracle, 500 Oracle Parkway, Redwood Shores, CA 94065 USA
 * or visit www.oracle.com if you need additional information or have any
 * questions.
 */

package com.sun.tools.javac.comp;

import java.util.*;
import java.util.function.BiConsumer;
import java.util.function.BiPredicate;
import java.util.function.Predicate;
import java.util.function.Supplier;
import java.util.function.ToIntBiFunction;
import java.util.stream.Collectors;
import java.util.stream.StreamSupport;

import javax.lang.model.element.ElementKind;
import javax.lang.model.element.NestingKind;
import javax.tools.JavaFileManager;

import com.sun.source.tree.CaseTree;
import com.sun.tools.javac.code.*;
import com.sun.tools.javac.code.Attribute.Compound;
import com.sun.tools.javac.code.Directive.ExportsDirective;
import com.sun.tools.javac.code.Directive.RequiresDirective;
import com.sun.tools.javac.code.Source.Feature;
import com.sun.tools.javac.comp.Annotate.AnnotationTypeMetadata;
import com.sun.tools.javac.jvm.*;
import com.sun.tools.javac.resources.CompilerProperties.Errors;
import com.sun.tools.javac.resources.CompilerProperties.Fragments;
import com.sun.tools.javac.resources.CompilerProperties.Warnings;
import com.sun.tools.javac.resources.CompilerProperties.LintWarnings;
import com.sun.tools.javac.tree.*;
import com.sun.tools.javac.util.*;
import com.sun.tools.javac.util.JCDiagnostic.DiagnosticFlag;
import com.sun.tools.javac.util.JCDiagnostic.DiagnosticPosition;
import com.sun.tools.javac.util.JCDiagnostic.Error;
import com.sun.tools.javac.util.JCDiagnostic.Fragment;
import com.sun.tools.javac.util.JCDiagnostic.LintWarning;
import com.sun.tools.javac.util.List;

import com.sun.tools.javac.code.Lint;
import com.sun.tools.javac.code.Lint.LintCategory;
import com.sun.tools.javac.code.Scope.WriteableScope;
import com.sun.tools.javac.code.Type.*;
import com.sun.tools.javac.code.Symbol.*;
import com.sun.tools.javac.comp.DeferredAttr.DeferredAttrContext;
import com.sun.tools.javac.tree.JCTree.*;

import static com.sun.tools.javac.code.Flags.*;
import static com.sun.tools.javac.code.Flags.ANNOTATION;
import static com.sun.tools.javac.code.Flags.SYNCHRONIZED;
import static com.sun.tools.javac.code.Kinds.*;
import static com.sun.tools.javac.code.Kinds.Kind.*;
import static com.sun.tools.javac.code.Scope.LookupKind.NON_RECURSIVE;
import static com.sun.tools.javac.code.Scope.LookupKind.RECURSIVE;
import static com.sun.tools.javac.code.TypeTag.*;
import static com.sun.tools.javac.code.TypeTag.WILDCARD;

import static com.sun.tools.javac.tree.JCTree.Tag.*;
import javax.lang.model.element.Element;
import javax.lang.model.element.TypeElement;
import javax.lang.model.type.DeclaredType;
import javax.lang.model.util.ElementKindVisitor14;

/** Type checking helper class for the attribution phase.
 *
 *  <p><b>This is NOT part of any supported API.
 *  If you write code that depends on this, you do so at your own risk.
 *  This code and its internal interfaces are subject to change or
 *  deletion without notice.</b>
 */
public class Check {
    protected static final Context.Key<Check> checkKey = new Context.Key<>();

    // Flag bits indicating which item(s) chosen from a pair of items
    private static final int FIRST = 0x01;
    private static final int SECOND = 0x02;

    private final Names names;
    private final Log log;
    private final Resolve rs;
    private final Symtab syms;
    private final Enter enter;
    private final DeferredAttr deferredAttr;
    private final Infer infer;
    private final Types types;
    private final TypeAnnotations typeAnnotations;
    private final JCDiagnostic.Factory diags;
    private final JavaFileManager fileManager;
    private final Source source;
    private final Target target;
    private final Profile profile;
    private final Preview preview;
    private final boolean warnOnAnyAccessToMembers;

    public boolean disablePreviewCheck;

    // The set of lint options currently in effect. It is initialized
    // from the context, and then is set/reset as needed by Attr as it
    // visits all the various parts of the trees during attribution.
    Lint lint;

    // The method being analyzed in Attr - it is set/reset as needed by
    // Attr as it visits new method declarations.
    private MethodSymbol method;

    public static Check instance(Context context) {
        Check instance = context.get(checkKey);
        if (instance == null)
            instance = new Check(context);
        return instance;
    }

    @SuppressWarnings("this-escape")
    protected Check(Context context) {
        context.put(checkKey, this);

        names = Names.instance(context);
        log = Log.instance(context);
        rs = Resolve.instance(context);
        syms = Symtab.instance(context);
        enter = Enter.instance(context);
        deferredAttr = DeferredAttr.instance(context);
        infer = Infer.instance(context);
        types = Types.instance(context);
        typeAnnotations = TypeAnnotations.instance(context);
        diags = JCDiagnostic.Factory.instance(context);
        Options options = Options.instance(context);
        lint = Lint.instance(context);
        fileManager = context.get(JavaFileManager.class);

        source = Source.instance(context);
        target = Target.instance(context);
        warnOnAnyAccessToMembers = options.isSet("warnOnAccessToMembers");

        disablePreviewCheck = false;

        Target target = Target.instance(context);
        syntheticNameChar = target.syntheticNameChar();

        profile = Profile.instance(context);
        preview = Preview.instance(context);

        boolean verboseDeprecated = lint.isEnabled(LintCategory.DEPRECATION, false);
        boolean verboseRemoval = lint.isEnabled(LintCategory.REMOVAL, false);
        boolean verboseUnchecked = lint.isEnabled(LintCategory.UNCHECKED, false);
        boolean enforceMandatoryWarnings = true;

        deprecationHandler = new MandatoryWarningHandler(log, null, verboseDeprecated,
                enforceMandatoryWarnings, LintCategory.DEPRECATION, "deprecated");
        removalHandler = new MandatoryWarningHandler(log, null, verboseRemoval,
                enforceMandatoryWarnings, LintCategory.REMOVAL);
        uncheckedHandler = new MandatoryWarningHandler(log, null, verboseUnchecked,
                enforceMandatoryWarnings, LintCategory.UNCHECKED);

        deferredLintHandler = DeferredLintHandler.instance(context);

        allowModules = Feature.MODULES.allowedInSource(source);
        allowRecords = Feature.RECORDS.allowedInSource(source);
        allowSealed = Feature.SEALED_CLASSES.allowedInSource(source);
    }

    /** Character for synthetic names
     */
    char syntheticNameChar;

    /** A table mapping flat names of all compiled classes for each module in this run
     *  to their symbols; maintained from outside.
     */
    private Map<Pair<ModuleSymbol, Name>,ClassSymbol> compiled = new HashMap<>();

    /** A handler for messages about deprecated usage.
     */
    private MandatoryWarningHandler deprecationHandler;

    /** A handler for messages about deprecated-for-removal usage.
     */
    private MandatoryWarningHandler removalHandler;

    /** A handler for messages about unchecked or unsafe usage.
     */
    private MandatoryWarningHandler uncheckedHandler;

    /** A handler for deferred lint warnings.
     */
    private DeferredLintHandler deferredLintHandler;

    /** Are modules allowed
     */
    private final boolean allowModules;

    /** Are records allowed
     */
    private final boolean allowRecords;

    /** Are sealed classes allowed
     */
    private final boolean allowSealed;

    /** Whether to force suppression of deprecation and preview warnings.
     *  This happens when attributing import statements for JDK 9+.
     *  @see Feature#DEPRECATION_ON_IMPORT
     */
    private boolean importSuppression;

/* *************************************************************************
 * Errors and Warnings
 **************************************************************************/

    Lint setLint(Lint newLint) {
        Lint prev = lint;
        lint = newLint;
        return prev;
    }

    boolean setImportSuppression(boolean newImportSuppression) {
        boolean prev = importSuppression;
        importSuppression = newImportSuppression;
        return prev;
    }

    MethodSymbol setMethod(MethodSymbol newMethod) {
        MethodSymbol prev = method;
        method = newMethod;
        return prev;
    }

    /** Warn about deprecated symbol.
     *  @param pos        Position to be used for error reporting.
     *  @param sym        The deprecated symbol.
     */
    void warnDeprecated(DiagnosticPosition pos, Symbol sym) {
        if (sym.isDeprecatedForRemoval()) {
            if (!lint.isSuppressed(LintCategory.REMOVAL, true)) {
                if (sym.kind == MDL) {
                    removalHandler.report(pos, LintWarnings.HasBeenDeprecatedForRemovalModule(sym));
                } else {
                    removalHandler.report(pos, LintWarnings.HasBeenDeprecatedForRemoval(sym, sym.location()));
                }
            }
        } else if (!lint.isSuppressed(LintCategory.DEPRECATION, true)) {
            if (sym.kind == MDL) {
                deprecationHandler.report(pos, LintWarnings.HasBeenDeprecatedModule(sym));
            } else {
                deprecationHandler.report(pos, LintWarnings.HasBeenDeprecated(sym, sym.location()));
            }
        }
    }

    /** Log a preview warning.
     *  @param pos        Position to be used for error reporting.
     *  @param msg        A Warning describing the problem.
     */
    public void warnPreviewAPI(DiagnosticPosition pos, LintWarning warnKey) {
<<<<<<< HEAD
        if (!lint.isSuppressed(LintCategory.PREVIEW, true))
=======
        if (!importSuppression && !lint.isSuppressed(LintCategory.PREVIEW))
>>>>>>> 1d7138fe
            preview.reportPreviewWarning(pos, warnKey);
    }

    /** Log a preview warning.
     *  @param pos        Position to be used for error reporting.
     *  @param msg        A Warning describing the problem.
     */
<<<<<<< HEAD
    public void warnDeclaredUsingPreview(DiagnosticPosition pos, Symbol sym) {
        if (!lint.isSuppressed(LintCategory.PREVIEW, true))
            preview.reportPreviewWarning(pos, LintWarnings.DeclaredUsingPreview(kindName(sym), sym));
    }

    /** Log a preview warning.
     *  @param pos        Position to be used for error reporting.
     *  @param msg        A Warning describing the problem.
     */
=======
>>>>>>> 1d7138fe
    public void warnRestrictedAPI(DiagnosticPosition pos, Symbol sym) {
        lint.logIfEnabled(pos, LintWarnings.RestrictedMethod(sym.enclClass(), sym));
    }

    /** Warn about unchecked operation.
     *  @param pos        Position to be used for error reporting.
     *  @param msg        A string describing the problem.
     */
    public void warnUnchecked(DiagnosticPosition pos, LintWarning warnKey) {
        if (!lint.isSuppressed(LintCategory.UNCHECKED, true))
            uncheckedHandler.report(pos, warnKey);
    }

    /**
     * Report any deferred diagnostics.
     */
    public void reportDeferredDiagnostics() {
        deprecationHandler.reportDeferredDiagnostic();
        removalHandler.reportDeferredDiagnostic();
        uncheckedHandler.reportDeferredDiagnostic();
    }


    /** Report a failure to complete a class.
     *  @param pos        Position to be used for error reporting.
     *  @param ex         The failure to report.
     */
    public Type completionError(DiagnosticPosition pos, CompletionFailure ex) {
        log.error(JCDiagnostic.DiagnosticFlag.NON_DEFERRABLE, pos, Errors.CantAccess(ex.sym, ex.getDetailValue()));
        return syms.errType;
    }

    /** Report an error that wrong type tag was found.
     *  @param pos        Position to be used for error reporting.
     *  @param required   An internationalized string describing the type tag
     *                    required.
     *  @param found      The type that was found.
     */
    Type typeTagError(DiagnosticPosition pos, JCDiagnostic required, Object found) {
        // this error used to be raised by the parser,
        // but has been delayed to this point:
        if (found instanceof Type type && type.hasTag(VOID)) {
            log.error(pos, Errors.IllegalStartOfType);
            return syms.errType;
        }
        log.error(pos, Errors.TypeFoundReq(found, required));
        return types.createErrorType(found instanceof Type type ? type : syms.errType);
    }

    /** Report duplicate declaration error.
     */
    void duplicateError(DiagnosticPosition pos, Symbol sym) {
        if (!sym.type.isErroneous()) {
            Symbol location = sym.location();
            if (location.kind == MTH &&
                    ((MethodSymbol)location).isStaticOrInstanceInit()) {
                log.error(pos,
                          Errors.AlreadyDefinedInClinit(kindName(sym),
                                                        sym,
                                                        kindName(sym.location()),
                                                        kindName(sym.location().enclClass()),
                                                        sym.location().enclClass()));
            } else {
                /* dont error if this is a duplicated parameter of a generated canonical constructor
                 * as we should have issued an error for the duplicated fields
                 */
                if (location.kind != MTH ||
                        ((sym.owner.flags_field & GENERATEDCONSTR) == 0) ||
                        ((sym.owner.flags_field & RECORD) == 0)) {
                    log.error(pos,
                            Errors.AlreadyDefined(kindName(sym),
                                    sym,
                                    kindName(sym.location()),
                                    sym.location()));
                }
            }
        }
    }

    /** Report array/varargs duplicate declaration
     */
    void varargsDuplicateError(DiagnosticPosition pos, Symbol sym1, Symbol sym2) {
        if (!sym1.type.isErroneous() && !sym2.type.isErroneous()) {
            log.error(pos, Errors.ArrayAndVarargs(sym1, sym2, sym2.location()));
        }
    }

/* ************************************************************************
 * duplicate declaration checking
 *************************************************************************/

    /** Check that variable does not hide variable with same name in
     *  immediately enclosing local scope.
     *  @param pos           Position for error reporting.
     *  @param v             The symbol.
     *  @param s             The scope.
     */
    void checkTransparentVar(DiagnosticPosition pos, VarSymbol v, Scope s) {
        for (Symbol sym : s.getSymbolsByName(v.name)) {
            if (sym.owner != v.owner) break;
            if (sym.kind == VAR &&
                sym.owner.kind.matches(KindSelector.VAL_MTH) &&
                v.name != names.error) {
                duplicateError(pos, sym);
                return;
            }
        }
    }

    /** Check that a class or interface does not hide a class or
     *  interface with same name in immediately enclosing local scope.
     *  @param pos           Position for error reporting.
     *  @param c             The symbol.
     *  @param s             The scope.
     */
    void checkTransparentClass(DiagnosticPosition pos, ClassSymbol c, Scope s) {
        for (Symbol sym : s.getSymbolsByName(c.name)) {
            if (sym.owner != c.owner) break;
            if (sym.kind == TYP && !sym.type.hasTag(TYPEVAR) &&
                sym.owner.kind.matches(KindSelector.VAL_MTH) &&
                c.name != names.error) {
                duplicateError(pos, sym);
                return;
            }
        }
    }

    /** Check that class does not have the same name as one of
     *  its enclosing classes, or as a class defined in its enclosing scope.
     *  return true if class is unique in its enclosing scope.
     *  @param pos           Position for error reporting.
     *  @param name          The class name.
     *  @param s             The enclosing scope.
     */
    boolean checkUniqueClassName(DiagnosticPosition pos, Name name, Scope s) {
        for (Symbol sym : s.getSymbolsByName(name, NON_RECURSIVE)) {
            if (sym.kind == TYP && sym.name != names.error) {
                duplicateError(pos, sym);
                return false;
            }
        }
        for (Symbol sym = s.owner; sym != null; sym = sym.owner) {
            if (sym.kind == TYP && sym.name == name && sym.name != names.error &&
                    !sym.isImplicit()) {
                duplicateError(pos, sym);
                return true;
            }
        }
        return true;
    }

/* *************************************************************************
 * Class name generation
 **************************************************************************/


    private Map<Pair<Name, Name>, Integer> localClassNameIndexes = new HashMap<>();

    /** Return name of local class.
     *  This is of the form   {@code <enclClass> $ n <classname> }
     *  where
     *    enclClass is the flat name of the enclosing class,
     *    classname is the simple name of the local class
     */
    public Name localClassName(ClassSymbol c) {
        Name enclFlatname = c.owner.enclClass().flatname;
        String enclFlatnameStr = enclFlatname.toString();
        Pair<Name, Name> key = new Pair<>(enclFlatname, c.name);
        Integer index = localClassNameIndexes.get(key);
        for (int i = (index == null) ? 1 : index; ; i++) {
            Name flatname = names.fromString(enclFlatnameStr
                    + syntheticNameChar + i + c.name);
            if (getCompiled(c.packge().modle, flatname) == null) {
                localClassNameIndexes.put(key, i + 1);
                return flatname;
            }
        }
    }

    public void clearLocalClassNameIndexes(ClassSymbol c) {
        if (c.owner != null && c.owner.kind != NIL) {
            localClassNameIndexes.remove(new Pair<>(
                    c.owner.enclClass().flatname, c.name));
        }
    }

    public void newRound() {
        compiled.clear();
        localClassNameIndexes.clear();
    }

    public void clear() {
        deprecationHandler.clear();
        removalHandler.clear();
        uncheckedHandler.clear();
    }

    public void putCompiled(ClassSymbol csym) {
        compiled.put(Pair.of(csym.packge().modle, csym.flatname), csym);
    }

    public ClassSymbol getCompiled(ClassSymbol csym) {
        return compiled.get(Pair.of(csym.packge().modle, csym.flatname));
    }

    public ClassSymbol getCompiled(ModuleSymbol msym, Name flatname) {
        return compiled.get(Pair.of(msym, flatname));
    }

    public void removeCompiled(ClassSymbol csym) {
        compiled.remove(Pair.of(csym.packge().modle, csym.flatname));
    }

/* *************************************************************************
 * Type Checking
 **************************************************************************/

    /**
     * A check context is an object that can be used to perform compatibility
     * checks - depending on the check context, meaning of 'compatibility' might
     * vary significantly.
     */
    public interface CheckContext {
        /**
         * Is type 'found' compatible with type 'req' in given context
         */
        boolean compatible(Type found, Type req, Warner warn);
        /**
         * Report a check error
         */
        void report(DiagnosticPosition pos, JCDiagnostic details);
        /**
         * Obtain a warner for this check context
         */
        public Warner checkWarner(DiagnosticPosition pos, Type found, Type req);

        public InferenceContext inferenceContext();

        public DeferredAttr.DeferredAttrContext deferredAttrContext();
    }

    /**
     * This class represent a check context that is nested within another check
     * context - useful to check sub-expressions. The default behavior simply
     * redirects all method calls to the enclosing check context leveraging
     * the forwarding pattern.
     */
    static class NestedCheckContext implements CheckContext {
        CheckContext enclosingContext;

        NestedCheckContext(CheckContext enclosingContext) {
            this.enclosingContext = enclosingContext;
        }

        public boolean compatible(Type found, Type req, Warner warn) {
            return enclosingContext.compatible(found, req, warn);
        }

        public void report(DiagnosticPosition pos, JCDiagnostic details) {
            enclosingContext.report(pos, details);
        }

        public Warner checkWarner(DiagnosticPosition pos, Type found, Type req) {
            return enclosingContext.checkWarner(pos, found, req);
        }

        public InferenceContext inferenceContext() {
            return enclosingContext.inferenceContext();
        }

        public DeferredAttrContext deferredAttrContext() {
            return enclosingContext.deferredAttrContext();
        }
    }

    /**
     * Check context to be used when evaluating assignment/return statements
     */
    CheckContext basicHandler = new CheckContext() {
        public void report(DiagnosticPosition pos, JCDiagnostic details) {
            log.error(pos, Errors.ProbFoundReq(details));
        }
        public boolean compatible(Type found, Type req, Warner warn) {
            return types.isAssignable(found, req, warn);
        }

        public Warner checkWarner(DiagnosticPosition pos, Type found, Type req) {
            return convertWarner(pos, found, req);
        }

        public InferenceContext inferenceContext() {
            return infer.emptyContext;
        }

        public DeferredAttrContext deferredAttrContext() {
            return deferredAttr.emptyDeferredAttrContext;
        }

        @Override
        public String toString() {
            return "CheckContext: basicHandler";
        }
    };

    /** Check that a given type is assignable to a given proto-type.
     *  If it is, return the type, otherwise return errType.
     *  @param pos        Position to be used for error reporting.
     *  @param found      The type that was found.
     *  @param req        The type that was required.
     */
    public Type checkType(DiagnosticPosition pos, Type found, Type req) {
        return checkType(pos, found, req, basicHandler);
    }

    Type checkType(final DiagnosticPosition pos, final Type found, final Type req, final CheckContext checkContext) {
        final InferenceContext inferenceContext = checkContext.inferenceContext();
        if (inferenceContext.free(req) || inferenceContext.free(found)) {
            inferenceContext.addFreeTypeListener(List.of(req, found),
                    solvedContext -> checkType(pos, solvedContext.asInstType(found), solvedContext.asInstType(req), checkContext));
        }
        if (req.hasTag(ERROR))
            return req;
        if (req.hasTag(NONE))
            return found;
        if (checkContext.compatible(found, req, checkContext.checkWarner(pos, found, req))) {
            return found;
        } else {
            if (found.isNumeric() && req.isNumeric()) {
                checkContext.report(pos, diags.fragment(Fragments.PossibleLossOfPrecision(found, req)));
                return types.createErrorType(found);
            }
            checkContext.report(pos, diags.fragment(Fragments.InconvertibleTypes(found, req)));
            return types.createErrorType(found);
        }
    }

    /** Check that a given type can be cast to a given target type.
     *  Return the result of the cast.
     *  @param pos        Position to be used for error reporting.
     *  @param found      The type that is being cast.
     *  @param req        The target type of the cast.
     */
    Type checkCastable(DiagnosticPosition pos, Type found, Type req) {
        return checkCastable(pos, found, req, basicHandler);
    }
    Type checkCastable(DiagnosticPosition pos, Type found, Type req, CheckContext checkContext) {
        if (types.isCastable(found, req, castWarner(pos, found, req))) {
            return req;
        } else {
            checkContext.report(pos, diags.fragment(Fragments.InconvertibleTypes(found, req)));
            return types.createErrorType(found);
        }
    }

    /** Check for redundant casts (i.e. where source type is a subtype of target type)
     * The problem should only be reported for non-292 cast
     */
    public void checkRedundantCast(Env<AttrContext> env, final JCTypeCast tree) {
        if (!tree.type.isErroneous()
                && types.isSameType(tree.expr.type, tree.clazz.type)
                && !(ignoreAnnotatedCasts && TreeInfo.containsTypeAnnotation(tree.clazz))
                && !is292targetTypeCast(tree)) {
            deferredLintHandler.report(_l -> {
                lint.logIfEnabled(tree.pos(), LintWarnings.RedundantCast(tree.clazz.type));
            });
        }
    }
    //where
        private boolean is292targetTypeCast(JCTypeCast tree) {
            boolean is292targetTypeCast = false;
            JCExpression expr = TreeInfo.skipParens(tree.expr);
            if (expr.hasTag(APPLY)) {
                JCMethodInvocation apply = (JCMethodInvocation)expr;
                Symbol sym = TreeInfo.symbol(apply.meth);
                is292targetTypeCast = sym != null &&
                    sym.kind == MTH &&
                    (sym.flags() & HYPOTHETICAL) != 0;
            }
            return is292targetTypeCast;
        }

        private static final boolean ignoreAnnotatedCasts = true;

    /** Check that a type is within some bounds.
     *
     *  Used in TypeApply to verify that, e.g., X in {@code V<X>} is a valid
     *  type argument.
     *  @param a             The type that should be bounded by bs.
     *  @param bound         The bound.
     */
    private boolean checkExtends(Type a, Type bound) {
         if (a.isUnbound()) {
             return true;
         } else if (!a.hasTag(WILDCARD)) {
             a = types.cvarUpperBound(a);
             return types.isSubtype(a, bound);
         } else if (a.isExtendsBound()) {
             return types.isCastable(bound, types.wildUpperBound(a), types.noWarnings);
         } else if (a.isSuperBound()) {
             return !types.notSoftSubtype(types.wildLowerBound(a), bound);
         }
         return true;
     }

    /** Check that type is different from 'void'.
     *  @param pos           Position to be used for error reporting.
     *  @param t             The type to be checked.
     */
    Type checkNonVoid(DiagnosticPosition pos, Type t) {
        if (t.hasTag(VOID)) {
            log.error(pos, Errors.VoidNotAllowedHere);
            return types.createErrorType(t);
        } else {
            return t;
        }
    }

    Type checkClassOrArrayType(DiagnosticPosition pos, Type t) {
        if (!t.hasTag(CLASS) && !t.hasTag(ARRAY) && !t.hasTag(ERROR)) {
            return typeTagError(pos,
                                diags.fragment(Fragments.TypeReqClassArray),
                                asTypeParam(t));
        } else {
            return t;
        }
    }

    /** Check that type is a class or interface type.
     *  @param pos           Position to be used for error reporting.
     *  @param t             The type to be checked.
     */
    Type checkClassType(DiagnosticPosition pos, Type t) {
        if (!t.hasTag(CLASS) && !t.hasTag(ERROR)) {
            return typeTagError(pos,
                                diags.fragment(Fragments.TypeReqClass),
                                asTypeParam(t));
        } else {
            return t;
        }
    }
    //where
        private Object asTypeParam(Type t) {
            return (t.hasTag(TYPEVAR))
                                    ? diags.fragment(Fragments.TypeParameter(t))
                                    : t;
        }

    /** Check that type is a valid qualifier for a constructor reference expression
     */
    Type checkConstructorRefType(DiagnosticPosition pos, Type t) {
        t = checkClassOrArrayType(pos, t);
        if (t.hasTag(CLASS)) {
            if ((t.tsym.flags() & (ABSTRACT | INTERFACE)) != 0) {
                log.error(pos, Errors.AbstractCantBeInstantiated(t.tsym));
                t = types.createErrorType(t);
            } else if ((t.tsym.flags() & ENUM) != 0) {
                log.error(pos, Errors.EnumCantBeInstantiated);
                t = types.createErrorType(t);
            } else {
                t = checkClassType(pos, t, true);
            }
        } else if (t.hasTag(ARRAY)) {
            if (!types.isReifiable(((ArrayType)t).elemtype)) {
                log.error(pos, Errors.GenericArrayCreation);
                t = types.createErrorType(t);
            }
        }
        return t;
    }

    /** Check that type is a class or interface type.
     *  @param pos           Position to be used for error reporting.
     *  @param t             The type to be checked.
     *  @param noBounds    True if type bounds are illegal here.
     */
    Type checkClassType(DiagnosticPosition pos, Type t, boolean noBounds) {
        t = checkClassType(pos, t);
        if (noBounds && t.isParameterized()) {
            List<Type> args = t.getTypeArguments();
            while (args.nonEmpty()) {
                if (args.head.hasTag(WILDCARD))
                    return typeTagError(pos,
                                        diags.fragment(Fragments.TypeReqExact),
                                        args.head);
                args = args.tail;
            }
        }
        return t;
    }

    /** Check that type is a reference type, i.e. a class, interface or array type
     *  or a type variable.
     *  @param pos           Position to be used for error reporting.
     *  @param t             The type to be checked.
     */
    Type checkRefType(DiagnosticPosition pos, Type t) {
        if (t.isReference())
            return t;
        else
            return typeTagError(pos,
                                diags.fragment(Fragments.TypeReqRef),
                                t);
    }

    /** Check that each type is a reference type, i.e. a class, interface or array type
     *  or a type variable.
     *  @param trees         Original trees, used for error reporting.
     *  @param types         The types to be checked.
     */
    List<Type> checkRefTypes(List<JCExpression> trees, List<Type> types) {
        List<JCExpression> tl = trees;
        for (List<Type> l = types; l.nonEmpty(); l = l.tail) {
            l.head = checkRefType(tl.head.pos(), l.head);
            tl = tl.tail;
        }
        return types;
    }

    /** Check that type is a null or reference type.
     *  @param pos           Position to be used for error reporting.
     *  @param t             The type to be checked.
     */
    Type checkNullOrRefType(DiagnosticPosition pos, Type t) {
        if (t.isReference() || t.hasTag(BOT))
            return t;
        else
            return typeTagError(pos,
                                diags.fragment(Fragments.TypeReqRef),
                                t);
    }

    /** Check that flag set does not contain elements of two conflicting sets. s
     *  Return true if it doesn't.
     *  @param pos           Position to be used for error reporting.
     *  @param flags         The set of flags to be checked.
     *  @param set1          Conflicting flags set #1.
     *  @param set2          Conflicting flags set #2.
     */
    boolean checkDisjoint(DiagnosticPosition pos, long flags, long set1, long set2) {
        if ((flags & set1) != 0 && (flags & set2) != 0) {
            log.error(pos,
                      Errors.IllegalCombinationOfModifiers(asFlagSet(TreeInfo.firstFlag(flags & set1)),
                                                           asFlagSet(TreeInfo.firstFlag(flags & set2))));
            return false;
        } else
            return true;
    }

    /** Check that usage of diamond operator is correct (i.e. diamond should not
     * be used with non-generic classes or in anonymous class creation expressions)
     */
    Type checkDiamond(JCNewClass tree, Type t) {
        if (!TreeInfo.isDiamond(tree) ||
                t.isErroneous()) {
            return checkClassType(tree.clazz.pos(), t, true);
        } else {
            if (tree.def != null && !Feature.DIAMOND_WITH_ANONYMOUS_CLASS_CREATION.allowedInSource(source)) {
                log.error(DiagnosticFlag.SOURCE_LEVEL, tree.clazz.pos(),
                        Errors.CantApplyDiamond1(t, Feature.DIAMOND_WITH_ANONYMOUS_CLASS_CREATION.fragment(source.name)));
            }
            if (t.tsym.type.getTypeArguments().isEmpty()) {
                log.error(tree.clazz.pos(),
                          Errors.CantApplyDiamond1(t,
                                                   Fragments.DiamondNonGeneric(t)));
                return types.createErrorType(t);
            } else if (tree.typeargs != null &&
                    tree.typeargs.nonEmpty()) {
                log.error(tree.clazz.pos(),
                          Errors.CantApplyDiamond1(t,
                                                   Fragments.DiamondAndExplicitParams(t)));
                return types.createErrorType(t);
            } else {
                return t;
            }
        }
    }

    /** Check that the type inferred using the diamond operator does not contain
     *  non-denotable types such as captured types or intersection types.
     *  @param t the type inferred using the diamond operator
     *  @return  the (possibly empty) list of non-denotable types.
     */
    List<Type> checkDiamondDenotable(ClassType t) {
        ListBuffer<Type> buf = new ListBuffer<>();
        for (Type arg : t.allparams()) {
            if (!checkDenotable(arg)) {
                buf.append(arg);
            }
        }
        return buf.toList();
    }

    public boolean checkDenotable(Type t) {
        return denotableChecker.visit(t, null);
    }
        // where

        /** diamondTypeChecker: A type visitor that descends down the given type looking for non-denotable
         *  types. The visit methods return false as soon as a non-denotable type is encountered and true
         *  otherwise.
         */
        private static final Types.SimpleVisitor<Boolean, Void> denotableChecker = new Types.SimpleVisitor<Boolean, Void>() {
            @Override
            public Boolean visitType(Type t, Void s) {
                return true;
            }
            @Override
            public Boolean visitClassType(ClassType t, Void s) {
                if (t.isUnion() || t.isIntersection()) {
                    return false;
                }
                for (Type targ : t.allparams()) {
                    if (!visit(targ, s)) {
                        return false;
                    }
                }
                return true;
            }

            @Override
            public Boolean visitTypeVar(TypeVar t, Void s) {
                /* Any type variable mentioned in the inferred type must have been declared as a type parameter
                  (i.e cannot have been produced by inference (18.4))
                */
                return (t.tsym.flags() & SYNTHETIC) == 0;
            }

            @Override
            public Boolean visitCapturedType(CapturedType t, Void s) {
                /* Any type variable mentioned in the inferred type must have been declared as a type parameter
                  (i.e cannot have been produced by capture conversion (5.1.10))
                */
                return false;
            }

            @Override
            public Boolean visitArrayType(ArrayType t, Void s) {
                return visit(t.elemtype, s);
            }

            @Override
            public Boolean visitWildcardType(WildcardType t, Void s) {
                return visit(t.type, s);
            }
        };

    void checkVarargsMethodDecl(Env<AttrContext> env, JCMethodDecl tree) {
        MethodSymbol m = tree.sym;
        boolean hasTrustMeAnno = m.attribute(syms.trustMeType.tsym) != null;
        Type varargElemType = null;
        if (m.isVarArgs()) {
            varargElemType = types.elemtype(tree.params.last().type);
        }
        if (hasTrustMeAnno && !isTrustMeAllowedOnMethod(m)) {
            if (varargElemType != null) {
                JCDiagnostic msg = Feature.PRIVATE_SAFE_VARARGS.allowedInSource(source) ?
                        diags.fragment(Fragments.VarargsTrustmeOnVirtualVarargs(m)) :
                        diags.fragment(Fragments.VarargsTrustmeOnVirtualVarargsFinalOnly(m));
                log.error(tree,
                          Errors.VarargsInvalidTrustmeAnno(syms.trustMeType.tsym,
                                                           msg));
            } else {
                log.error(tree,
                          Errors.VarargsInvalidTrustmeAnno(syms.trustMeType.tsym,
                                                           Fragments.VarargsTrustmeOnNonVarargsMeth(m)));
            }
        } else if (hasTrustMeAnno && varargElemType != null &&
                            types.isReifiable(varargElemType)) {
            lint.logIfEnabled(tree, LintWarnings.VarargsRedundantTrustmeAnno(
                                syms.trustMeType.tsym,
                                diags.fragment(Fragments.VarargsTrustmeOnReifiableVarargs(varargElemType))));
        }
        else if (!hasTrustMeAnno && varargElemType != null &&
                !types.isReifiable(varargElemType)) {
            warnUnchecked(tree.params.head.pos(), LintWarnings.UncheckedVarargsNonReifiableType(varargElemType));
        }
    }
    //where
        private boolean isTrustMeAllowedOnMethod(Symbol s) {
            return (s.flags() & VARARGS) != 0 &&
                (s.isConstructor() ||
                    (s.flags() & (STATIC | FINAL |
                                  (Feature.PRIVATE_SAFE_VARARGS.allowedInSource(source) ? PRIVATE : 0) )) != 0);
        }

    Type checkLocalVarType(DiagnosticPosition pos, Type t, Name name) {
        //check that resulting type is not the null type
        if (t.hasTag(BOT)) {
            log.error(pos, Errors.CantInferLocalVarType(name, Fragments.LocalCantInferNull));
            return types.createErrorType(t);
        } else if (t.hasTag(VOID)) {
            log.error(pos, Errors.CantInferLocalVarType(name, Fragments.LocalCantInferVoid));
            return types.createErrorType(t);
        }

        //upward project the initializer type
        return types.upward(t, types.captures(t)).baseType();
    }

    Type checkMethod(final Type mtype,
            final Symbol sym,
            final Env<AttrContext> env,
            final List<JCExpression> argtrees,
            final List<Type> argtypes,
            final boolean useVarargs,
            InferenceContext inferenceContext) {
        // System.out.println("call   : " + env.tree);
        // System.out.println("method : " + owntype);
        // System.out.println("actuals: " + argtypes);
        if (inferenceContext.free(mtype)) {
            inferenceContext.addFreeTypeListener(List.of(mtype),
                    solvedContext -> checkMethod(solvedContext.asInstType(mtype), sym, env, argtrees, argtypes, useVarargs, solvedContext));
            return mtype;
        }
        Type owntype = mtype;
        List<Type> formals = owntype.getParameterTypes();
        List<Type> nonInferred = sym.type.getParameterTypes();
        if (nonInferred.length() != formals.length()) nonInferred = formals;
        Type last = useVarargs ? formals.last() : null;
        if (sym.name == names.init && sym.owner == syms.enumSym) {
            formals = formals.tail.tail;
            nonInferred = nonInferred.tail.tail;
        }
        if ((sym.flags() & ANONCONSTR_BASED) != 0) {
            formals = formals.tail;
            nonInferred = nonInferred.tail;
        }
        List<JCExpression> args = argtrees;
        if (args != null) {
            //this is null when type-checking a method reference
            while (formals.head != last) {
                JCTree arg = args.head;
                Warner warn = convertWarner(arg.pos(), arg.type, nonInferred.head);
                assertConvertible(arg, arg.type, formals.head, warn);
                args = args.tail;
                formals = formals.tail;
                nonInferred = nonInferred.tail;
            }
            if (useVarargs) {
                Type varArg = types.elemtype(last);
                while (args.tail != null) {
                    JCTree arg = args.head;
                    Warner warn = convertWarner(arg.pos(), arg.type, varArg);
                    assertConvertible(arg, arg.type, varArg, warn);
                    args = args.tail;
                }
            } else if ((sym.flags() & (VARARGS | SIGNATURE_POLYMORPHIC)) == VARARGS) {
                // non-varargs call to varargs method
                Type varParam = owntype.getParameterTypes().last();
                Type lastArg = argtypes.last();
                if (types.isSubtypeUnchecked(lastArg, types.elemtype(varParam)) &&
                    !types.isSameType(types.erasure(varParam), types.erasure(lastArg)))
                    log.warning(argtrees.last().pos(),
                                Warnings.InexactNonVarargsCall(types.elemtype(varParam),varParam));
            }
        }
        if (useVarargs) {
            Type argtype = owntype.getParameterTypes().last();
            if (!types.isReifiable(argtype) &&
                (sym.baseSymbol().attribute(syms.trustMeType.tsym) == null ||
                 !isTrustMeAllowedOnMethod(sym))) {
                warnUnchecked(env.tree.pos(), LintWarnings.UncheckedGenericArrayCreation(argtype));
            }
            TreeInfo.setVarargsElement(env.tree, types.elemtype(argtype));
         }
         return owntype;
    }
    //where
    private void assertConvertible(JCTree tree, Type actual, Type formal, Warner warn) {
        if (types.isConvertible(actual, formal, warn))
            return;

        if (formal.isCompound()
            && types.isSubtype(actual, types.supertype(formal))
            && types.isSubtypeUnchecked(actual, types.interfaces(formal), warn))
            return;
    }

    /**
     * Check that type 't' is a valid instantiation of a generic class
     * (see JLS 4.5)
     *
     * @param t class type to be checked
     * @return true if 't' is well-formed
     */
    public boolean checkValidGenericType(Type t) {
        return firstIncompatibleTypeArg(t) == null;
    }
    //WHERE
        private Type firstIncompatibleTypeArg(Type type) {
            List<Type> formals = type.tsym.type.allparams();
            List<Type> actuals = type.allparams();
            List<Type> args = type.getTypeArguments();
            List<Type> forms = type.tsym.type.getTypeArguments();
            ListBuffer<Type> bounds_buf = new ListBuffer<>();

            // For matching pairs of actual argument types `a' and
            // formal type parameters with declared bound `b' ...
            while (args.nonEmpty() && forms.nonEmpty()) {
                // exact type arguments needs to know their
                // bounds (for upper and lower bound
                // calculations).  So we create new bounds where
                // type-parameters are replaced with actuals argument types.
                bounds_buf.append(types.subst(forms.head.getUpperBound(), formals, actuals));
                args = args.tail;
                forms = forms.tail;
            }

            args = type.getTypeArguments();
            List<Type> tvars_cap = types.substBounds(formals,
                                      formals,
                                      types.capture(type).allparams());
            while (args.nonEmpty() && tvars_cap.nonEmpty()) {
                // Let the actual arguments know their bound
                args.head.withTypeVar((TypeVar)tvars_cap.head);
                args = args.tail;
                tvars_cap = tvars_cap.tail;
            }

            args = type.getTypeArguments();
            List<Type> bounds = bounds_buf.toList();

            while (args.nonEmpty() && bounds.nonEmpty()) {
                Type actual = args.head;
                if (!isTypeArgErroneous(actual) &&
                        !bounds.head.isErroneous() &&
                        !checkExtends(actual, bounds.head)) {
                    return args.head;
                }
                args = args.tail;
                bounds = bounds.tail;
            }

            args = type.getTypeArguments();
            bounds = bounds_buf.toList();

            for (Type arg : types.capture(type).getTypeArguments()) {
                if (arg.hasTag(TYPEVAR) &&
                        arg.getUpperBound().isErroneous() &&
                        !bounds.head.isErroneous() &&
                        !isTypeArgErroneous(args.head)) {
                    return args.head;
                }
                bounds = bounds.tail;
                args = args.tail;
            }

            return null;
        }
        //where
        boolean isTypeArgErroneous(Type t) {
            return isTypeArgErroneous.visit(t);
        }

        Types.UnaryVisitor<Boolean> isTypeArgErroneous = new Types.UnaryVisitor<Boolean>() {
            public Boolean visitType(Type t, Void s) {
                return t.isErroneous();
            }
            @Override
            public Boolean visitTypeVar(TypeVar t, Void s) {
                return visit(t.getUpperBound());
            }
            @Override
            public Boolean visitCapturedType(CapturedType t, Void s) {
                return visit(t.getUpperBound()) ||
                        visit(t.getLowerBound());
            }
            @Override
            public Boolean visitWildcardType(WildcardType t, Void s) {
                return visit(t.type);
            }
        };

    /** Check that given modifiers are legal for given symbol and
     *  return modifiers together with any implicit modifiers for that symbol.
     *  Warning: we can't use flags() here since this method
     *  is called during class enter, when flags() would cause a premature
     *  completion.
     *  @param flags         The set of modifiers given in a definition.
     *  @param sym           The defined symbol.
     *  @param tree          The declaration
     */
    long checkFlags(long flags, Symbol sym, JCTree tree) {
        final DiagnosticPosition pos = tree.pos();
        long mask;
        long implicit = 0;

        switch (sym.kind) {
        case VAR:
            if (TreeInfo.isReceiverParam(tree))
                mask = ReceiverParamFlags;
            else if (sym.owner.kind != TYP)
                mask = LocalVarFlags;
            else if ((sym.owner.flags_field & INTERFACE) != 0)
                mask = implicit = InterfaceVarFlags;
            else
                mask = VarFlags;
            break;
        case MTH:
            if (sym.name == names.init) {
                if ((sym.owner.flags_field & ENUM) != 0) {
                    // enum constructors cannot be declared public or
                    // protected and must be implicitly or explicitly
                    // private
                    implicit = PRIVATE;
                    mask = PRIVATE;
                } else
                    mask = ConstructorFlags;
            }  else if ((sym.owner.flags_field & INTERFACE) != 0) {
                if ((sym.owner.flags_field & ANNOTATION) != 0) {
                    mask = AnnotationTypeElementMask;
                    implicit = PUBLIC | ABSTRACT;
                } else if ((flags & (DEFAULT | STATIC | PRIVATE)) != 0) {
                    mask = InterfaceMethodMask;
                    implicit = (flags & PRIVATE) != 0 ? 0 : PUBLIC;
                    if ((flags & DEFAULT) != 0) {
                        implicit |= ABSTRACT;
                    }
                } else {
                    mask = implicit = InterfaceMethodFlags;
                }
            } else if ((sym.owner.flags_field & RECORD) != 0) {
                mask = RecordMethodFlags;
            } else {
                mask = MethodFlags;
            }
            if ((flags & STRICTFP) != 0) {
                warnOnExplicitStrictfp(tree);
            }
            // Imply STRICTFP if owner has STRICTFP set.
            if (((flags|implicit) & Flags.ABSTRACT) == 0 ||
                ((flags) & Flags.DEFAULT) != 0)
                implicit |= sym.owner.flags_field & STRICTFP;
            break;
        case TYP:
            if (sym.owner.kind.matches(KindSelector.VAL_MTH) ||
                    (sym.isDirectlyOrIndirectlyLocal() && (flags & ANNOTATION) != 0)) {
                boolean implicitlyStatic = !sym.isAnonymous() &&
                        ((flags & RECORD) != 0 || (flags & ENUM) != 0 || (flags & INTERFACE) != 0);
                boolean staticOrImplicitlyStatic = (flags & STATIC) != 0 || implicitlyStatic;
                // local statics are allowed only if records are allowed too
                mask = staticOrImplicitlyStatic && allowRecords && (flags & ANNOTATION) == 0 ? StaticLocalFlags : LocalClassFlags;
                implicit = implicitlyStatic ? STATIC : implicit;
            } else if (sym.owner.kind == TYP) {
                // statics in inner classes are allowed only if records are allowed too
                mask = ((flags & STATIC) != 0) && allowRecords && (flags & ANNOTATION) == 0 ? ExtendedMemberStaticClassFlags : ExtendedMemberClassFlags;
                if (sym.owner.owner.kind == PCK ||
                    (sym.owner.flags_field & STATIC) != 0) {
                    mask |= STATIC;
                } else if (!allowRecords && ((flags & ENUM) != 0 || (flags & RECORD) != 0)) {
                    log.error(pos, Errors.StaticDeclarationNotAllowedInInnerClasses);
                }
                // Nested interfaces and enums are always STATIC (Spec ???)
                if ((flags & (INTERFACE | ENUM | RECORD)) != 0 ) implicit = STATIC;
            } else {
                mask = ExtendedClassFlags;
            }
            // Interfaces are always ABSTRACT
            if ((flags & INTERFACE) != 0) implicit |= ABSTRACT;

            if ((flags & ENUM) != 0) {
                // enums can't be declared abstract, final, sealed or non-sealed
                mask &= ~(ABSTRACT | FINAL | SEALED | NON_SEALED);
                implicit |= implicitEnumFinalFlag(tree);
            }
            if ((flags & RECORD) != 0) {
                // records can't be declared abstract
                mask &= ~ABSTRACT;
                implicit |= FINAL;
            }
            if ((flags & STRICTFP) != 0) {
                warnOnExplicitStrictfp(tree);
            }
            // Imply STRICTFP if owner has STRICTFP set.
            implicit |= sym.owner.flags_field & STRICTFP;
            break;
        default:
            throw new AssertionError();
        }
        long illegal = flags & ExtendedStandardFlags & ~mask;
        if (illegal != 0) {
            if ((illegal & INTERFACE) != 0) {
                log.error(pos, ((flags & ANNOTATION) != 0) ? Errors.AnnotationDeclNotAllowedHere : Errors.IntfNotAllowedHere);
                mask |= INTERFACE;
            }
            else {
                log.error(pos,
                        Errors.ModNotAllowedHere(asFlagSet(illegal)));
            }
        }
        else if ((sym.kind == TYP ||
                  // ISSUE: Disallowing abstract&private is no longer appropriate
                  // in the presence of inner classes. Should it be deleted here?
                  checkDisjoint(pos, flags,
                                ABSTRACT,
                                PRIVATE | STATIC | DEFAULT))
                 &&
                 checkDisjoint(pos, flags,
                                STATIC | PRIVATE,
                                DEFAULT)
                 &&
                 checkDisjoint(pos, flags,
                               ABSTRACT | INTERFACE,
                               FINAL | NATIVE | SYNCHRONIZED)
                 &&
                 checkDisjoint(pos, flags,
                               PUBLIC,
                               PRIVATE | PROTECTED)
                 &&
                 checkDisjoint(pos, flags,
                               PRIVATE,
                               PUBLIC | PROTECTED)
                 &&
                 checkDisjoint(pos, flags,
                               FINAL,
                               VOLATILE)
                 &&
                 (sym.kind == TYP ||
                  checkDisjoint(pos, flags,
                                ABSTRACT | NATIVE,
                                STRICTFP))
                 && checkDisjoint(pos, flags,
                                FINAL,
                           SEALED | NON_SEALED)
                 && checkDisjoint(pos, flags,
                                SEALED,
                           FINAL | NON_SEALED)
                 && checkDisjoint(pos, flags,
                                SEALED,
                                ANNOTATION)) {
            // skip
        }
        return flags & (mask | ~ExtendedStandardFlags) | implicit;
    }

    private void warnOnExplicitStrictfp(JCTree tree) {
        deferredLintHandler.push(tree);
        try {
            deferredLintHandler.report(_ -> lint.logIfEnabled(tree.pos(), LintWarnings.Strictfp));
        } finally {
            deferredLintHandler.pop();
        }
    }


    /** Determine if this enum should be implicitly final.
     *
     *  If the enum has no specialized enum constants, it is final.
     *
     *  If the enum does have specialized enum constants, it is
     *  <i>not</i> final.
     */
    private long implicitEnumFinalFlag(JCTree tree) {
        if (!tree.hasTag(CLASSDEF)) return 0;
        class SpecialTreeVisitor extends JCTree.Visitor {
            boolean specialized;
            SpecialTreeVisitor() {
                this.specialized = false;
            }

            @Override
            public void visitTree(JCTree tree) { /* no-op */ }

            @Override
            public void visitVarDef(JCVariableDecl tree) {
                if ((tree.mods.flags & ENUM) != 0) {
                    if (tree.init instanceof JCNewClass newClass && newClass.def != null) {
                        specialized = true;
                    }
                }
            }
        }

        SpecialTreeVisitor sts = new SpecialTreeVisitor();
        JCClassDecl cdef = (JCClassDecl) tree;
        for (JCTree defs: cdef.defs) {
            defs.accept(sts);
            if (sts.specialized) return allowSealed ? SEALED : 0;
        }
        return FINAL;
    }

/* *************************************************************************
 * Type Validation
 **************************************************************************/

    /** Validate a type expression. That is,
     *  check that all type arguments of a parametric type are within
     *  their bounds. This must be done in a second phase after type attribution
     *  since a class might have a subclass as type parameter bound. E.g:
     *
     *  <pre>{@code
     *  class B<A extends C> { ... }
     *  class C extends B<C> { ... }
     *  }</pre>
     *
     *  and we can't make sure that the bound is already attributed because
     *  of possible cycles.
     *
     * Visitor method: Validate a type expression, if it is not null, catching
     *  and reporting any completion failures.
     */
    void validate(JCTree tree, Env<AttrContext> env) {
        validate(tree, env, true);
    }
    void validate(JCTree tree, Env<AttrContext> env, boolean checkRaw) {
        new Validator(env).validateTree(tree, checkRaw, true);
    }

    /** Visitor method: Validate a list of type expressions.
     */
    void validate(List<? extends JCTree> trees, Env<AttrContext> env) {
        for (List<? extends JCTree> l = trees; l.nonEmpty(); l = l.tail)
            validate(l.head, env);
    }

    /** A visitor class for type validation.
     */
    class Validator extends JCTree.Visitor {

        boolean checkRaw;
        boolean isOuter;
        Env<AttrContext> env;

        Validator(Env<AttrContext> env) {
            this.env = env;
        }

        @Override
        public void visitTypeArray(JCArrayTypeTree tree) {
            validateTree(tree.elemtype, checkRaw, isOuter);
        }

        @Override
        public void visitTypeApply(JCTypeApply tree) {
            if (tree.type.hasTag(CLASS)) {
                List<JCExpression> args = tree.arguments;
                List<Type> forms = tree.type.tsym.type.getTypeArguments();

                Type incompatibleArg = firstIncompatibleTypeArg(tree.type);
                if (incompatibleArg != null) {
                    for (JCTree arg : tree.arguments) {
                        if (arg.type == incompatibleArg) {
                            log.error(arg, Errors.NotWithinBounds(incompatibleArg, forms.head));
                        }
                        forms = forms.tail;
                     }
                 }

                forms = tree.type.tsym.type.getTypeArguments();

                boolean is_java_lang_Class = tree.type.tsym.flatName() == names.java_lang_Class;

                // For matching pairs of actual argument types `a' and
                // formal type parameters with declared bound `b' ...
                while (args.nonEmpty() && forms.nonEmpty()) {
                    validateTree(args.head,
                            !(isOuter && is_java_lang_Class),
                            false);
                    args = args.tail;
                    forms = forms.tail;
                }

                // Check that this type is either fully parameterized, or
                // not parameterized at all.
                if (tree.type.getEnclosingType().isRaw())
                    log.error(tree.pos(), Errors.ImproperlyFormedTypeInnerRawParam);
                if (tree.clazz.hasTag(SELECT))
                    visitSelectInternal((JCFieldAccess)tree.clazz);
            }
        }

        @Override
        public void visitTypeParameter(JCTypeParameter tree) {
            validateTrees(tree.bounds, true, isOuter);
            checkClassBounds(tree.pos(), tree.type);
        }

        @Override
        public void visitWildcard(JCWildcard tree) {
            if (tree.inner != null)
                validateTree(tree.inner, true, isOuter);
        }

        @Override
        public void visitSelect(JCFieldAccess tree) {
            if (tree.type.hasTag(CLASS)) {
                visitSelectInternal(tree);

                // Check that this type is either fully parameterized, or
                // not parameterized at all.
                if (tree.selected.type.isParameterized() && tree.type.tsym.type.getTypeArguments().nonEmpty())
                    log.error(tree.pos(), Errors.ImproperlyFormedTypeParamMissing);
            }
        }

        public void visitSelectInternal(JCFieldAccess tree) {
            if (tree.type.tsym.isStatic() &&
                tree.selected.type.isParameterized()) {
                // The enclosing type is not a class, so we are
                // looking at a static member type.  However, the
                // qualifying expression is parameterized.
                log.error(tree.pos(), Errors.CantSelectStaticClassFromParamType);
            } else {
                // otherwise validate the rest of the expression
                tree.selected.accept(this);
            }
        }

        @Override
        public void visitAnnotatedType(JCAnnotatedType tree) {
            tree.underlyingType.accept(this);
        }

        @Override
        public void visitTypeIdent(JCPrimitiveTypeTree that) {
            if (that.type.hasTag(TypeTag.VOID)) {
                log.error(that.pos(), Errors.VoidNotAllowedHere);
            }
            super.visitTypeIdent(that);
        }

        /** Default visitor method: do nothing.
         */
        @Override
        public void visitTree(JCTree tree) {
        }

        public void validateTree(JCTree tree, boolean checkRaw, boolean isOuter) {
            if (tree != null) {
                boolean prevCheckRaw = this.checkRaw;
                this.checkRaw = checkRaw;
                this.isOuter = isOuter;

                try {
                    tree.accept(this);
                    if (checkRaw)
                        checkRaw(tree, env);
                } catch (CompletionFailure ex) {
                    completionError(tree.pos(), ex);
                } finally {
                    this.checkRaw = prevCheckRaw;
                }
            }
        }

        public void validateTrees(List<? extends JCTree> trees, boolean checkRaw, boolean isOuter) {
            for (List<? extends JCTree> l = trees; l.nonEmpty(); l = l.tail)
                validateTree(l.head, checkRaw, isOuter);
        }
    }

    void checkRaw(JCTree tree, Env<AttrContext> env) {
        if (tree.type.hasTag(CLASS) &&
            !TreeInfo.isDiamond(tree) &&
            !withinAnonConstr(env) &&
            tree.type.isRaw()) {
            lint.logIfEnabled(tree.pos(), LintWarnings.RawClassUse(tree.type, tree.type.tsym.type));
        }
    }
    //where
        private boolean withinAnonConstr(Env<AttrContext> env) {
            return env.enclClass.name.isEmpty() &&
                    env.enclMethod != null && env.enclMethod.name == names.init;
        }

/* *************************************************************************
 * Exception checking
 **************************************************************************/

    /* The following methods treat classes as sets that contain
     * the class itself and all their subclasses
     */

    /** Is given type a subtype of some of the types in given list?
     */
    boolean subset(Type t, List<Type> ts) {
        for (List<Type> l = ts; l.nonEmpty(); l = l.tail)
            if (types.isSubtype(t, l.head)) return true;
        return false;
    }

    /** Is given type a subtype or supertype of
     *  some of the types in given list?
     */
    boolean intersects(Type t, List<Type> ts) {
        for (List<Type> l = ts; l.nonEmpty(); l = l.tail)
            if (types.isSubtype(t, l.head) || types.isSubtype(l.head, t)) return true;
        return false;
    }

    /** Add type set to given type list, unless it is a subclass of some class
     *  in the list.
     */
    List<Type> incl(Type t, List<Type> ts) {
        return subset(t, ts) ? ts : excl(t, ts).prepend(t);
    }

    /** Remove type set from type set list.
     */
    List<Type> excl(Type t, List<Type> ts) {
        if (ts.isEmpty()) {
            return ts;
        } else {
            List<Type> ts1 = excl(t, ts.tail);
            if (types.isSubtype(ts.head, t)) return ts1;
            else if (ts1 == ts.tail) return ts;
            else return ts1.prepend(ts.head);
        }
    }

    /** Form the union of two type set lists.
     */
    List<Type> union(List<Type> ts1, List<Type> ts2) {
        List<Type> ts = ts1;
        for (List<Type> l = ts2; l.nonEmpty(); l = l.tail)
            ts = incl(l.head, ts);
        return ts;
    }

    /** Form the difference of two type lists.
     */
    List<Type> diff(List<Type> ts1, List<Type> ts2) {
        List<Type> ts = ts1;
        for (List<Type> l = ts2; l.nonEmpty(); l = l.tail)
            ts = excl(l.head, ts);
        return ts;
    }

    /** Form the intersection of two type lists.
     */
    public List<Type> intersect(List<Type> ts1, List<Type> ts2) {
        List<Type> ts = List.nil();
        for (List<Type> l = ts1; l.nonEmpty(); l = l.tail)
            if (subset(l.head, ts2)) ts = incl(l.head, ts);
        for (List<Type> l = ts2; l.nonEmpty(); l = l.tail)
            if (subset(l.head, ts1)) ts = incl(l.head, ts);
        return ts;
    }

    /** Is exc an exception symbol that need not be declared?
     */
    boolean isUnchecked(ClassSymbol exc) {
        return
            exc.kind == ERR ||
            exc.isSubClass(syms.errorType.tsym, types) ||
            exc.isSubClass(syms.runtimeExceptionType.tsym, types);
    }

    /** Is exc an exception type that need not be declared?
     */
    boolean isUnchecked(Type exc) {
        return
            (exc.hasTag(TYPEVAR)) ? isUnchecked(types.supertype(exc)) :
            (exc.hasTag(CLASS)) ? isUnchecked((ClassSymbol)exc.tsym) :
            exc.hasTag(BOT);
    }

    boolean isChecked(Type exc) {
        return !isUnchecked(exc);
    }

    /** Same, but handling completion failures.
     */
    boolean isUnchecked(DiagnosticPosition pos, Type exc) {
        try {
            return isUnchecked(exc);
        } catch (CompletionFailure ex) {
            completionError(pos, ex);
            return true;
        }
    }

    /** Is exc handled by given exception list?
     */
    boolean isHandled(Type exc, List<Type> handled) {
        return isUnchecked(exc) || subset(exc, handled);
    }

    /** Return all exceptions in thrown list that are not in handled list.
     *  @param thrown     The list of thrown exceptions.
     *  @param handled    The list of handled exceptions.
     */
    List<Type> unhandled(List<Type> thrown, List<Type> handled) {
        List<Type> unhandled = List.nil();
        for (List<Type> l = thrown; l.nonEmpty(); l = l.tail)
            if (!isHandled(l.head, handled)) unhandled = unhandled.prepend(l.head);
        return unhandled;
    }

/* *************************************************************************
 * Overriding/Implementation checking
 **************************************************************************/

    /** The level of access protection given by a flag set,
     *  where PRIVATE is highest and PUBLIC is lowest.
     */
    static int protection(long flags) {
        switch ((short)(flags & AccessFlags)) {
        case PRIVATE: return 3;
        case PROTECTED: return 1;
        default:
        case PUBLIC: return 0;
        case 0: return 2;
        }
    }

    /** A customized "cannot override" error message.
     *  @param m      The overriding method.
     *  @param other  The overridden method.
     *  @return       An internationalized string.
     */
    Fragment cannotOverride(MethodSymbol m, MethodSymbol other) {
        Symbol mloc = m.location();
        Symbol oloc = other.location();

        if ((other.owner.flags() & INTERFACE) == 0)
            return Fragments.CantOverride(m, mloc, other, oloc);
        else if ((m.owner.flags() & INTERFACE) == 0)
            return Fragments.CantImplement(m, mloc, other, oloc);
        else
            return Fragments.ClashesWith(m, mloc, other, oloc);
    }

    /** A customized "override" warning message.
     *  @param m      The overriding method.
     *  @param other  The overridden method.
     *  @return       An internationalized string.
     */
    Fragment uncheckedOverrides(MethodSymbol m, MethodSymbol other) {
        Symbol mloc = m.location();
        Symbol oloc = other.location();

        if ((other.owner.flags() & INTERFACE) == 0)
            return Fragments.UncheckedOverride(m, mloc, other, oloc);
        else if ((m.owner.flags() & INTERFACE) == 0)
            return Fragments.UncheckedImplement(m, mloc, other, oloc);
        else
            return Fragments.UncheckedClashWith(m, mloc, other, oloc);
    }

    /** A customized "override" warning message.
     *  @param m      The overriding method.
     *  @param other  The overridden method.
     *  @return       An internationalized string.
     */
    Fragment varargsOverrides(MethodSymbol m, MethodSymbol other) {
        Symbol mloc = m.location();
        Symbol oloc = other.location();

        if ((other.owner.flags() & INTERFACE) == 0)
            return Fragments.VarargsOverride(m, mloc, other, oloc);
        else  if ((m.owner.flags() & INTERFACE) == 0)
            return Fragments.VarargsImplement(m, mloc, other, oloc);
        else
            return Fragments.VarargsClashWith(m, mloc, other, oloc);
    }

    /** Check that this method conforms with overridden method 'other'.
     *  where `origin' is the class where checking started.
     *  Complications:
     *  (1) Do not check overriding of synthetic methods
     *      (reason: they might be final).
     *      todo: check whether this is still necessary.
     *  (2) Admit the case where an interface proxy throws fewer exceptions
     *      than the method it implements. Augment the proxy methods with the
     *      undeclared exceptions in this case.
     *  (3) When generics are enabled, admit the case where an interface proxy
     *      has a result type
     *      extended by the result type of the method it implements.
     *      Change the proxies result type to the smaller type in this case.
     *
     *  @param tree         The tree from which positions
     *                      are extracted for errors.
     *  @param m            The overriding method.
     *  @param other        The overridden method.
     *  @param origin       The class of which the overriding method
     *                      is a member.
     */
    void checkOverride(JCTree tree,
                       MethodSymbol m,
                       MethodSymbol other,
                       ClassSymbol origin) {
        // Don't check overriding of synthetic methods or by bridge methods.
        if ((m.flags() & (SYNTHETIC|BRIDGE)) != 0 || (other.flags() & SYNTHETIC) != 0) {
            return;
        }

        // Error if static method overrides instance method (JLS 8.4.8.2).
        if ((m.flags() & STATIC) != 0 &&
                   (other.flags() & STATIC) == 0) {
            log.error(TreeInfo.diagnosticPositionFor(m, tree),
                      Errors.OverrideStatic(cannotOverride(m, other)));
            m.flags_field |= BAD_OVERRIDE;
            return;
        }

        // Error if instance method overrides static or final
        // method (JLS 8.4.8.1).
        if ((other.flags() & FINAL) != 0 ||
                 (m.flags() & STATIC) == 0 &&
                 (other.flags() & STATIC) != 0) {
            log.error(TreeInfo.diagnosticPositionFor(m, tree),
                      Errors.OverrideMeth(cannotOverride(m, other),
                                          asFlagSet(other.flags() & (FINAL | STATIC))));
            m.flags_field |= BAD_OVERRIDE;
            return;
        }

        if ((m.owner.flags() & ANNOTATION) != 0) {
            // handled in validateAnnotationMethod
            return;
        }

        // Error if overriding method has weaker access (JLS 8.4.8.3).
        if (protection(m.flags()) > protection(other.flags())) {
            log.error(TreeInfo.diagnosticPositionFor(m, tree),
                      (other.flags() & AccessFlags) == 0 ?
                              Errors.OverrideWeakerAccess(cannotOverride(m, other),
                                                          "package") :
                              Errors.OverrideWeakerAccess(cannotOverride(m, other),
                                                          asFlagSet(other.flags() & AccessFlags)));
            m.flags_field |= BAD_OVERRIDE;
            return;
        }

        if (shouldCheckPreview(m, other, origin)) {
            checkPreview(TreeInfo.diagnosticPositionFor(m, tree),
                         m, origin.type, other);
        }

        Type mt = types.memberType(origin.type, m);
        Type ot = types.memberType(origin.type, other);
        // Error if overriding result type is different
        // (or, in the case of generics mode, not a subtype) of
        // overridden result type. We have to rename any type parameters
        // before comparing types.
        List<Type> mtvars = mt.getTypeArguments();
        List<Type> otvars = ot.getTypeArguments();
        Type mtres = mt.getReturnType();
        Type otres = types.subst(ot.getReturnType(), otvars, mtvars);

        overrideWarner.clear();
        boolean resultTypesOK =
            types.returnTypeSubstitutable(mt, ot, otres, overrideWarner);
        if (!resultTypesOK) {
            if ((m.flags() & STATIC) != 0 && (other.flags() & STATIC) != 0) {
                log.error(TreeInfo.diagnosticPositionFor(m, tree),
                          Errors.OverrideIncompatibleRet(Fragments.CantHide(m, m.location(), other,
                                        other.location()), mtres, otres));
                m.flags_field |= BAD_OVERRIDE;
            } else {
                log.error(TreeInfo.diagnosticPositionFor(m, tree),
                          Errors.OverrideIncompatibleRet(cannotOverride(m, other), mtres, otres));
                m.flags_field |= BAD_OVERRIDE;
            }
            return;
        } else if (overrideWarner.hasNonSilentLint(LintCategory.UNCHECKED)) {
            warnUnchecked(TreeInfo.diagnosticPositionFor(m, tree),
                    LintWarnings.OverrideUncheckedRet(uncheckedOverrides(m, other), mtres, otres));
        }

        // Error if overriding method throws an exception not reported
        // by overridden method.
        List<Type> otthrown = types.subst(ot.getThrownTypes(), otvars, mtvars);
        List<Type> unhandledErased = unhandled(mt.getThrownTypes(), types.erasure(otthrown));
        List<Type> unhandledUnerased = unhandled(mt.getThrownTypes(), otthrown);
        if (unhandledErased.nonEmpty()) {
            log.error(TreeInfo.diagnosticPositionFor(m, tree),
                      Errors.OverrideMethDoesntThrow(cannotOverride(m, other), unhandledUnerased.head));
            m.flags_field |= BAD_OVERRIDE;
            return;
        }
        else if (unhandledUnerased.nonEmpty()) {
            warnUnchecked(TreeInfo.diagnosticPositionFor(m, tree),
                          LintWarnings.OverrideUncheckedThrown(cannotOverride(m, other), unhandledUnerased.head));
            return;
        }

        // Optional warning if varargs don't agree
        if ((((m.flags() ^ other.flags()) & Flags.VARARGS) != 0)) {
            lint.logIfEnabled(TreeInfo.diagnosticPositionFor(m, tree),
                        ((m.flags() & Flags.VARARGS) != 0)
                        ? LintWarnings.OverrideVarargsMissing(varargsOverrides(m, other))
                        : LintWarnings.OverrideVarargsExtra(varargsOverrides(m, other)));
        }

        // Warn if instance method overrides bridge method (compiler spec ??)
        if ((other.flags() & BRIDGE) != 0) {
            log.warning(TreeInfo.diagnosticPositionFor(m, tree),
                        Warnings.OverrideBridge(uncheckedOverrides(m, other)));
        }

        // Warn if a deprecated method overridden by a non-deprecated one.
        if (!isDeprecatedOverrideIgnorable(other, origin)) {
            Lint prevLint = setLint(lint.augment(m));
            try {
                checkDeprecated(() -> TreeInfo.diagnosticPositionFor(m, tree), m, other);
            } finally {
                setLint(prevLint);
            }
        }
    }
    // where
        private boolean shouldCheckPreview(MethodSymbol m, MethodSymbol other, ClassSymbol origin) {
            if (m.owner != origin ||
                //performance - only do the expensive checks when the overridden method is a Preview API:
                ((other.flags() & PREVIEW_API) == 0 &&
                 (other.owner.flags() & PREVIEW_API) == 0)) {
                return false;
            }

            for (Symbol s : types.membersClosure(origin.type, false).getSymbolsByName(m.name)) {
                if (m != s && m.overrides(s, origin, types, false)) {
                    //only produce preview warnings or errors if "m" immediatelly overrides "other"
                    //without intermediate overriding methods:
                    return s == other;
                }
            }

            return false;
        }
        private boolean isDeprecatedOverrideIgnorable(MethodSymbol m, ClassSymbol origin) {
            // If the method, m, is defined in an interface, then ignore the issue if the method
            // is only inherited via a supertype and also implemented in the supertype,
            // because in that case, we will rediscover the issue when examining the method
            // in the supertype.
            // If the method, m, is not defined in an interface, then the only time we need to
            // address the issue is when the method is the supertype implementation: any other
            // case, we will have dealt with when examining the supertype classes
            ClassSymbol mc = m.enclClass();
            Type st = types.supertype(origin.type);
            if (!st.hasTag(CLASS))
                return true;
            MethodSymbol stimpl = m.implementation((ClassSymbol)st.tsym, types, false);

            if (mc != null && ((mc.flags() & INTERFACE) != 0)) {
                List<Type> intfs = types.interfaces(origin.type);
                return (intfs.contains(mc.type) ? false : (stimpl != null));
            }
            else
                return (stimpl != m);
        }


    // used to check if there were any unchecked conversions
    Warner overrideWarner = new Warner();

    /** Check that a class does not inherit two concrete methods
     *  with the same signature.
     *  @param pos          Position to be used for error reporting.
     *  @param site         The class type to be checked.
     */
    public void checkCompatibleConcretes(DiagnosticPosition pos, Type site) {
        Type sup = types.supertype(site);
        if (!sup.hasTag(CLASS)) return;

        for (Type t1 = sup;
             t1.hasTag(CLASS) && t1.tsym.type.isParameterized();
             t1 = types.supertype(t1)) {
            for (Symbol s1 : t1.tsym.members().getSymbols(NON_RECURSIVE)) {
                if (s1.kind != MTH ||
                    (s1.flags() & (STATIC|SYNTHETIC|BRIDGE)) != 0 ||
                    !s1.isInheritedIn(site.tsym, types) ||
                    ((MethodSymbol)s1).implementation(site.tsym,
                                                      types,
                                                      true) != s1)
                    continue;
                Type st1 = types.memberType(t1, s1);
                int s1ArgsLength = st1.getParameterTypes().length();
                if (st1 == s1.type) continue;

                for (Type t2 = sup;
                     t2.hasTag(CLASS);
                     t2 = types.supertype(t2)) {
                    for (Symbol s2 : t2.tsym.members().getSymbolsByName(s1.name)) {
                        if (s2 == s1 ||
                            s2.kind != MTH ||
                            (s2.flags() & (STATIC|SYNTHETIC|BRIDGE)) != 0 ||
                            s2.type.getParameterTypes().length() != s1ArgsLength ||
                            !s2.isInheritedIn(site.tsym, types) ||
                            ((MethodSymbol)s2).implementation(site.tsym,
                                                              types,
                                                              true) != s2)
                            continue;
                        Type st2 = types.memberType(t2, s2);
                        if (types.overrideEquivalent(st1, st2))
                            log.error(pos,
                                      Errors.ConcreteInheritanceConflict(s1, t1, s2, t2, sup));
                    }
                }
            }
        }
    }

    /** Check that classes (or interfaces) do not each define an abstract
     *  method with same name and arguments but incompatible return types.
     *  @param pos          Position to be used for error reporting.
     *  @param t1           The first argument type.
     *  @param t2           The second argument type.
     */
    public boolean checkCompatibleAbstracts(DiagnosticPosition pos,
                                            Type t1,
                                            Type t2,
                                            Type site) {
        if ((site.tsym.flags() & COMPOUND) != 0) {
            // special case for intersections: need to eliminate wildcards in supertypes
            t1 = types.capture(t1);
            t2 = types.capture(t2);
        }
        return firstIncompatibility(pos, t1, t2, site) == null;
    }

    /** Return the first method which is defined with same args
     *  but different return types in two given interfaces, or null if none
     *  exists.
     *  @param t1     The first type.
     *  @param t2     The second type.
     *  @param site   The most derived type.
     *  @return symbol from t2 that conflicts with one in t1.
     */
    private Symbol firstIncompatibility(DiagnosticPosition pos, Type t1, Type t2, Type site) {
        Map<TypeSymbol,Type> interfaces1 = new HashMap<>();
        closure(t1, interfaces1);
        Map<TypeSymbol,Type> interfaces2;
        if (t1 == t2)
            interfaces2 = interfaces1;
        else
            closure(t2, interfaces1, interfaces2 = new HashMap<>());

        for (Type t3 : interfaces1.values()) {
            for (Type t4 : interfaces2.values()) {
                Symbol s = firstDirectIncompatibility(pos, t3, t4, site);
                if (s != null) return s;
            }
        }
        return null;
    }

    /** Compute all the supertypes of t, indexed by type symbol. */
    private void closure(Type t, Map<TypeSymbol,Type> typeMap) {
        if (!t.hasTag(CLASS)) return;
        if (typeMap.put(t.tsym, t) == null) {
            closure(types.supertype(t), typeMap);
            for (Type i : types.interfaces(t))
                closure(i, typeMap);
        }
    }

    /** Compute all the supertypes of t, indexed by type symbol (except those in typesSkip). */
    private void closure(Type t, Map<TypeSymbol,Type> typesSkip, Map<TypeSymbol,Type> typeMap) {
        if (!t.hasTag(CLASS)) return;
        if (typesSkip.get(t.tsym) != null) return;
        if (typeMap.put(t.tsym, t) == null) {
            closure(types.supertype(t), typesSkip, typeMap);
            for (Type i : types.interfaces(t))
                closure(i, typesSkip, typeMap);
        }
    }

    /** Return the first method in t2 that conflicts with a method from t1. */
    private Symbol firstDirectIncompatibility(DiagnosticPosition pos, Type t1, Type t2, Type site) {
        for (Symbol s1 : t1.tsym.members().getSymbols(NON_RECURSIVE)) {
            Type st1 = null;
            if (s1.kind != MTH || !s1.isInheritedIn(site.tsym, types) ||
                    (s1.flags() & SYNTHETIC) != 0) continue;
            Symbol impl = ((MethodSymbol)s1).implementation(site.tsym, types, false);
            if (impl != null && (impl.flags() & ABSTRACT) == 0) continue;
            for (Symbol s2 : t2.tsym.members().getSymbolsByName(s1.name)) {
                if (s1 == s2) continue;
                if (s2.kind != MTH || !s2.isInheritedIn(site.tsym, types) ||
                        (s2.flags() & SYNTHETIC) != 0) continue;
                if (st1 == null) st1 = types.memberType(t1, s1);
                Type st2 = types.memberType(t2, s2);
                if (types.overrideEquivalent(st1, st2)) {
                    List<Type> tvars1 = st1.getTypeArguments();
                    List<Type> tvars2 = st2.getTypeArguments();
                    Type rt1 = st1.getReturnType();
                    Type rt2 = types.subst(st2.getReturnType(), tvars2, tvars1);
                    boolean compat =
                        types.isSameType(rt1, rt2) ||
                        !rt1.isPrimitiveOrVoid() &&
                        !rt2.isPrimitiveOrVoid() &&
                        (types.covariantReturnType(rt1, rt2, types.noWarnings) ||
                         types.covariantReturnType(rt2, rt1, types.noWarnings)) ||
                         checkCommonOverriderIn(s1,s2,site);
                    if (!compat) {
                        if (types.isSameType(t1, t2)) {
                            log.error(pos, Errors.IncompatibleDiffRetSameType(t1,
                                    s2.name, types.memberType(t2, s2).getParameterTypes()));
                        } else {
                            log.error(pos, Errors.TypesIncompatible(t1, t2,
                                    Fragments.IncompatibleDiffRet(s2.name, types.memberType(t2, s2).getParameterTypes())));
                        }
                        return s2;
                    }
                } else if (checkNameClash((ClassSymbol)site.tsym, s1, s2) &&
                        !checkCommonOverriderIn(s1, s2, site)) {
                    log.error(pos, Errors.NameClashSameErasureNoOverride(
                            s1.name, types.memberType(site, s1).asMethodType().getParameterTypes(), s1.location(),
                            s2.name, types.memberType(site, s2).asMethodType().getParameterTypes(), s2.location()));
                    return s2;
                }
            }
        }
        return null;
    }
    //WHERE
    boolean checkCommonOverriderIn(Symbol s1, Symbol s2, Type site) {
        Map<TypeSymbol,Type> supertypes = new HashMap<>();
        Type st1 = types.memberType(site, s1);
        Type st2 = types.memberType(site, s2);
        closure(site, supertypes);
        for (Type t : supertypes.values()) {
            for (Symbol s3 : t.tsym.members().getSymbolsByName(s1.name)) {
                if (s3 == s1 || s3 == s2 || s3.kind != MTH || (s3.flags() & (BRIDGE|SYNTHETIC)) != 0) continue;
                Type st3 = types.memberType(site,s3);
                if (types.overrideEquivalent(st3, st1) &&
                        types.overrideEquivalent(st3, st2) &&
                        types.returnTypeSubstitutable(st3, st1) &&
                        types.returnTypeSubstitutable(st3, st2)) {
                    return true;
                }
            }
        }
        return false;
    }

    /** Check that a given method conforms with any method it overrides.
     *  @param tree         The tree from which positions are extracted
     *                      for errors.
     *  @param m            The overriding method.
     */
    void checkOverride(Env<AttrContext> env, JCMethodDecl tree, MethodSymbol m) {
        ClassSymbol origin = (ClassSymbol)m.owner;
        if ((origin.flags() & ENUM) != 0 && names.finalize.equals(m.name)) {
            if (m.overrides(syms.enumFinalFinalize, origin, types, false)) {
                log.error(tree.pos(), Errors.EnumNoFinalize);
                return;
            }
        }
        if (allowRecords && origin.isRecord()) {
            // let's find out if this is a user defined accessor in which case the @Override annotation is acceptable
            Optional<? extends RecordComponent> recordComponent = origin.getRecordComponents().stream()
                    .filter(rc -> rc.accessor == tree.sym && (rc.accessor.flags_field & GENERATED_MEMBER) == 0).findFirst();
            if (recordComponent.isPresent()) {
                return;
            }
        }

        for (Type t = origin.type; t.hasTag(CLASS);
             t = types.supertype(t)) {
            if (t != origin.type) {
                checkOverride(tree, t, origin, m);
            }
            for (Type t2 : types.interfaces(t)) {
                checkOverride(tree, t2, origin, m);
            }
        }

        final boolean explicitOverride = m.attribute(syms.overrideType.tsym) != null;
        // Check if this method must override a super method due to being annotated with @Override
        // or by virtue of being a member of a diamond inferred anonymous class. Latter case is to
        // be treated "as if as they were annotated" with @Override.
        boolean mustOverride = explicitOverride ||
                (env.info.isAnonymousDiamond && !m.isConstructor() && !m.isPrivate());
        if (mustOverride && !isOverrider(m)) {
            DiagnosticPosition pos = tree.pos();
            for (JCAnnotation a : tree.getModifiers().annotations) {
                if (a.annotationType.type.tsym == syms.overrideType.tsym) {
                    pos = a.pos();
                    break;
                }
            }
            log.error(pos,
                      explicitOverride ? (m.isStatic() ? Errors.StaticMethodsCannotBeAnnotatedWithOverride : Errors.MethodDoesNotOverrideSuperclass) :
                                Errors.AnonymousDiamondMethodDoesNotOverrideSuperclass(Fragments.DiamondAnonymousMethodsImplicitlyOverride));
        }
    }

    void checkOverride(JCTree tree, Type site, ClassSymbol origin, MethodSymbol m) {
        TypeSymbol c = site.tsym;
        for (Symbol sym : c.members().getSymbolsByName(m.name)) {
            if (m.overrides(sym, origin, types, false)) {
                if ((sym.flags() & ABSTRACT) == 0) {
                    checkOverride(tree, m, (MethodSymbol)sym, origin);
                }
            }
        }
    }

    private Predicate<Symbol> equalsHasCodeFilter = s -> MethodSymbol.implementation_filter.test(s) &&
            (s.flags() & BAD_OVERRIDE) == 0;

    public void checkClassOverrideEqualsAndHashIfNeeded(DiagnosticPosition pos,
            ClassSymbol someClass) {
        /* At present, annotations cannot possibly have a method that is override
         * equivalent with Object.equals(Object) but in any case the condition is
         * fine for completeness.
         */
        if (someClass == (ClassSymbol)syms.objectType.tsym ||
            someClass.isInterface() || someClass.isEnum() ||
            (someClass.flags() & ANNOTATION) != 0 ||
            (someClass.flags() & ABSTRACT) != 0) return;
        //anonymous inner classes implementing interfaces need especial treatment
        if (someClass.isAnonymous()) {
            List<Type> interfaces =  types.interfaces(someClass.type);
            if (interfaces != null && !interfaces.isEmpty() &&
                interfaces.head.tsym == syms.comparatorType.tsym) return;
        }
        checkClassOverrideEqualsAndHash(pos, someClass);
    }

    private void checkClassOverrideEqualsAndHash(DiagnosticPosition pos,
            ClassSymbol someClass) {
        if (lint.isActive(LintCategory.OVERRIDES)) {
            MethodSymbol equalsAtObject = (MethodSymbol)syms.objectType
                    .tsym.members().findFirst(names.equals);
            MethodSymbol hashCodeAtObject = (MethodSymbol)syms.objectType
                    .tsym.members().findFirst(names.hashCode);
            MethodSymbol equalsImpl = types.implementation(equalsAtObject,
                    someClass, false, equalsHasCodeFilter);
            boolean overridesEquals = equalsImpl != null &&
                                      equalsImpl.owner == someClass;
            boolean overridesHashCode = types.implementation(hashCodeAtObject,
                someClass, false, equalsHasCodeFilter) != hashCodeAtObject;

            if (overridesEquals && !overridesHashCode) {
                lint.logIfEnabled(pos,
                            LintWarnings.OverrideEqualsButNotHashcode(someClass));
            }
        }
    }

    public void checkHasMain(DiagnosticPosition pos, ClassSymbol c) {
        boolean found = false;

        for (Symbol sym : c.members().getSymbolsByName(names.main)) {
            if (sym.kind == MTH && (sym.flags() & PRIVATE) == 0) {
                MethodSymbol meth = (MethodSymbol)sym;
                if (!types.isSameType(meth.getReturnType(), syms.voidType)) {
                    continue;
                }
                if (meth.params.isEmpty()) {
                    found = true;
                    break;
                }
                if (meth.params.size() != 1) {
                    continue;
                }
                if (!types.isSameType(meth.params.head.type, types.makeArrayType(syms.stringType))) {
                    continue;
                }

                found = true;
                break;
            }
        }

        if (!found) {
            log.error(pos, Errors.ImplicitClassDoesNotHaveMainMethod);
        }
    }

    public void checkModuleName (JCModuleDecl tree) {
        Name moduleName = tree.sym.name;
        Assert.checkNonNull(moduleName);
        if (lint.isActive(LintCategory.MODULE)) {
            JCExpression qualId = tree.qualId;
            while (qualId != null) {
                Name componentName;
                DiagnosticPosition pos;
                switch (qualId.getTag()) {
                    case SELECT:
                        JCFieldAccess selectNode = ((JCFieldAccess) qualId);
                        componentName = selectNode.name;
                        pos = selectNode.pos();
                        qualId = selectNode.selected;
                        break;
                    case IDENT:
                        componentName = ((JCIdent) qualId).name;
                        pos = qualId.pos();
                        qualId = null;
                        break;
                    default:
                        throw new AssertionError("Unexpected qualified identifier: " + qualId.toString());
                }
                if (componentName != null) {
                    String moduleNameComponentString = componentName.toString();
                    int nameLength = moduleNameComponentString.length();
                    if (nameLength > 0 && Character.isDigit(moduleNameComponentString.charAt(nameLength - 1))) {
                        lint.logIfEnabled(pos, LintWarnings.PoorChoiceForModuleName(componentName));
                    }
                }
            }
        }
    }

    private boolean checkNameClash(ClassSymbol origin, Symbol s1, Symbol s2) {
        ClashFilter cf = new ClashFilter(origin.type);
        return (cf.test(s1) &&
                cf.test(s2) &&
                types.hasSameArgs(s1.erasure(types), s2.erasure(types)));
    }


    /** Check that all abstract members of given class have definitions.
     *  @param pos          Position to be used for error reporting.
     *  @param c            The class.
     */
    void checkAllDefined(DiagnosticPosition pos, ClassSymbol c) {
        MethodSymbol undef = types.firstUnimplementedAbstract(c);
        if (undef != null) {
            MethodSymbol undef1 =
                new MethodSymbol(undef.flags(), undef.name,
                                 types.memberType(c.type, undef), undef.owner);
            log.error(pos,
                      Errors.DoesNotOverrideAbstract(c, undef1, undef1.location()));
        }
    }

    void checkNonCyclicDecl(JCClassDecl tree) {
        CycleChecker cc = new CycleChecker();
        cc.scan(tree);
        if (!cc.errorFound && !cc.partialCheck) {
            tree.sym.flags_field |= ACYCLIC;
        }
    }

    class CycleChecker extends TreeScanner {

        Set<Symbol> seenClasses = new HashSet<>();
        boolean errorFound = false;
        boolean partialCheck = false;

        private void checkSymbol(DiagnosticPosition pos, Symbol sym) {
            if (sym != null && sym.kind == TYP) {
                Env<AttrContext> classEnv = enter.getEnv((TypeSymbol)sym);
                if (classEnv != null) {
                    DiagnosticSource prevSource = log.currentSource();
                    try {
                        log.useSource(classEnv.toplevel.sourcefile);
                        scan(classEnv.tree);
                    }
                    finally {
                        log.useSource(prevSource.getFile());
                    }
                } else if (sym.kind == TYP) {
                    checkClass(pos, sym, List.nil());
                }
            } else if (sym == null || sym.kind != PCK) {
                //not completed yet
                partialCheck = true;
            }
        }

        @Override
        public void visitSelect(JCFieldAccess tree) {
            super.visitSelect(tree);
            checkSymbol(tree.pos(), tree.sym);
        }

        @Override
        public void visitIdent(JCIdent tree) {
            checkSymbol(tree.pos(), tree.sym);
        }

        @Override
        public void visitTypeApply(JCTypeApply tree) {
            scan(tree.clazz);
        }

        @Override
        public void visitTypeArray(JCArrayTypeTree tree) {
            scan(tree.elemtype);
        }

        @Override
        public void visitClassDef(JCClassDecl tree) {
            List<JCTree> supertypes = List.nil();
            if (tree.getExtendsClause() != null) {
                supertypes = supertypes.prepend(tree.getExtendsClause());
            }
            if (tree.getImplementsClause() != null) {
                for (JCTree intf : tree.getImplementsClause()) {
                    supertypes = supertypes.prepend(intf);
                }
            }
            checkClass(tree.pos(), tree.sym, supertypes);
        }

        void checkClass(DiagnosticPosition pos, Symbol c, List<JCTree> supertypes) {
            if ((c.flags_field & ACYCLIC) != 0)
                return;
            if (seenClasses.contains(c)) {
                errorFound = true;
                log.error(pos, Errors.CyclicInheritance(c));
                seenClasses.stream()
                  .filter(s -> !s.type.isErroneous())
                  .filter(ClassSymbol.class::isInstance)
                  .map(ClassSymbol.class::cast)
                  .forEach(Check.this::handleCyclic);
            } else if (!c.type.isErroneous()) {
                try {
                    seenClasses.add(c);
                    if (c.type.hasTag(CLASS)) {
                        if (supertypes.nonEmpty()) {
                            scan(supertypes);
                        }
                        else {
                            ClassType ct = (ClassType)c.type;
                            if (ct.supertype_field == null ||
                                    ct.interfaces_field == null) {
                                //not completed yet
                                partialCheck = true;
                                return;
                            }
                            checkSymbol(pos, ct.supertype_field.tsym);
                            for (Type intf : ct.interfaces_field) {
                                checkSymbol(pos, intf.tsym);
                            }
                        }
                        if (c.owner.kind == TYP) {
                            checkSymbol(pos, c.owner);
                        }
                    }
                } finally {
                    seenClasses.remove(c);
                }
            }
        }
    }

    /** Check for cyclic references. Issue an error if the
     *  symbol of the type referred to has a LOCKED flag set.
     *
     *  @param pos      Position to be used for error reporting.
     *  @param t        The type referred to.
     */
    void checkNonCyclic(DiagnosticPosition pos, Type t) {
        checkNonCyclicInternal(pos, t);
    }


    void checkNonCyclic(DiagnosticPosition pos, TypeVar t) {
        checkNonCyclic1(pos, t, List.nil());
    }

    private void checkNonCyclic1(DiagnosticPosition pos, Type t, List<TypeVar> seen) {
        final TypeVar tv;
        if  (t.hasTag(TYPEVAR) && (t.tsym.flags() & UNATTRIBUTED) != 0)
            return;
        if (seen.contains(t)) {
            tv = (TypeVar)t;
            tv.setUpperBound(types.createErrorType(t));
            log.error(pos, Errors.CyclicInheritance(t));
        } else if (t.hasTag(TYPEVAR)) {
            tv = (TypeVar)t;
            seen = seen.prepend(tv);
            for (Type b : types.getBounds(tv))
                checkNonCyclic1(pos, b, seen);
        }
    }

    /** Check for cyclic references. Issue an error if the
     *  symbol of the type referred to has a LOCKED flag set.
     *
     *  @param pos      Position to be used for error reporting.
     *  @param t        The type referred to.
     *  @return        True if the check completed on all attributed classes
     */
    private boolean checkNonCyclicInternal(DiagnosticPosition pos, Type t) {
        boolean complete = true; // was the check complete?
        //- System.err.println("checkNonCyclicInternal("+t+");");//DEBUG
        Symbol c = t.tsym;
        if ((c.flags_field & ACYCLIC) != 0) return true;

        if ((c.flags_field & LOCKED) != 0) {
            log.error(pos, Errors.CyclicInheritance(c));
            handleCyclic((ClassSymbol)c);
        } else if (!c.type.isErroneous()) {
            try {
                c.flags_field |= LOCKED;
                if (c.type.hasTag(CLASS)) {
                    ClassType clazz = (ClassType)c.type;
                    if (clazz.interfaces_field != null)
                        for (List<Type> l=clazz.interfaces_field; l.nonEmpty(); l=l.tail)
                            complete &= checkNonCyclicInternal(pos, l.head);
                    if (clazz.supertype_field != null) {
                        Type st = clazz.supertype_field;
                        if (st != null && st.hasTag(CLASS))
                            complete &= checkNonCyclicInternal(pos, st);
                    }
                    if (c.owner.kind == TYP)
                        complete &= checkNonCyclicInternal(pos, c.owner.type);
                }
            } finally {
                c.flags_field &= ~LOCKED;
            }
        }
        if (complete)
            complete = ((c.flags_field & UNATTRIBUTED) == 0) && c.isCompleted();
        if (complete) c.flags_field |= ACYCLIC;
        return complete;
    }

    /** Handle finding an inheritance cycle on a class by setting
     *  the class' and its supertypes' types to the error type.
     **/
    private void handleCyclic(ClassSymbol c) {
        for (List<Type> l=types.interfaces(c.type); l.nonEmpty(); l=l.tail)
            l.head = types.createErrorType((ClassSymbol)l.head.tsym, Type.noType);
        Type st = types.supertype(c.type);
        if (st.hasTag(CLASS))
            ((ClassType)c.type).supertype_field = types.createErrorType((ClassSymbol)st.tsym, Type.noType);
        c.type = types.createErrorType(c, c.type);
        c.flags_field |= ACYCLIC;
    }

    /** Check that all methods which implement some
     *  method conform to the method they implement.
     *  @param tree         The class definition whose members are checked.
     */
    void checkImplementations(JCClassDecl tree) {
        checkImplementations(tree, tree.sym, tree.sym);
    }
    //where
        /** Check that all methods which implement some
         *  method in `ic' conform to the method they implement.
         */
        void checkImplementations(JCTree tree, ClassSymbol origin, ClassSymbol ic) {
            for (List<Type> l = types.closure(ic.type); l.nonEmpty(); l = l.tail) {
                ClassSymbol lc = (ClassSymbol)l.head.tsym;
                if ((lc.flags() & ABSTRACT) != 0) {
                    for (Symbol sym : lc.members().getSymbols(NON_RECURSIVE)) {
                        if (sym.kind == MTH &&
                            (sym.flags() & (STATIC|ABSTRACT)) == ABSTRACT) {
                            MethodSymbol absmeth = (MethodSymbol)sym;
                            MethodSymbol implmeth = absmeth.implementation(origin, types, false);
                            if (implmeth != null && implmeth != absmeth &&
                                (implmeth.owner.flags() & INTERFACE) ==
                                (origin.flags() & INTERFACE)) {
                                // don't check if implmeth is in a class, yet
                                // origin is an interface. This case arises only
                                // if implmeth is declared in Object. The reason is
                                // that interfaces really don't inherit from
                                // Object it's just that the compiler represents
                                // things that way.
                                checkOverride(tree, implmeth, absmeth, origin);
                            }
                        }
                    }
                }
            }
        }

    /** Check that all abstract methods implemented by a class are
     *  mutually compatible.
     *  @param pos          Position to be used for error reporting.
     *  @param c            The class whose interfaces are checked.
     */
    void checkCompatibleSupertypes(DiagnosticPosition pos, Type c) {
        List<Type> supertypes = types.interfaces(c);
        Type supertype = types.supertype(c);
        if (supertype.hasTag(CLASS) &&
            (supertype.tsym.flags() & ABSTRACT) != 0)
            supertypes = supertypes.prepend(supertype);
        for (List<Type> l = supertypes; l.nonEmpty(); l = l.tail) {
            if (!l.head.getTypeArguments().isEmpty() &&
                !checkCompatibleAbstracts(pos, l.head, l.head, c))
                return;
            for (List<Type> m = supertypes; m != l; m = m.tail)
                if (!checkCompatibleAbstracts(pos, l.head, m.head, c))
                    return;
        }
        checkCompatibleConcretes(pos, c);
    }

    /** Check that all non-override equivalent methods accessible from 'site'
     *  are mutually compatible (JLS 8.4.8/9.4.1).
     *
     *  @param pos  Position to be used for error reporting.
     *  @param site The class whose methods are checked.
     *  @param sym  The method symbol to be checked.
     */
    void checkOverrideClashes(DiagnosticPosition pos, Type site, MethodSymbol sym) {
         ClashFilter cf = new ClashFilter(site);
        //for each method m1 that is overridden (directly or indirectly)
        //by method 'sym' in 'site'...

        ArrayList<Symbol> symbolsByName = new ArrayList<>();
        types.membersClosure(site, false).getSymbolsByName(sym.name, cf).forEach(symbolsByName::add);
        for (Symbol m1 : symbolsByName) {
            if (!sym.overrides(m1, site.tsym, types, false)) {
                continue;
            }

            //...check each method m2 that is a member of 'site'
            for (Symbol m2 : symbolsByName) {
                if (m2 == m1) continue;
                //if (i) the signature of 'sym' is not a subsignature of m1 (seen as
                //a member of 'site') and (ii) m1 has the same erasure as m2, issue an error
                if (!types.isSubSignature(sym.type, types.memberType(site, m2)) &&
                        types.hasSameArgs(m2.erasure(types), m1.erasure(types))) {
                    sym.flags_field |= CLASH;
                    if (m1 == sym) {
                        log.error(pos, Errors.NameClashSameErasureNoOverride(
                            m1.name, types.memberType(site, m1).asMethodType().getParameterTypes(), m1.location(),
                            m2.name, types.memberType(site, m2).asMethodType().getParameterTypes(), m2.location()));
                    } else {
                        ClassType ct = (ClassType)site;
                        String kind = ct.isInterface() ? "interface" : "class";
                        log.error(pos, Errors.NameClashSameErasureNoOverride1(
                            kind,
                            ct.tsym.name,
                            m1.name,
                            types.memberType(site, m1).asMethodType().getParameterTypes(),
                            m1.location(),
                            m2.name,
                            types.memberType(site, m2).asMethodType().getParameterTypes(),
                            m2.location()));
                    }
                    return;
                }
            }
        }
    }

    /** Check that all static methods accessible from 'site' are
     *  mutually compatible (JLS 8.4.8).
     *
     *  @param pos  Position to be used for error reporting.
     *  @param site The class whose methods are checked.
     *  @param sym  The method symbol to be checked.
     */
    void checkHideClashes(DiagnosticPosition pos, Type site, MethodSymbol sym) {
        ClashFilter cf = new ClashFilter(site);
        //for each method m1 that is a member of 'site'...
        for (Symbol s : types.membersClosure(site, true).getSymbolsByName(sym.name, cf)) {
            //if (i) the signature of 'sym' is not a subsignature of m1 (seen as
            //a member of 'site') and (ii) 'sym' has the same erasure as m1, issue an error
            if (!types.isSubSignature(sym.type, types.memberType(site, s))) {
                if (types.hasSameArgs(s.erasure(types), sym.erasure(types))) {
                    log.error(pos,
                              Errors.NameClashSameErasureNoHide(sym, sym.location(), s, s.location()));
                    return;
                }
            }
         }
     }

     //where
     private class ClashFilter implements Predicate<Symbol> {

         Type site;

         ClashFilter(Type site) {
             this.site = site;
         }

         boolean shouldSkip(Symbol s) {
             return (s.flags() & CLASH) != 0 &&
                s.owner == site.tsym;
         }

         @Override
         public boolean test(Symbol s) {
             return s.kind == MTH &&
                     (s.flags() & SYNTHETIC) == 0 &&
                     !shouldSkip(s) &&
                     s.isInheritedIn(site.tsym, types) &&
                     !s.isConstructor();
         }
     }

    void checkDefaultMethodClashes(DiagnosticPosition pos, Type site) {
        DefaultMethodClashFilter dcf = new DefaultMethodClashFilter(site);
        for (Symbol m : types.membersClosure(site, false).getSymbols(dcf)) {
            Assert.check(m.kind == MTH);
            List<MethodSymbol> prov = types.interfaceCandidates(site, (MethodSymbol)m);
            if (prov.size() > 1) {
                ListBuffer<Symbol> abstracts = new ListBuffer<>();
                ListBuffer<Symbol> defaults = new ListBuffer<>();
                for (MethodSymbol provSym : prov) {
                    if ((provSym.flags() & DEFAULT) != 0) {
                        defaults = defaults.append(provSym);
                    } else if ((provSym.flags() & ABSTRACT) != 0) {
                        abstracts = abstracts.append(provSym);
                    }
                    if (defaults.nonEmpty() && defaults.size() + abstracts.size() >= 2) {
                        //strong semantics - issue an error if two sibling interfaces
                        //have two override-equivalent defaults - or if one is abstract
                        //and the other is default
                        Fragment diagKey;
                        Symbol s1 = defaults.first();
                        Symbol s2;
                        if (defaults.size() > 1) {
                            s2 = defaults.toList().tail.head;
                            diagKey = Fragments.IncompatibleUnrelatedDefaults(Kinds.kindName(site.tsym), site,
                                    m.name, types.memberType(site, m).getParameterTypes(),
                                    s1.location(), s2.location());

                        } else {
                            s2 = abstracts.first();
                            diagKey = Fragments.IncompatibleAbstractDefault(Kinds.kindName(site.tsym), site,
                                    m.name, types.memberType(site, m).getParameterTypes(),
                                    s1.location(), s2.location());
                        }
                        log.error(pos, Errors.TypesIncompatible(s1.location().type, s2.location().type, diagKey));
                        break;
                    }
                }
            }
        }
    }

    //where
     private class DefaultMethodClashFilter implements Predicate<Symbol> {

         Type site;

         DefaultMethodClashFilter(Type site) {
             this.site = site;
         }

         @Override
         public boolean test(Symbol s) {
             return s.kind == MTH &&
                     (s.flags() & DEFAULT) != 0 &&
                     s.isInheritedIn(site.tsym, types) &&
                     !s.isConstructor();
         }
     }

    /** Report warnings for potentially ambiguous method declarations in the given site. */
    void checkPotentiallyAmbiguousOverloads(JCClassDecl tree, Type site) {

        // Skip if warning not enabled
        if (!lint.isActive(LintCategory.OVERLOADS))
            return;

        // Gather all of site's methods, including overridden methods, grouped by name (except Object methods)
        List<java.util.List<MethodSymbol>> methodGroups = methodsGroupedByName(site,
            new PotentiallyAmbiguousFilter(site), ArrayList::new);

        // Build the predicate that determines if site is responsible for an ambiguity
        BiPredicate<MethodSymbol, MethodSymbol> responsible = buildResponsiblePredicate(site, methodGroups);

        // Now remove overridden methods from each group, leaving only site's actual members
        methodGroups.forEach(list -> removePreempted(list, (m1, m2) -> m1.overrides(m2, site.tsym, types, false)));

        // Warn about ambiguous overload method pairs for which site is responsible
        methodGroups.forEach(list -> compareAndRemove(list, (m1, m2) -> {

            // See if this is an ambiguous overload for which "site" is responsible
            if (!potentiallyAmbiguousOverload(site, m1, m2) || !responsible.test(m1, m2))
                return 0;

            // Allow the site's own declared methods (only) to apply @SuppressWarnings("overloads").
            // Treat both methods equally so they "share" the validation of the warning suppression,
            // but also verify an annotation actually exists on a method before doing that, because
            // otherwise we could incorrectly validate an outer annotation.
            Predicate<MethodSymbol> methodSuppresses = m -> m.owner == site.tsym &&
              m.attribute(syms.suppressWarningsType.tsym) != null &&
              lint.augment(m).isSuppressed(LintCategory.OVERLOADS, true);
            if (methodSuppresses.test(m1) | methodSuppresses.test(m2))      // use "|" to avoid an artificial preference
                return FIRST | SECOND;

            // Locate the warning at one of the methods, if possible
            DiagnosticPosition pos =
                m1.owner == site.tsym ? TreeInfo.diagnosticPositionFor(m1, tree) :
                m2.owner == site.tsym ? TreeInfo.diagnosticPositionFor(m2, tree) :
                tree.pos();

            // Log the warning
            lint.logIfEnabled(pos,
                LintWarnings.PotentiallyAmbiguousOverload(
                    m1.asMemberOf(site, types), m1.location(),
                    m2.asMemberOf(site, types), m2.location()));

            // Don't warn again for either of these two methods
            return FIRST | SECOND;
        }));
    }

    /** Build a predicate that determines, given two methods that are members of the given class,
     *  whether the class should be held "responsible" if the methods are potentially ambiguous.
     *
     *  Sometimes ambiguous methods are unavoidable because they're inherited from a supertype.
     *  For example, any subtype of Spliterator.OfInt will have ambiguities for both
     *  forEachRemaining() and tryAdvance() (in both cases the overloads are IntConsumer and
     *  Consumer&lt;? super Integer&gt;). So we only want to "blame" a class when that class is
     *  itself responsible for creating the ambiguity. We declare that a class C is "responsible"
     *  for the ambiguity between two methods m1 and m2 if there is no direct supertype T of C
     *  such that m1 and m2, or some overrides thereof, both exist in T and are ambiguous in T.
     *  As an optimization, we first check if either method is declared in C and does not override
     *  any other methods; in this case the class is definitely responsible.
     */
    BiPredicate<MethodSymbol, MethodSymbol> buildResponsiblePredicate(Type site,
        List<? extends Collection<MethodSymbol>> methodGroups) {

        // Define the "overrides" predicate
        BiPredicate<MethodSymbol, MethodSymbol> overrides = (m1, m2) -> m1.overrides(m2, site.tsym, types, false);

        // Map each method declared in site to a list of the supertype method(s) it directly overrides
        HashMap<MethodSymbol, ArrayList<MethodSymbol>> overriddenMethodsMap = new HashMap<>();
        methodGroups.forEach(list -> {
            for (MethodSymbol m : list) {

                // Skip methods not declared in site
                if (m.owner != site.tsym)
                    continue;

                // Gather all supertype methods overridden by m, directly or indirectly
                ArrayList<MethodSymbol> overriddenMethods = list.stream()
                  .filter(m2 -> m2 != m && overrides.test(m, m2))
                  .collect(Collectors.toCollection(ArrayList::new));

                // Eliminate non-direct overrides
                removePreempted(overriddenMethods, overrides);

                // Add to map
                overriddenMethodsMap.put(m, overriddenMethods);
            }
        });

        // Build the predicate
        return (m1, m2) -> {

            // Get corresponding supertype methods (if declared in site)
            java.util.List<MethodSymbol> overriddenMethods1 = overriddenMethodsMap.get(m1);
            java.util.List<MethodSymbol> overriddenMethods2 = overriddenMethodsMap.get(m2);

            // Quick check for the case where a method was added by site itself
            if (overriddenMethods1 != null && overriddenMethods1.isEmpty())
                return true;
            if (overriddenMethods2 != null && overriddenMethods2.isEmpty())
                return true;

            // Get each method's corresponding method(s) from supertypes of site
            java.util.List<MethodSymbol> supertypeMethods1 = overriddenMethods1 != null ?
              overriddenMethods1 : Collections.singletonList(m1);
            java.util.List<MethodSymbol> supertypeMethods2 = overriddenMethods2 != null ?
              overriddenMethods2 : Collections.singletonList(m2);

            // See if we can blame some direct supertype instead
            return types.directSupertypes(site).stream()
              .filter(stype -> stype != syms.objectType)
              .map(stype -> stype.tsym.type)                // view supertype in its original form
              .noneMatch(stype -> {
                for (MethodSymbol sm1 : supertypeMethods1) {
                    if (!types.isSubtype(types.erasure(stype), types.erasure(sm1.owner.type)))
                        continue;
                    for (MethodSymbol sm2 : supertypeMethods2) {
                        if (!types.isSubtype(types.erasure(stype), types.erasure(sm2.owner.type)))
                            continue;
                        if (potentiallyAmbiguousOverload(stype, sm1, sm2))
                            return true;
                    }
                }
                return false;
            });
        };
    }

    /** Gather all of site's methods, including overridden methods, grouped and sorted by name,
     *  after applying the given filter.
     */
    <C extends Collection<MethodSymbol>> List<C> methodsGroupedByName(Type site,
            Predicate<Symbol> filter, Supplier<? extends C> groupMaker) {
        Iterable<Symbol> symbols = types.membersClosure(site, false).getSymbols(filter, RECURSIVE);
        return StreamSupport.stream(symbols.spliterator(), false)
          .map(MethodSymbol.class::cast)
          .collect(Collectors.groupingBy(m -> m.name, Collectors.toCollection(groupMaker)))
          .entrySet()
          .stream()
          .sorted(Comparator.comparing(e -> e.getKey().toString()))
          .map(Map.Entry::getValue)
          .collect(List.collector());
    }

    /** Compare elements in a list pair-wise in order to remove some of them.
     *  @param list mutable list of items
     *  @param comparer returns flag bit(s) to remove FIRST and/or SECOND
     */
    <T> void compareAndRemove(java.util.List<T> list, ToIntBiFunction<? super T, ? super T> comparer) {
        for (int index1 = 0; index1 < list.size() - 1; index1++) {
            T item1 = list.get(index1);
            for (int index2 = index1 + 1; index2 < list.size(); index2++) {
                T item2 = list.get(index2);
                int flags = comparer.applyAsInt(item1, item2);
                if ((flags & SECOND) != 0)
                    list.remove(index2--);          // remove item2
                if ((flags & FIRST) != 0) {
                    list.remove(index1--);          // remove item1
                    break;
                }
            }
        }
    }

    /** Remove elements in a list that are preempted by some other element in the list.
     *  @param list mutable list of items
     *  @param preempts decides if one item preempts another, causing the second one to be removed
     */
    <T> void removePreempted(java.util.List<T> list, BiPredicate<? super T, ? super T> preempts) {
        compareAndRemove(list, (item1, item2) -> {
            int flags = 0;
            if (preempts.test(item1, item2))
                flags |= SECOND;
            if (preempts.test(item2, item1))
                flags |= FIRST;
            return flags;
        });
    }

    /** Filters method candidates for the "potentially ambiguous method" check */
    class PotentiallyAmbiguousFilter extends ClashFilter {

        PotentiallyAmbiguousFilter(Type site) {
            super(site);
        }

        @Override
        boolean shouldSkip(Symbol s) {
            return s.owner.type.tsym == syms.objectType.tsym || super.shouldSkip(s);
        }
    }

    /**
      * Report warnings for potentially ambiguous method declarations. Two declarations
      * are potentially ambiguous if they feature two unrelated functional interface
      * in same argument position (in which case, a call site passing an implicit
      * lambda would be ambiguous). This assumes they already have the same name.
      */
    boolean potentiallyAmbiguousOverload(Type site, MethodSymbol msym1, MethodSymbol msym2) {
        Assert.check(msym1.name == msym2.name);
        if (msym1 == msym2)
            return false;
        Type mt1 = types.memberType(site, msym1);
        Type mt2 = types.memberType(site, msym2);
        //if both generic methods, adjust type variables
        if (mt1.hasTag(FORALL) && mt2.hasTag(FORALL) &&
                types.hasSameBounds((ForAll)mt1, (ForAll)mt2)) {
            mt2 = types.subst(mt2, ((ForAll)mt2).tvars, ((ForAll)mt1).tvars);
        }
        //expand varargs methods if needed
        int maxLength = Math.max(mt1.getParameterTypes().length(), mt2.getParameterTypes().length());
        List<Type> args1 = rs.adjustArgs(mt1.getParameterTypes(), msym1, maxLength, true);
        List<Type> args2 = rs.adjustArgs(mt2.getParameterTypes(), msym2, maxLength, true);
        //if arities don't match, exit
        if (args1.length() != args2.length())
            return false;
        boolean potentiallyAmbiguous = false;
        while (args1.nonEmpty() && args2.nonEmpty()) {
            Type s = args1.head;
            Type t = args2.head;
            if (!types.isSubtype(t, s) && !types.isSubtype(s, t)) {
                if (types.isFunctionalInterface(s) && types.isFunctionalInterface(t) &&
                        types.findDescriptorType(s).getParameterTypes().length() > 0 &&
                        types.findDescriptorType(s).getParameterTypes().length() ==
                        types.findDescriptorType(t).getParameterTypes().length()) {
                    potentiallyAmbiguous = true;
                } else {
                    return false;
                }
            }
            args1 = args1.tail;
            args2 = args2.tail;
        }
        return potentiallyAmbiguous;
    }

    // Apply special flag "-XDwarnOnAccessToMembers" which turns on just this particular warning for all types of access
    void checkAccessFromSerializableElement(final JCTree tree, boolean isLambda) {
        final Lint prevLint = setLint(warnOnAnyAccessToMembers ? lint.enable(LintCategory.SERIAL) : lint);
        try {
            if (warnOnAnyAccessToMembers || isLambda)
                checkAccessFromSerializableElementInner(tree, isLambda);
        } finally {
            setLint(prevLint);
        }
    }

    private void checkAccessFromSerializableElementInner(final JCTree tree, boolean isLambda) {
        if (lint.isActive(LintCategory.SERIAL)) {
            Symbol sym = TreeInfo.symbol(tree);
            if (!sym.kind.matches(KindSelector.VAL_MTH)) {
                return;
            }

            if (sym.kind == VAR) {
                if ((sym.flags() & PARAMETER) != 0 ||
                    sym.isDirectlyOrIndirectlyLocal() ||
                    sym.name == names._this ||
                    sym.name == names._super) {
                    return;
                }
            }

            if (!types.isSubtype(sym.owner.type, syms.serializableType) &&
                isEffectivelyNonPublic(sym)) {
                if (isLambda) {
                    if (belongsToRestrictedPackage(sym)) {
                        lint.logIfEnabled(tree.pos(),
                                    LintWarnings.AccessToMemberFromSerializableLambda(sym));
                    }
                } else {
                    lint.logIfEnabled(tree.pos(),
                                LintWarnings.AccessToMemberFromSerializableElement(sym));
                }
            }
        }
    }

    private boolean isEffectivelyNonPublic(Symbol sym) {
        if (sym.packge() == syms.rootPackage) {
            return false;
        }

        while (sym.kind != PCK) {
            if ((sym.flags() & PUBLIC) == 0) {
                return true;
            }
            sym = sym.owner;
        }
        return false;
    }

    private boolean belongsToRestrictedPackage(Symbol sym) {
        String fullName = sym.packge().fullname.toString();
        return fullName.startsWith("java.") ||
                fullName.startsWith("javax.") ||
                fullName.startsWith("sun.") ||
                fullName.contains(".internal.");
    }

    /** Check that class c does not implement directly or indirectly
     *  the same parameterized interface with two different argument lists.
     *  @param pos          Position to be used for error reporting.
     *  @param type         The type whose interfaces are checked.
     */
    void checkClassBounds(DiagnosticPosition pos, Type type) {
        checkClassBounds(pos, new HashMap<TypeSymbol,Type>(), type);
    }
//where
        /** Enter all interfaces of type `type' into the hash table `seensofar'
         *  with their class symbol as key and their type as value. Make
         *  sure no class is entered with two different types.
         */
        void checkClassBounds(DiagnosticPosition pos,
                              Map<TypeSymbol,Type> seensofar,
                              Type type) {
            if (type.isErroneous()) return;
            for (List<Type> l = types.interfaces(type); l.nonEmpty(); l = l.tail) {
                Type it = l.head;
                if (type.hasTag(CLASS) && !it.hasTag(CLASS)) continue; // JLS 8.1.5

                Type oldit = seensofar.put(it.tsym, it);
                if (oldit != null) {
                    List<Type> oldparams = oldit.allparams();
                    List<Type> newparams = it.allparams();
                    if (!types.containsTypeEquivalent(oldparams, newparams))
                        log.error(pos,
                                  Errors.CantInheritDiffArg(it.tsym,
                                                            Type.toString(oldparams),
                                                            Type.toString(newparams)));
                }
                checkClassBounds(pos, seensofar, it);
            }
            Type st = types.supertype(type);
            if (type.hasTag(CLASS) && !st.hasTag(CLASS)) return; // JLS 8.1.4
            if (st != Type.noType) checkClassBounds(pos, seensofar, st);
        }

    /** Enter interface into into set.
     *  If it existed already, issue a "repeated interface" error.
     */
    void checkNotRepeated(DiagnosticPosition pos, Type it, Set<Symbol> its) {
        if (its.contains(it.tsym))
            log.error(pos, Errors.RepeatedInterface);
        else {
            its.add(it.tsym);
        }
    }

/* *************************************************************************
 * Check annotations
 **************************************************************************/

    /**
     * Recursively validate annotations values
     */
    void validateAnnotationTree(JCTree tree) {
        class AnnotationValidator extends TreeScanner {
            @Override
            public void visitAnnotation(JCAnnotation tree) {
                if (!tree.type.isErroneous() && tree.type.tsym.isAnnotationType()) {
                    super.visitAnnotation(tree);
                    validateAnnotation(tree);
                }
            }
        }
        tree.accept(new AnnotationValidator());
    }

    /**
     *  {@literal
     *  Annotation types are restricted to primitives, String, an
     *  enum, an annotation, Class, Class<?>, Class<? extends
     *  Anything>, arrays of the preceding.
     *  }
     */
    void validateAnnotationType(JCTree restype) {
        // restype may be null if an error occurred, so don't bother validating it
        if (restype != null) {
            validateAnnotationType(restype.pos(), restype.type);
        }
    }

    void validateAnnotationType(DiagnosticPosition pos, Type type) {
        if (type.isPrimitive()) return;
        if (types.isSameType(type, syms.stringType)) return;
        if ((type.tsym.flags() & Flags.ENUM) != 0) return;
        if ((type.tsym.flags() & Flags.ANNOTATION) != 0) return;
        if (types.cvarLowerBound(type).tsym == syms.classType.tsym) return;
        if (types.isArray(type) && !types.isArray(types.elemtype(type))) {
            validateAnnotationType(pos, types.elemtype(type));
            return;
        }
        log.error(pos, Errors.InvalidAnnotationMemberType);
    }

    /**
     * "It is also a compile-time error if any method declared in an
     * annotation type has a signature that is override-equivalent to
     * that of any public or protected method declared in class Object
     * or in the interface annotation.Annotation."
     *
     * @jls 9.6 Annotation Types
     */
    void validateAnnotationMethod(DiagnosticPosition pos, MethodSymbol m) {
        for (Type sup = syms.annotationType; sup.hasTag(CLASS); sup = types.supertype(sup)) {
            Scope s = sup.tsym.members();
            for (Symbol sym : s.getSymbolsByName(m.name)) {
                if (sym.kind == MTH &&
                    (sym.flags() & (PUBLIC | PROTECTED)) != 0 &&
                    types.overrideEquivalent(m.type, sym.type))
                    log.error(pos, Errors.IntfAnnotationMemberClash(sym, sup));
            }
        }
    }

    /** Check the annotations of a symbol.
     */
    public void validateAnnotations(List<JCAnnotation> annotations, JCTree declarationTree, Symbol s) {
        for (JCAnnotation a : annotations)
            validateAnnotation(a, declarationTree, s);
    }

    /** Check the type annotations.
     */
    public void validateTypeAnnotations(List<JCAnnotation> annotations, Symbol s, boolean isTypeParameter) {
        for (JCAnnotation a : annotations)
            validateTypeAnnotation(a, s, isTypeParameter);
    }

    /** Check an annotation of a symbol.
     */
    private void validateAnnotation(JCAnnotation a, JCTree declarationTree, Symbol s) {
        /** NOTE: if annotation processors are present, annotation processing rounds can happen after this method,
         *  this can impact in particular records for which annotations are forcibly propagated.
         */
        validateAnnotationTree(a);
        boolean isRecordMember = ((s.flags_field & RECORD) != 0 || s.enclClass() != null && s.enclClass().isRecord());

        boolean isRecordField = (s.flags_field & RECORD) != 0 &&
                declarationTree.hasTag(VARDEF) &&
                s.owner.kind == TYP;

        if (isRecordField) {
            // first we need to check if the annotation is applicable to records
            Name[] targets = getTargetNames(a);
            boolean appliesToRecords = false;
            for (Name target : targets) {
                appliesToRecords =
                                target == names.FIELD ||
                                target == names.PARAMETER ||
                                target == names.METHOD ||
                                target == names.TYPE_USE ||
                                target == names.RECORD_COMPONENT;
                if (appliesToRecords) {
                    break;
                }
            }
            if (!appliesToRecords) {
                log.error(a.pos(), Errors.AnnotationTypeNotApplicable);
            } else {
                /* lets now find the annotations in the field that are targeted to record components and append them to
                 * the corresponding record component
                 */
                ClassSymbol recordClass = (ClassSymbol) s.owner;
                RecordComponent rc = recordClass.getRecordComponent((VarSymbol)s);
                SymbolMetadata metadata = rc.getMetadata();
                if (metadata == null || metadata.isEmpty()) {
                    /* if not is empty then we have already been here, which is the case if multiple annotations are applied
                     * to the record component declaration
                     */
                    rc.appendAttributes(s.getRawAttributes().stream().filter(anno ->
                            Arrays.stream(getTargetNames(anno.type.tsym)).anyMatch(name -> name == names.RECORD_COMPONENT)
                    ).collect(List.collector()));

                    JCVariableDecl fieldAST = (JCVariableDecl) declarationTree;
                    for (JCAnnotation fieldAnnot : fieldAST.mods.annotations) {
                        for (JCAnnotation rcAnnot : rc.declarationFor().mods.annotations) {
                            if (rcAnnot.pos == fieldAnnot.pos) {
                                rcAnnot.setType(fieldAnnot.type);
                                break;
                            }
                        }
                    }

                    /* At this point, we used to carry over any type annotations from the VARDEF to the record component, but
                     * that is problematic, since we get here only when *some* annotation is applied to the SE5 (declaration)
                     * annotation location, inadvertently failing to carry over the type annotations when the VarDef has no
                     * annotations in the SE5 annotation location.
                     *
                     * Now type annotations are assigned to record components in a method that would execute irrespective of
                     * whether there are SE5 annotations on a VarDef viz com.sun.tools.javac.code.TypeAnnotations.TypeAnnotationPositions.visitVarDef
                     */
                }
            }
        }

        /* the section below is tricky. Annotations applied to record components are propagated to the corresponding
         * record member so if an annotation has target: FIELD, it is propagated to the corresponding FIELD, if it has
         * target METHOD, it is propagated to the accessor and so on. But at the moment when method members are generated
         * there is no enough information to propagate only the right annotations. So all the annotations are propagated
         * to all the possible locations.
         *
         * At this point we need to remove all the annotations that are not in place before going on with the annotation
         * party. On top of the above there is the issue that there is no AST representing record components, just symbols
         * so the corresponding field has been holding all the annotations and it's metadata has been modified as if it
         * was both a field and a record component.
         *
         * So there are two places where we need to trim annotations from: the metadata of the symbol and / or the modifiers
         * in the AST. Whatever is in the metadata will be written to the class file, whatever is in the modifiers could
         * be see by annotation processors.
         *
         * The metadata contains both type annotations and declaration annotations. At this point of the game we don't
         * need to care about type annotations, they are all in the right place. But we could need to remove declaration
         * annotations. So for declaration annotations if they are not applicable to the record member, excluding type
         * annotations which are already correct, then we will remove it. For the AST modifiers if the annotation is not
         * applicable either as type annotation and or declaration annotation, only in that case it will be removed.
         *
         * So it could be that annotation is removed as a declaration annotation but it is kept in the AST modifier for
         * further inspection by annotation processors.
         *
         * For example:
         *
         *     import java.lang.annotation.*;
         *
         *     @Target({ElementType.TYPE_USE, ElementType.RECORD_COMPONENT})
         *     @Retention(RetentionPolicy.RUNTIME)
         *     @interface Anno { }
         *
         *     record R(@Anno String s) {}
         *
         * at this point we will have for the case of the generated field:
         *   - @Anno in the modifier
         *   - @Anno as a type annotation
         *   - @Anno as a declaration annotation
         *
         * the last one should be removed because the annotation has not FIELD as target but it was applied as a
         * declaration annotation because the field was being treated both as a field and as a record component
         * as we have already copied the annotations to the record component, now the field doesn't need to hold
         * annotations that are not intended for it anymore. Still @Anno has to be kept in the AST's modifiers as it
         * is applicable as a type annotation to the type of the field.
         */

        if (a.type.tsym.isAnnotationType()) {
            Optional<Set<Name>> applicableTargetsOp = getApplicableTargets(a, s);
            if (!applicableTargetsOp.isEmpty()) {
                Set<Name> applicableTargets = applicableTargetsOp.get();
                boolean notApplicableOrIsTypeUseOnly = applicableTargets.isEmpty() ||
                        applicableTargets.size() == 1 && applicableTargets.contains(names.TYPE_USE);
                boolean isCompGeneratedRecordElement = isRecordMember && (s.flags_field & Flags.GENERATED_MEMBER) != 0;
                boolean isCompRecordElementWithNonApplicableDeclAnno = isCompGeneratedRecordElement && notApplicableOrIsTypeUseOnly;

                if (applicableTargets.isEmpty() || isCompRecordElementWithNonApplicableDeclAnno) {
                    if (isCompRecordElementWithNonApplicableDeclAnno) {
                            /* so we have found an annotation that is not applicable to a record member that was generated by the
                             * compiler. This was intentionally done at TypeEnter, now is the moment strip away the annotations
                             * that are not applicable to the given record member
                             */
                        JCModifiers modifiers = TreeInfo.getModifiers(declarationTree);
                            /* lets first remove the annotation from the modifier if it is not applicable, we have to check again as
                             * it could be a type annotation
                             */
                        if (modifiers != null && applicableTargets.isEmpty()) {
                            ListBuffer<JCAnnotation> newAnnotations = new ListBuffer<>();
                            for (JCAnnotation anno : modifiers.annotations) {
                                if (anno != a) {
                                    newAnnotations.add(anno);
                                }
                            }
                            modifiers.annotations = newAnnotations.toList();
                        }
                        // now lets remove it from the symbol
                        s.getMetadata().removeDeclarationMetadata(a.attribute);
                    } else {
                        log.error(a.pos(), Errors.AnnotationTypeNotApplicable);
                    }
                }
                /* if we are seeing the @SafeVarargs annotation applied to a compiler generated accessor,
                 * then this is an error as we know that no compiler generated accessor will be a varargs
                 * method, better to fail asap
                 */
                if (isCompGeneratedRecordElement && !isRecordField && a.type.tsym == syms.trustMeType.tsym && declarationTree.hasTag(METHODDEF)) {
                    log.error(a.pos(), Errors.VarargsInvalidTrustmeAnno(syms.trustMeType.tsym, Fragments.VarargsTrustmeOnNonVarargsAccessor(s)));
                }
            }
        }

        if (a.annotationType.type.tsym == syms.functionalInterfaceType.tsym) {
            if (s.kind != TYP) {
                log.error(a.pos(), Errors.BadFunctionalIntfAnno);
            } else if (!s.isInterface() || (s.flags() & ANNOTATION) != 0) {
                log.error(a.pos(), Errors.BadFunctionalIntfAnno1(Fragments.NotAFunctionalIntf(s)));
            }
        }
    }

    public void validateTypeAnnotation(JCAnnotation a, Symbol s, boolean isTypeParameter) {
        Assert.checkNonNull(a.type);
        // we just want to validate that the anotation doesn't have any wrong target
        if (s != null) getApplicableTargets(a, s);
        validateAnnotationTree(a);

        if (a.hasTag(TYPE_ANNOTATION) &&
                !a.annotationType.type.isErroneous() &&
                !isTypeAnnotation(a, isTypeParameter)) {
            log.error(a.pos(), Errors.AnnotationTypeNotApplicableToType(a.type));
        }
    }

    /**
     * Validate the proposed container 'repeatable' on the
     * annotation type symbol 's'. Report errors at position
     * 'pos'.
     *
     * @param s The (annotation)type declaration annotated with a @Repeatable
     * @param repeatable the @Repeatable on 's'
     * @param pos where to report errors
     */
    public void validateRepeatable(TypeSymbol s, Attribute.Compound repeatable, DiagnosticPosition pos) {
        Assert.check(types.isSameType(repeatable.type, syms.repeatableType));

        Type t = null;
        List<Pair<MethodSymbol,Attribute>> l = repeatable.values;
        if (!l.isEmpty()) {
            Assert.check(l.head.fst.name == names.value);
            if (l.head.snd instanceof Attribute.Class) {
                t = ((Attribute.Class)l.head.snd).getValue();
            }
        }

        if (t == null) {
            // errors should already have been reported during Annotate
            return;
        }

        validateValue(t.tsym, s, pos);
        validateRetention(t.tsym, s, pos);
        validateDocumented(t.tsym, s, pos);
        validateInherited(t.tsym, s, pos);
        validateTarget(t.tsym, s, pos);
        validateDefault(t.tsym, pos);
    }

    private void validateValue(TypeSymbol container, TypeSymbol contained, DiagnosticPosition pos) {
        Symbol sym = container.members().findFirst(names.value);
        if (sym != null && sym.kind == MTH) {
            MethodSymbol m = (MethodSymbol) sym;
            Type ret = m.getReturnType();
            if (!(ret.hasTag(ARRAY) && types.isSameType(((ArrayType)ret).elemtype, contained.type))) {
                log.error(pos,
                          Errors.InvalidRepeatableAnnotationValueReturn(container,
                                                                        ret,
                                                                        types.makeArrayType(contained.type)));
            }
        } else {
            log.error(pos, Errors.InvalidRepeatableAnnotationNoValue(container));
        }
    }

    private void validateRetention(TypeSymbol container, TypeSymbol contained, DiagnosticPosition pos) {
        Attribute.RetentionPolicy containerRetention = types.getRetention(container);
        Attribute.RetentionPolicy containedRetention = types.getRetention(contained);

        boolean error = false;
        switch (containedRetention) {
        case RUNTIME:
            if (containerRetention != Attribute.RetentionPolicy.RUNTIME) {
                error = true;
            }
            break;
        case CLASS:
            if (containerRetention == Attribute.RetentionPolicy.SOURCE)  {
                error = true;
            }
        }
        if (error ) {
            log.error(pos,
                      Errors.InvalidRepeatableAnnotationRetention(container,
                                                                  containerRetention.name(),
                                                                  contained,
                                                                  containedRetention.name()));
        }
    }

    private void validateDocumented(Symbol container, Symbol contained, DiagnosticPosition pos) {
        if (contained.attribute(syms.documentedType.tsym) != null) {
            if (container.attribute(syms.documentedType.tsym) == null) {
                log.error(pos, Errors.InvalidRepeatableAnnotationNotDocumented(container, contained));
            }
        }
    }

    private void validateInherited(Symbol container, Symbol contained, DiagnosticPosition pos) {
        if (contained.attribute(syms.inheritedType.tsym) != null) {
            if (container.attribute(syms.inheritedType.tsym) == null) {
                log.error(pos, Errors.InvalidRepeatableAnnotationNotInherited(container, contained));
            }
        }
    }

    private void validateTarget(TypeSymbol container, TypeSymbol contained, DiagnosticPosition pos) {
        // The set of targets the container is applicable to must be a subset
        // (with respect to annotation target semantics) of the set of targets
        // the contained is applicable to. The target sets may be implicit or
        // explicit.

        Set<Name> containerTargets;
        Attribute.Array containerTarget = getAttributeTargetAttribute(container);
        if (containerTarget == null) {
            containerTargets = getDefaultTargetSet();
        } else {
            containerTargets = new HashSet<>();
            for (Attribute app : containerTarget.values) {
                if (!(app instanceof Attribute.Enum attributeEnum)) {
                    continue; // recovery
                }
                containerTargets.add(attributeEnum.value.name);
            }
        }

        Set<Name> containedTargets;
        Attribute.Array containedTarget = getAttributeTargetAttribute(contained);
        if (containedTarget == null) {
            containedTargets = getDefaultTargetSet();
        } else {
            containedTargets = new HashSet<>();
            for (Attribute app : containedTarget.values) {
                if (!(app instanceof Attribute.Enum attributeEnum)) {
                    continue; // recovery
                }
                containedTargets.add(attributeEnum.value.name);
            }
        }

        if (!isTargetSubsetOf(containerTargets, containedTargets)) {
            log.error(pos, Errors.InvalidRepeatableAnnotationIncompatibleTarget(container, contained));
        }
    }

    /* get a set of names for the default target */
    private Set<Name> getDefaultTargetSet() {
        if (defaultTargets == null) {
            defaultTargets = Set.of(defaultTargetMetaInfo());
        }

        return defaultTargets;
    }
    private Set<Name> defaultTargets;


    /** Checks that s is a subset of t, with respect to ElementType
     * semantics, specifically {ANNOTATION_TYPE} is a subset of {TYPE},
     * and {TYPE_USE} covers the set {ANNOTATION_TYPE, TYPE, TYPE_USE,
     * TYPE_PARAMETER}.
     */
    private boolean isTargetSubsetOf(Set<Name> s, Set<Name> t) {
        // Check that all elements in s are present in t
        for (Name n2 : s) {
            boolean currentElementOk = false;
            for (Name n1 : t) {
                if (n1 == n2) {
                    currentElementOk = true;
                    break;
                } else if (n1 == names.TYPE && n2 == names.ANNOTATION_TYPE) {
                    currentElementOk = true;
                    break;
                } else if (n1 == names.TYPE_USE &&
                        (n2 == names.TYPE ||
                         n2 == names.ANNOTATION_TYPE ||
                         n2 == names.TYPE_PARAMETER)) {
                    currentElementOk = true;
                    break;
                }
            }
            if (!currentElementOk)
                return false;
        }
        return true;
    }

    private void validateDefault(Symbol container, DiagnosticPosition pos) {
        // validate that all other elements of containing type has defaults
        Scope scope = container.members();
        for(Symbol elm : scope.getSymbols()) {
            if (elm.name != names.value &&
                elm.kind == MTH &&
                ((MethodSymbol)elm).defaultValue == null) {
                log.error(pos,
                          Errors.InvalidRepeatableAnnotationElemNondefault(container, elm));
            }
        }
    }

    /** Is s a method symbol that overrides a method in a superclass? */
    boolean isOverrider(Symbol s) {
        if (s.kind != MTH || s.isStatic())
            return false;
        MethodSymbol m = (MethodSymbol)s;
        TypeSymbol owner = (TypeSymbol)m.owner;
        for (Type sup : types.closure(owner.type)) {
            if (sup == owner.type)
                continue; // skip "this"
            Scope scope = sup.tsym.members();
            for (Symbol sym : scope.getSymbolsByName(m.name)) {
                if (!sym.isStatic() && m.overrides(sym, owner, types, true))
                    return true;
            }
        }
        return false;
    }

    /** Is the annotation applicable to types? */
    protected boolean isTypeAnnotation(JCAnnotation a, boolean isTypeParameter) {
        List<Attribute> targets = typeAnnotations.annotationTargets(a.annotationType.type.tsym);
        return (targets == null) ?
                (Feature.NO_TARGET_ANNOTATION_APPLICABILITY.allowedInSource(source) && isTypeParameter) :
                targets.stream()
                        .anyMatch(attr -> isTypeAnnotation(attr, isTypeParameter));
    }
    //where
        boolean isTypeAnnotation(Attribute a, boolean isTypeParameter) {
            Attribute.Enum e = (Attribute.Enum)a;
            return (e.value.name == names.TYPE_USE ||
                    (isTypeParameter && e.value.name == names.TYPE_PARAMETER));
        }

    /** Is the annotation applicable to the symbol? */
    Name[] getTargetNames(JCAnnotation a) {
        return getTargetNames(a.annotationType.type.tsym);
    }

    public Name[] getTargetNames(TypeSymbol annoSym) {
        Attribute.Array arr = getAttributeTargetAttribute(annoSym);
        Name[] targets;
        if (arr == null) {
            targets = defaultTargetMetaInfo();
        } else {
            // TODO: can we optimize this?
            targets = new Name[arr.values.length];
            for (int i=0; i<arr.values.length; ++i) {
                Attribute app = arr.values[i];
                if (!(app instanceof Attribute.Enum attributeEnum)) {
                    return new Name[0];
                }
                targets[i] = attributeEnum.value.name;
            }
        }
        return targets;
    }

    boolean annotationApplicable(JCAnnotation a, Symbol s) {
        Optional<Set<Name>> targets = getApplicableTargets(a, s);
        /* the optional could be empty if the annotation is unknown in that case
         * we return that it is applicable and if it is erroneous that should imply
         * an error at the declaration site
         */
        return targets.isEmpty() || targets.isPresent() && !targets.get().isEmpty();
    }

    Optional<Set<Name>> getApplicableTargets(JCAnnotation a, Symbol s) {
        Attribute.Array arr = getAttributeTargetAttribute(a.annotationType.type.tsym);
        Name[] targets;
        Set<Name> applicableTargets = new HashSet<>();

        if (arr == null) {
            targets = defaultTargetMetaInfo();
        } else {
            // TODO: can we optimize this?
            targets = new Name[arr.values.length];
            for (int i=0; i<arr.values.length; ++i) {
                Attribute app = arr.values[i];
                if (!(app instanceof Attribute.Enum attributeEnum)) {
                    // recovery
                    return Optional.empty();
                }
                targets[i] = attributeEnum.value.name;
            }
        }
        for (Name target : targets) {
            if (target == names.TYPE) {
                if (s.kind == TYP)
                    applicableTargets.add(names.TYPE);
            } else if (target == names.FIELD) {
                if (s.kind == VAR && s.owner.kind != MTH)
                    applicableTargets.add(names.FIELD);
            } else if (target == names.RECORD_COMPONENT) {
                if (s.getKind() == ElementKind.RECORD_COMPONENT) {
                    applicableTargets.add(names.RECORD_COMPONENT);
                }
            } else if (target == names.METHOD) {
                if (s.kind == MTH && !s.isConstructor())
                    applicableTargets.add(names.METHOD);
            } else if (target == names.PARAMETER) {
                if (s.kind == VAR &&
                    (s.owner.kind == MTH && (s.flags() & PARAMETER) != 0)) {
                    applicableTargets.add(names.PARAMETER);
                }
            } else if (target == names.CONSTRUCTOR) {
                if (s.kind == MTH && s.isConstructor())
                    applicableTargets.add(names.CONSTRUCTOR);
            } else if (target == names.LOCAL_VARIABLE) {
                if (s.kind == VAR && s.owner.kind == MTH &&
                      (s.flags() & PARAMETER) == 0) {
                    applicableTargets.add(names.LOCAL_VARIABLE);
                }
            } else if (target == names.ANNOTATION_TYPE) {
                if (s.kind == TYP && (s.flags() & ANNOTATION) != 0) {
                    applicableTargets.add(names.ANNOTATION_TYPE);
                }
            } else if (target == names.PACKAGE) {
                if (s.kind == PCK)
                    applicableTargets.add(names.PACKAGE);
            } else if (target == names.TYPE_USE) {
                if (s.kind == VAR && s.owner.kind == MTH && s.type.hasTag(NONE)) {
                    //cannot type annotate implicitly typed locals
                    continue;
                } else if (s.kind == TYP || s.kind == VAR ||
                        (s.kind == MTH && !s.isConstructor() &&
                                !s.type.getReturnType().hasTag(VOID)) ||
                        (s.kind == MTH && s.isConstructor())) {
                    applicableTargets.add(names.TYPE_USE);
                }
            } else if (target == names.TYPE_PARAMETER) {
                if (s.kind == TYP && s.type.hasTag(TYPEVAR))
                    applicableTargets.add(names.TYPE_PARAMETER);
            } else if (target == names.MODULE) {
                if (s.kind == MDL)
                    applicableTargets.add(names.MODULE);
            } else {
                log.error(a, Errors.AnnotationUnrecognizedAttributeName(a.type, target));
                return Optional.empty(); // Unknown ElementType
            }
        }
        return Optional.of(applicableTargets);
    }

    Attribute.Array getAttributeTargetAttribute(TypeSymbol s) {
        Attribute.Compound atTarget = s.getAnnotationTypeMetadata().getTarget();
        if (atTarget == null) return null; // ok, is applicable
        Attribute atValue = atTarget.member(names.value);
        return (atValue instanceof Attribute.Array attributeArray) ? attributeArray : null;
    }

    private Name[] dfltTargetMeta;
    private Name[] defaultTargetMetaInfo() {
        if (dfltTargetMeta == null) {
            ArrayList<Name> defaultTargets = new ArrayList<>();
            defaultTargets.add(names.PACKAGE);
            defaultTargets.add(names.TYPE);
            defaultTargets.add(names.FIELD);
            defaultTargets.add(names.METHOD);
            defaultTargets.add(names.CONSTRUCTOR);
            defaultTargets.add(names.ANNOTATION_TYPE);
            defaultTargets.add(names.LOCAL_VARIABLE);
            defaultTargets.add(names.PARAMETER);
            if (allowRecords) {
              defaultTargets.add(names.RECORD_COMPONENT);
            }
            if (allowModules) {
              defaultTargets.add(names.MODULE);
            }
            dfltTargetMeta = defaultTargets.toArray(new Name[0]);
        }
        return dfltTargetMeta;
    }

    /** Check an annotation value.
     *
     * @param a The annotation tree to check
     * @return true if this annotation tree is valid, otherwise false
     */
    public boolean validateAnnotationDeferErrors(JCAnnotation a) {
        boolean res = false;
        final Log.DiagnosticHandler diagHandler = log.new DiscardDiagnosticHandler();
        try {
            res = validateAnnotation(a);
        } finally {
            log.popDiagnosticHandler(diagHandler);
        }
        return res;
    }

    private boolean validateAnnotation(JCAnnotation a) {
        boolean isValid = true;
        AnnotationTypeMetadata metadata = a.annotationType.type.tsym.getAnnotationTypeMetadata();

        // collect an inventory of the annotation elements
        Set<MethodSymbol> elements = metadata.getAnnotationElements();

        // remove the ones that are assigned values
        for (JCTree arg : a.args) {
            if (!arg.hasTag(ASSIGN)) continue; // recovery
            JCAssign assign = (JCAssign)arg;
            Symbol m = TreeInfo.symbol(assign.lhs);
            if (m == null || m.type.isErroneous()) continue;
            if (!elements.remove(m)) {
                isValid = false;
                log.error(assign.lhs.pos(),
                          Errors.DuplicateAnnotationMemberValue(m.name, a.type));
            }
        }

        // all the remaining ones better have default values
        List<Name> missingDefaults = List.nil();
        Set<MethodSymbol> membersWithDefault = metadata.getAnnotationElementsWithDefault();
        for (MethodSymbol m : elements) {
            if (m.type.isErroneous())
                continue;

            if (!membersWithDefault.contains(m))
                missingDefaults = missingDefaults.append(m.name);
        }
        missingDefaults = missingDefaults.reverse();
        if (missingDefaults.nonEmpty()) {
            isValid = false;
            Error errorKey = (missingDefaults.size() > 1)
                    ? Errors.AnnotationMissingDefaultValue1(a.type, missingDefaults)
                    : Errors.AnnotationMissingDefaultValue(a.type, missingDefaults);
            log.error(a.pos(), errorKey);
        }

        return isValid && validateTargetAnnotationValue(a);
    }

    /* Validate the special java.lang.annotation.Target annotation */
    boolean validateTargetAnnotationValue(JCAnnotation a) {
        // special case: java.lang.annotation.Target must not have
        // repeated values in its value member
        if (a.annotationType.type.tsym != syms.annotationTargetType.tsym ||
                a.args.tail == null)
            return true;

        boolean isValid = true;
        if (!a.args.head.hasTag(ASSIGN)) return false; // error recovery
        JCAssign assign = (JCAssign) a.args.head;
        Symbol m = TreeInfo.symbol(assign.lhs);
        if (m.name != names.value) return false;
        JCTree rhs = assign.rhs;
        if (!rhs.hasTag(NEWARRAY)) return false;
        JCNewArray na = (JCNewArray) rhs;
        Set<Symbol> targets = new HashSet<>();
        for (JCTree elem : na.elems) {
            if (!targets.add(TreeInfo.symbol(elem))) {
                isValid = false;
                log.error(elem.pos(), Errors.RepeatedAnnotationTarget);
            }
        }
        return isValid;
    }

    void checkDeprecatedAnnotation(DiagnosticPosition pos, Symbol s) {
        if (lint.isActive(LintCategory.DEP_ANN) && s.isDeprecatableViaAnnotation() &&
            (s.flags() & DEPRECATED) != 0 &&
            !syms.deprecatedType.isErroneous() &&
            s.attribute(syms.deprecatedType.tsym) == null) {
            lint.logIfEnabled(pos, LintWarnings.MissingDeprecatedAnnotation);
        }
        // Note: @Deprecated has no effect on local variables, parameters and package decls.
        if (lint.isActive(LintCategory.DEPRECATION) && !s.isDeprecatableViaAnnotation()) {
            if (!syms.deprecatedType.isErroneous() && s.attribute(syms.deprecatedType.tsym) != null) {
                lint.logIfEnabled(pos,
                            LintWarnings.DeprecatedAnnotationHasNoEffect(Kinds.kindName(s)));
            }
        }
    }

    void checkDeprecated(final DiagnosticPosition pos, final Symbol other, final Symbol s) {
        checkDeprecated(() -> pos, other, s);
    }

    void checkDeprecated(Supplier<DiagnosticPosition> pos, final Symbol other, final Symbol s) {
        if (!importSuppression
                && (s.isDeprecatedForRemoval() || s.isDeprecated() && !other.isDeprecated())
                && (s.outermostClass() != other.outermostClass() || s.outermostClass() == null)
                && s.kind != Kind.PCK) {
            deferredLintHandler.report(_l -> warnDeprecated(pos.get(), s));
        }
    }

    void checkSunAPI(final DiagnosticPosition pos, final Symbol s) {
        if ((s.flags() & PROPRIETARY) != 0) {
            deferredLintHandler.report(_l -> {
                log.mandatoryWarning(pos, Warnings.SunProprietary(s));
            });
        }
    }

    void checkProfile(final DiagnosticPosition pos, final Symbol s) {
        if (profile != Profile.DEFAULT && (s.flags() & NOT_IN_PROFILE) != 0) {
            log.error(pos, Errors.NotInProfile(s, profile));
        }
    }

    void checkPreview(DiagnosticPosition pos, Symbol other, Symbol s) {
        checkPreview(pos, other, Type.noType, s);
    }

    void checkPreview(DiagnosticPosition pos, Symbol other, Type site, Symbol s) {
        boolean sIsPreview;
        Symbol previewSymbol;
        if ((s.flags() & PREVIEW_API) != 0) {
            sIsPreview = true;
            previewSymbol=  s;
        } else if ((s.kind == Kind.MTH || s.kind == Kind.VAR) &&
                   site.tsym != null &&
                   (site.tsym.flags() & PREVIEW_API) == 0 &&
                   (s.owner.flags() & PREVIEW_API) != 0) {
            //calling a method, or using a field, whose owner is a preview, but
            //using a site that is not a preview. Also produce an error or warning:
            sIsPreview = true;
            previewSymbol = s.owner;
        } else {
            sIsPreview = false;
            previewSymbol = null;
        }
        if (sIsPreview && !preview.participatesInPreview(syms, other, s) && !disablePreviewCheck) {
            if ((previewSymbol.flags() & PREVIEW_REFLECTIVE) == 0) {
                if (!preview.isEnabled()) {
                    log.error(pos, Errors.IsPreview(s));
                } else {
                    preview.markUsesPreview(pos);
                    warnPreviewAPI(pos, LintWarnings.IsPreview(s));
                }
            } else {
                warnPreviewAPI(pos, LintWarnings.IsPreviewReflective(s));
            }
        }
        if (preview.declaredUsingPreviewFeature(s)) {
            if (preview.isEnabled()) {
                //for preview disabled do presumably so not need to do anything?
                //If "s" is compiled from source, then there was an error for it already;
                //if "s" is from classfile, there already was an error for the classfile.
                preview.markUsesPreview(pos);
                warnPreviewAPI(pos, LintWarnings.DeclaredUsingPreview(kindName(s), s));
            }
        }
    }

    void checkRestricted(DiagnosticPosition pos, Symbol s) {
        if (s.kind == MTH && (s.flags() & RESTRICTED) != 0) {
            deferredLintHandler.report(_l -> warnRestrictedAPI(pos, s));
        }
    }

/* *************************************************************************
 * Check for recursive annotation elements.
 **************************************************************************/

    /** Check for cycles in the graph of annotation elements.
     */
    void checkNonCyclicElements(JCClassDecl tree) {
        if ((tree.sym.flags_field & ANNOTATION) == 0) return;
        Assert.check((tree.sym.flags_field & LOCKED) == 0);
        try {
            tree.sym.flags_field |= LOCKED;
            for (JCTree def : tree.defs) {
                if (!def.hasTag(METHODDEF)) continue;
                JCMethodDecl meth = (JCMethodDecl)def;
                checkAnnotationResType(meth.pos(), meth.restype.type);
            }
        } finally {
            tree.sym.flags_field &= ~LOCKED;
            tree.sym.flags_field |= ACYCLIC_ANN;
        }
    }

    void checkNonCyclicElementsInternal(DiagnosticPosition pos, TypeSymbol tsym) {
        if ((tsym.flags_field & ACYCLIC_ANN) != 0)
            return;
        if ((tsym.flags_field & LOCKED) != 0) {
            log.error(pos, Errors.CyclicAnnotationElement(tsym));
            return;
        }
        try {
            tsym.flags_field |= LOCKED;
            for (Symbol s : tsym.members().getSymbols(NON_RECURSIVE)) {
                if (s.kind != MTH)
                    continue;
                checkAnnotationResType(pos, ((MethodSymbol)s).type.getReturnType());
            }
        } finally {
            tsym.flags_field &= ~LOCKED;
            tsym.flags_field |= ACYCLIC_ANN;
        }
    }

    void checkAnnotationResType(DiagnosticPosition pos, Type type) {
        switch (type.getTag()) {
        case CLASS:
            if ((type.tsym.flags() & ANNOTATION) != 0)
                checkNonCyclicElementsInternal(pos, type.tsym);
            break;
        case ARRAY:
            checkAnnotationResType(pos, types.elemtype(type));
            break;
        default:
            break; // int etc
        }
    }

/* *************************************************************************
 * Check for cycles in the constructor call graph.
 **************************************************************************/

    /** Check for cycles in the graph of constructors calling other
     *  constructors.
     */
    void checkCyclicConstructors(JCClassDecl tree) {
        // use LinkedHashMap so we generate errors deterministically
        Map<Symbol,Symbol> callMap = new LinkedHashMap<>();

        // enter each constructor this-call into the map
        for (List<JCTree> l = tree.defs; l.nonEmpty(); l = l.tail) {
            if (!TreeInfo.isConstructor(l.head))
                continue;
            JCMethodDecl meth = (JCMethodDecl)l.head;
            JCMethodInvocation app = TreeInfo.findConstructorCall(meth);
            if (app != null && TreeInfo.name(app.meth) == names._this) {
                callMap.put(meth.sym, TreeInfo.symbol(app.meth));
            } else {
                meth.sym.flags_field |= ACYCLIC;
            }
        }

        // Check for cycles in the map
        Symbol[] ctors = new Symbol[0];
        ctors = callMap.keySet().toArray(ctors);
        for (Symbol caller : ctors) {
            checkCyclicConstructor(tree, caller, callMap);
        }
    }

    /** Look in the map to see if the given constructor is part of a
     *  call cycle.
     */
    private void checkCyclicConstructor(JCClassDecl tree, Symbol ctor,
                                        Map<Symbol,Symbol> callMap) {
        if (ctor != null && (ctor.flags_field & ACYCLIC) == 0) {
            if ((ctor.flags_field & LOCKED) != 0) {
                log.error(TreeInfo.diagnosticPositionFor(ctor, tree, false, t -> t.hasTag(IDENT)),
                          Errors.RecursiveCtorInvocation);
            } else {
                ctor.flags_field |= LOCKED;
                checkCyclicConstructor(tree, callMap.remove(ctor), callMap);
                ctor.flags_field &= ~LOCKED;
            }
            ctor.flags_field |= ACYCLIC;
        }
    }

/* *************************************************************************
 * Verify the proper placement of super()/this() calls.
 *
 *    - super()/this() may only appear in constructors
 *    - There must be at most one super()/this() call per constructor
 *    - The super()/this() call, if any, must be a top-level statement in the
 *      constructor, i.e., not nested inside any other statement or block
 *    - There must be no return statements prior to the super()/this() call
 **************************************************************************/

    void checkSuperInitCalls(JCClassDecl tree) {
        new SuperThisChecker().check(tree);
    }

    private class SuperThisChecker extends TreeScanner {

        // Match this scan stack: 1=JCMethodDecl, 2=JCExpressionStatement, 3=JCMethodInvocation
        private static final int MATCH_SCAN_DEPTH = 3;

        private boolean constructor;        // is this method a constructor?
        private boolean firstStatement;     // at the first statement in method?
        private JCReturn earlyReturn;       // first return prior to the super()/init(), if any
        private Name initCall;              // whichever of "super" or "init" we've seen already
        private int scanDepth;              // current scan recursion depth in method body

        public void check(JCClassDecl classDef) {
            scan(classDef.defs);
        }

        @Override
        public void visitMethodDef(JCMethodDecl tree) {
            Assert.check(!constructor);
            Assert.check(earlyReturn == null);
            Assert.check(initCall == null);
            Assert.check(scanDepth == 1);

            // Initialize state for this method
            constructor = TreeInfo.isConstructor(tree);
            try {

                // Scan method body
                if (tree.body != null) {
                    firstStatement = true;
                    for (List<JCStatement> l = tree.body.stats; l.nonEmpty(); l = l.tail) {
                        scan(l.head);
                        firstStatement = false;
                    }
                }

                // Verify no 'return' seen prior to an explicit super()/this() call
                if (constructor && earlyReturn != null && initCall != null)
                    log.error(earlyReturn.pos(), Errors.ReturnBeforeSuperclassInitialized);
            } finally {
                firstStatement = false;
                constructor = false;
                earlyReturn = null;
                initCall = null;
            }
        }

        @Override
        public void scan(JCTree tree) {
            scanDepth++;
            try {
                super.scan(tree);
            } finally {
                scanDepth--;
            }
        }

        @Override
        public void visitApply(JCMethodInvocation apply) {
            do {

                // Is this a super() or this() call?
                Name methodName = TreeInfo.name(apply.meth);
                if (methodName != names._super && methodName != names._this)
                    break;

                // super()/this() calls must only appear in a constructor
                if (!constructor) {
                    log.error(apply.pos(), Errors.CallMustOnlyAppearInCtor);
                    break;
                }

                // super()/this() calls must be a top level statement
                if (scanDepth != MATCH_SCAN_DEPTH) {
                    log.error(apply.pos(), Errors.CtorCallsNotAllowedHere);
                    break;
                }

                // super()/this() calls must not appear more than once
                if (initCall != null) {
                    log.error(apply.pos(), Errors.RedundantSuperclassInit);
                    break;
                }

                // If super()/this() isn't first, require flexible constructors feature
                if (!firstStatement)
                    preview.checkSourceLevel(apply.pos(), Feature.FLEXIBLE_CONSTRUCTORS);

                // We found a legitimate super()/this() call; remember it
                initCall = methodName;
            } while (false);

            // Proceed
            super.visitApply(apply);
        }

        @Override
        public void visitReturn(JCReturn tree) {
            if (constructor && initCall == null && earlyReturn == null)
                earlyReturn = tree;             // we have seen a return but not (yet) a super()/this()
            super.visitReturn(tree);
        }

        @Override
        public void visitClassDef(JCClassDecl tree) {
            // don't descend any further
        }

        @Override
        public void visitLambda(JCLambda tree) {
            final boolean constructorPrev = constructor;
            final boolean firstStatementPrev = firstStatement;
            final JCReturn earlyReturnPrev = earlyReturn;
            final Name initCallPrev = initCall;
            final int scanDepthPrev = scanDepth;
            constructor = false;
            firstStatement = false;
            earlyReturn = null;
            initCall = null;
            scanDepth = 0;
            try {
                super.visitLambda(tree);
            } finally {
                constructor = constructorPrev;
                firstStatement = firstStatementPrev;
                earlyReturn = earlyReturnPrev;
                initCall = initCallPrev;
                scanDepth = scanDepthPrev;
            }
        }
    }

/* *************************************************************************
 * Miscellaneous
 **************************************************************************/

    /**
     *  Check for division by integer constant zero
     *  @param pos           Position for error reporting.
     *  @param operator      The operator for the expression
     *  @param operand       The right hand operand for the expression
     */
    void checkDivZero(final DiagnosticPosition pos, Symbol operator, Type operand) {
        if (operand.constValue() != null
            && operand.getTag().isSubRangeOf(LONG)
            && ((Number) (operand.constValue())).longValue() == 0) {
            int opc = ((OperatorSymbol)operator).opcode;
            if (opc == ByteCodes.idiv || opc == ByteCodes.imod
                || opc == ByteCodes.ldiv || opc == ByteCodes.lmod) {
                deferredLintHandler.report(_ -> lint.logIfEnabled(pos, LintWarnings.DivZero));
            }
        }
    }

    /**
     *  Check for possible loss of precission
     *  @param pos           Position for error reporting.
     *  @param found    The computed type of the tree
     *  @param req  The computed type of the tree
     */
    void checkLossOfPrecision(final DiagnosticPosition pos, Type found, Type req) {
        if (found.isNumeric() && req.isNumeric() && !types.isAssignable(found, req)) {
            deferredLintHandler.report(_ ->
                lint.logIfEnabled(pos, LintWarnings.PossibleLossOfPrecision(found, req)));
        }
    }

    /**
     * Check for empty statements after if
     */
    void checkEmptyIf(JCIf tree) {
        if (tree.thenpart.hasTag(SKIP) && tree.elsepart == null) {
            lint.logIfEnabled(tree.thenpart.pos(), LintWarnings.EmptyIf);
        }
    }

    /** Check that symbol is unique in given scope.
     *  @param pos           Position for error reporting.
     *  @param sym           The symbol.
     *  @param s             The scope.
     */
    boolean checkUnique(DiagnosticPosition pos, Symbol sym, Scope s) {
        if (sym.type.isErroneous())
            return true;
        if (sym.owner.name == names.any) return false;
        for (Symbol byName : s.getSymbolsByName(sym.name, NON_RECURSIVE)) {
            if (sym != byName &&
                    (byName.flags() & CLASH) == 0 &&
                    sym.kind == byName.kind &&
                    sym.name != names.error &&
                    (sym.kind != MTH ||
                     types.hasSameArgs(sym.type, byName.type) ||
                     types.hasSameArgs(types.erasure(sym.type), types.erasure(byName.type)))) {
                if ((sym.flags() & VARARGS) != (byName.flags() & VARARGS)) {
                    sym.flags_field |= CLASH;
                    varargsDuplicateError(pos, sym, byName);
                    return true;
                } else if (sym.kind == MTH && !types.hasSameArgs(sym.type, byName.type, false)) {
                    duplicateErasureError(pos, sym, byName);
                    sym.flags_field |= CLASH;
                    return true;
                } else if ((sym.flags() & MATCH_BINDING) != 0 &&
                           (byName.flags() & MATCH_BINDING) != 0 &&
                           (byName.flags() & MATCH_BINDING_TO_OUTER) == 0) {
                    if (!sym.type.isErroneous()) {
                        log.error(pos, Errors.MatchBindingExists);
                        sym.flags_field |= CLASH;
                    }
                    return false;
                } else {
                    duplicateError(pos, byName);
                    return false;
                }
            }
        }
        return true;
    }

    /** Report duplicate declaration error.
     */
    void duplicateErasureError(DiagnosticPosition pos, Symbol sym1, Symbol sym2) {
        if (!sym1.type.isErroneous() && !sym2.type.isErroneous()) {
            log.error(pos, Errors.NameClashSameErasure(sym1, sym2));
        }
    }

    /**Check that types imported through the ordinary imports don't clash with types imported
     * by other (static or ordinary) imports. Note that two static imports may import two clashing
     * types without an error on the imports.
     * @param toplevel       The toplevel tree for which the test should be performed.
     */
    void checkImportsUnique(JCCompilationUnit toplevel) {
        WriteableScope ordinallyImportedSoFar = WriteableScope.create(toplevel.packge);
        WriteableScope staticallyImportedSoFar = WriteableScope.create(toplevel.packge);
        WriteableScope topLevelScope = toplevel.toplevelScope;

        for (JCTree def : toplevel.defs) {
            if (!def.hasTag(IMPORT))
                continue;

            JCImport imp = (JCImport) def;

            if (imp.importScope == null)
                continue;

            for (Symbol sym : imp.importScope.getSymbols(sym -> sym.kind == TYP)) {
                if (imp.isStatic()) {
                    checkUniqueImport(imp.pos(), ordinallyImportedSoFar, staticallyImportedSoFar, topLevelScope, sym, true);
                    staticallyImportedSoFar.enter(sym);
                } else {
                    checkUniqueImport(imp.pos(), ordinallyImportedSoFar, staticallyImportedSoFar, topLevelScope, sym, false);
                    ordinallyImportedSoFar.enter(sym);
                }
            }

            imp.importScope = null;
        }
    }

    /** Check that single-type import is not already imported or top-level defined,
     *  but make an exception for two single-type imports which denote the same type.
     *  @param pos                     Position for error reporting.
     *  @param ordinallyImportedSoFar  A Scope containing types imported so far through
     *                                 ordinary imports.
     *  @param staticallyImportedSoFar A Scope containing types imported so far through
     *                                 static imports.
     *  @param topLevelScope           The current file's top-level Scope
     *  @param sym                     The symbol.
     *  @param staticImport            Whether or not this was a static import
     */
    private boolean checkUniqueImport(DiagnosticPosition pos, Scope ordinallyImportedSoFar,
                                      Scope staticallyImportedSoFar, Scope topLevelScope,
                                      Symbol sym, boolean staticImport) {
        Predicate<Symbol> duplicates = candidate -> candidate != sym && !candidate.type.isErroneous();
        Symbol ordinaryClashing = ordinallyImportedSoFar.findFirst(sym.name, duplicates);
        Symbol staticClashing = null;
        if (ordinaryClashing == null && !staticImport) {
            staticClashing = staticallyImportedSoFar.findFirst(sym.name, duplicates);
        }
        if (ordinaryClashing != null || staticClashing != null) {
            if (ordinaryClashing != null)
                log.error(pos, Errors.AlreadyDefinedSingleImport(ordinaryClashing));
            else
                log.error(pos, Errors.AlreadyDefinedStaticSingleImport(staticClashing));
            return false;
        }
        Symbol clashing = topLevelScope.findFirst(sym.name, duplicates);
        if (clashing != null) {
            log.error(pos, Errors.AlreadyDefinedThisUnit(clashing));
            return false;
        }
        return true;
    }

    /** Check that a qualified name is in canonical form (for import decls).
     */
    public void checkCanonical(JCTree tree) {
        if (!isCanonical(tree))
            log.error(tree.pos(),
                      Errors.ImportRequiresCanonical(TreeInfo.symbol(tree)));
    }
        // where
        private boolean isCanonical(JCTree tree) {
            while (tree.hasTag(SELECT)) {
                JCFieldAccess s = (JCFieldAccess) tree;
                if (s.sym.owner.getQualifiedName() != TreeInfo.symbol(s.selected).getQualifiedName())
                    return false;
                tree = s.selected;
            }
            return true;
        }

    /** Check that an auxiliary class is not accessed from any other file than its own.
     */
    void checkForBadAuxiliaryClassAccess(DiagnosticPosition pos, Env<AttrContext> env, ClassSymbol c) {
        if ((c.flags() & AUXILIARY) != 0 &&
            rs.isAccessible(env, c) &&
            !fileManager.isSameFile(c.sourcefile, env.toplevel.sourcefile))
        {
            lint.logIfEnabled(pos,
                        LintWarnings.AuxiliaryClassAccessedFromOutsideOfItsSourceFile(c, c.sourcefile));
        }
    }

    /**
     * Check for a default constructor in an exported package.
     */
    void checkDefaultConstructor(ClassSymbol c, DiagnosticPosition pos) {
        if (lint.isActive(LintCategory.MISSING_EXPLICIT_CTOR) &&
            ((c.flags() & (ENUM | RECORD)) == 0) &&
            !c.isAnonymous() &&
            ((c.flags() & (PUBLIC | PROTECTED)) != 0) &&
            Feature.MODULES.allowedInSource(source)) {
            NestingKind nestingKind = c.getNestingKind();
            switch (nestingKind) {
                case ANONYMOUS,
                     LOCAL -> {return;}
                case TOP_LEVEL -> {;} // No additional checks needed
                case MEMBER -> {
                    // For nested member classes, all the enclosing
                    // classes must be public or protected.
                    Symbol owner = c.owner;
                    while (owner != null && owner.kind == TYP) {
                        if ((owner.flags() & (PUBLIC | PROTECTED)) == 0)
                            return;
                        owner = owner.owner;
                    }
                }
            }

            // Only check classes in named packages exported by its module
            PackageSymbol pkg = c.packge();
            if (!pkg.isUnnamed()) {
                ModuleSymbol modle = pkg.modle;
                for (ExportsDirective exportDir : modle.exports) {
                    // Report warning only if the containing
                    // package is unconditionally exported
                    if (exportDir.packge.equals(pkg)) {
                        if (exportDir.modules == null || exportDir.modules.isEmpty()) {
                            // Warning may be suppressed by
                            // annotations; check again for being
                            // enabled in the deferred context.
                            deferredLintHandler.report(_ ->
                                lint.logIfEnabled(pos, LintWarnings.MissingExplicitCtor(c, pkg, modle)));
                        } else {
                            return;
                        }
                    }
                }
            }
        }
        return;
    }

    private class ConversionWarner extends Warner {
        final String uncheckedKey;
        final Type found;
        final Type expected;
        public ConversionWarner(DiagnosticPosition pos, String uncheckedKey, Type found, Type expected) {
            super(pos);
            this.uncheckedKey = uncheckedKey;
            this.found = found;
            this.expected = expected;
        }

        @Override
        public void warn(LintCategory lint) {
            boolean warned = this.warned;
            super.warn(lint);
            if (warned) return; // suppress redundant diagnostics
            switch (lint) {
                case UNCHECKED:
                    Check.this.warnUnchecked(pos(), LintWarnings.ProbFoundReq(diags.fragment(uncheckedKey), found, expected));
                    break;
                case VARARGS:
                    if (method != null &&
                            method.attribute(syms.trustMeType.tsym) != null &&
                            isTrustMeAllowedOnMethod(method) &&
                            !types.isReifiable(method.type.getParameterTypes().last())) {
                        Check.this.lint.logIfEnabled(pos(), LintWarnings.VarargsUnsafeUseVarargsParam(method.params.last()));
                    }
                    break;
                default:
                    throw new AssertionError("Unexpected lint: " + lint);
            }
        }
    }

    public Warner castWarner(DiagnosticPosition pos, Type found, Type expected) {
        return new ConversionWarner(pos, "unchecked.cast.to.type", found, expected);
    }

    public Warner convertWarner(DiagnosticPosition pos, Type found, Type expected) {
        return new ConversionWarner(pos, "unchecked.assign", found, expected);
    }

    public void checkFunctionalInterface(JCClassDecl tree, ClassSymbol cs) {
        Compound functionalType = cs.attribute(syms.functionalInterfaceType.tsym);

        if (functionalType != null) {
            try {
                types.findDescriptorSymbol((TypeSymbol)cs);
            } catch (Types.FunctionDescriptorLookupError ex) {
                DiagnosticPosition pos = tree.pos();
                for (JCAnnotation a : tree.getModifiers().annotations) {
                    if (a.annotationType.type.tsym == syms.functionalInterfaceType.tsym) {
                        pos = a.pos();
                        break;
                    }
                }
                log.error(pos, Errors.BadFunctionalIntfAnno1(ex.getDiagnostic()));
            }
        }
    }

    public void checkImportsResolvable(final JCCompilationUnit toplevel) {
        for (final JCImportBase impBase : toplevel.getImports()) {
            if (!(impBase instanceof JCImport imp))
                continue;
            if (!imp.staticImport || !imp.qualid.hasTag(SELECT))
                continue;
            final JCFieldAccess select = imp.qualid;
            final Symbol origin;
            if (select.name == names.asterisk || (origin = TreeInfo.symbol(select.selected)) == null || origin.kind != TYP)
                continue;

            TypeSymbol site = (TypeSymbol) TreeInfo.symbol(select.selected);
            if (!checkTypeContainsImportableElement(site, site, toplevel.packge, select.name, new HashSet<Symbol>())) {
                log.error(imp.pos(),
                          Errors.CantResolveLocation(KindName.STATIC,
                                                     select.name,
                                                     null,
                                                     null,
                                                     Fragments.Location(kindName(site),
                                                                        site,
                                                                        null)));
            }
        }
    }

    // Check that packages imported are in scope (JLS 7.4.3, 6.3, 6.5.3.1, 6.5.3.2)
    public void checkImportedPackagesObservable(final JCCompilationUnit toplevel) {
        OUTER: for (JCImportBase impBase : toplevel.getImports()) {
            if (impBase instanceof JCImport imp && !imp.staticImport &&
                TreeInfo.name(imp.qualid) == names.asterisk) {
                TypeSymbol tsym = imp.qualid.selected.type.tsym;
                if (tsym.kind == PCK && tsym.members().isEmpty() &&
                    !(Feature.IMPORT_ON_DEMAND_OBSERVABLE_PACKAGES.allowedInSource(source) && tsym.exists())) {
                    log.error(DiagnosticFlag.RESOLVE_ERROR, imp.qualid.selected.pos(), Errors.DoesntExist(tsym));
                }
            }
        }
    }

    private boolean checkTypeContainsImportableElement(TypeSymbol tsym, TypeSymbol origin, PackageSymbol packge, Name name, Set<Symbol> processed) {
        if (tsym == null || !processed.add(tsym))
            return false;

            // also search through inherited names
        if (checkTypeContainsImportableElement(types.supertype(tsym.type).tsym, origin, packge, name, processed))
            return true;

        for (Type t : types.interfaces(tsym.type))
            if (checkTypeContainsImportableElement(t.tsym, origin, packge, name, processed))
                return true;

        for (Symbol sym : tsym.members().getSymbolsByName(name)) {
            if (sym.isStatic() &&
                importAccessible(sym, packge) &&
                sym.isMemberOf(origin, types)) {
                return true;
            }
        }

        return false;
    }

    // is the sym accessible everywhere in packge?
    public boolean importAccessible(Symbol sym, PackageSymbol packge) {
        try {
            int flags = (int)(sym.flags() & AccessFlags);
            switch (flags) {
            default:
            case PUBLIC:
                return true;
            case PRIVATE:
                return false;
            case 0:
            case PROTECTED:
                return sym.packge() == packge;
            }
        } catch (ClassFinder.BadClassFile err) {
            throw err;
        } catch (CompletionFailure ex) {
            return false;
        }
    }

    public void checkLeaksNotAccessible(Env<AttrContext> env, JCClassDecl check) {
        JCCompilationUnit toplevel = env.toplevel;

        if (   toplevel.modle == syms.unnamedModule
            || toplevel.modle == syms.noModule
            || (check.sym.flags() & COMPOUND) != 0) {
            return ;
        }

        ExportsDirective currentExport = findExport(toplevel.packge);

        if (   currentExport == null //not exported
            || currentExport.modules != null) //don't check classes in qualified export
            return ;

        new TreeScanner() {
            Lint lint = env.info.lint;
            boolean inSuperType;

            @Override
            public void visitBlock(JCBlock tree) {
            }
            @Override
            public void visitMethodDef(JCMethodDecl tree) {
                if (!isAPISymbol(tree.sym))
                    return;
                Lint prevLint = lint;
                try {
                    lint = lint.augment(tree.sym);
                    if (lint.isActive(LintCategory.EXPORTS)) {
                        super.visitMethodDef(tree);
                    }
                } finally {
                    lint = prevLint;
                }
            }
            @Override
            public void visitVarDef(JCVariableDecl tree) {
                if (!isAPISymbol(tree.sym) && tree.sym.owner.kind != MTH)
                    return;
                Lint prevLint = lint;
                try {
                    lint = lint.augment(tree.sym);
                    if (lint.isActive(LintCategory.EXPORTS)) {
                        scan(tree.mods);
                        scan(tree.vartype);
                    }
                } finally {
                    lint = prevLint;
                }
            }
            @Override
            public void visitClassDef(JCClassDecl tree) {
                if (tree != check)
                    return ;

                if (!isAPISymbol(tree.sym))
                    return ;

                Lint prevLint = lint;
                try {
                    lint = lint.augment(tree.sym);
                    if (lint.isActive(LintCategory.EXPORTS)) {
                        scan(tree.mods);
                        scan(tree.typarams);
                        try {
                            inSuperType = true;
                            scan(tree.extending);
                            scan(tree.implementing);
                        } finally {
                            inSuperType = false;
                        }
                        scan(tree.defs);
                    }
                } finally {
                    lint = prevLint;
                }
            }
            @Override
            public void visitTypeApply(JCTypeApply tree) {
                scan(tree.clazz);
                boolean oldInSuperType = inSuperType;
                try {
                    inSuperType = false;
                    scan(tree.arguments);
                } finally {
                    inSuperType = oldInSuperType;
                }
            }
            @Override
            public void visitIdent(JCIdent tree) {
                Symbol sym = TreeInfo.symbol(tree);
                if (sym.kind == TYP && !sym.type.hasTag(TYPEVAR)) {
                    checkVisible(lint, tree.pos(), sym, toplevel.packge, inSuperType);
                }
            }

            @Override
            public void visitSelect(JCFieldAccess tree) {
                Symbol sym = TreeInfo.symbol(tree);
                Symbol sitesym = TreeInfo.symbol(tree.selected);
                if (sym.kind == TYP && sitesym.kind == PCK) {
                    checkVisible(lint, tree.pos(), sym, toplevel.packge, inSuperType);
                } else {
                    super.visitSelect(tree);
                }
            }

            @Override
            public void visitAnnotation(JCAnnotation tree) {
                if (tree.attribute.type.tsym.getAnnotation(java.lang.annotation.Documented.class) != null)
                    super.visitAnnotation(tree);
            }

        }.scan(check);
    }
        //where:
        private ExportsDirective findExport(PackageSymbol pack) {
            for (ExportsDirective d : pack.modle.exports) {
                if (d.packge == pack)
                    return d;
            }

            return null;
        }
        private boolean isAPISymbol(Symbol sym) {
            while (sym.kind != PCK) {
                if ((sym.flags() & Flags.PUBLIC) == 0 && (sym.flags() & Flags.PROTECTED) == 0) {
                    return false;
                }
                sym = sym.owner;
            }
            return true;
        }
        private void checkVisible(Lint lint, DiagnosticPosition pos, Symbol what, PackageSymbol inPackage, boolean inSuperType) {
            if (!isAPISymbol(what) && !inSuperType) { //package private/private element
                lint.logIfEnabled(pos, LintWarnings.LeaksNotAccessible(kindName(what), what, what.packge().modle));
                return ;
            }

            PackageSymbol whatPackage = what.packge();
            ExportsDirective whatExport = findExport(whatPackage);
            ExportsDirective inExport = findExport(inPackage);

            if (whatExport == null) { //package not exported:
                lint.logIfEnabled(pos, LintWarnings.LeaksNotAccessibleUnexported(kindName(what), what, what.packge().modle));
                return ;
            }

            if (whatExport.modules != null) {
                if (inExport.modules == null || !whatExport.modules.containsAll(inExport.modules)) {
                    lint.logIfEnabled(pos, LintWarnings.LeaksNotAccessibleUnexportedQualified(kindName(what), what, what.packge().modle));
                }
            }

            if (whatPackage.modle != inPackage.modle && whatPackage.modle != syms.java_base) {
                //check that relativeTo.modle requires transitive what.modle, somehow:
                List<ModuleSymbol> todo = List.of(inPackage.modle);

                while (todo.nonEmpty()) {
                    ModuleSymbol current = todo.head;
                    todo = todo.tail;
                    if (current == whatPackage.modle)
                        return ; //OK
                    if ((current.flags() & Flags.AUTOMATIC_MODULE) != 0)
                        continue; //for automatic modules, don't look into their dependencies
                    for (RequiresDirective req : current.requires) {
                        if (req.isTransitive()) {
                            todo = todo.prepend(req.module);
                        }
                    }
                }

                lint.logIfEnabled(pos, LintWarnings.LeaksNotAccessibleNotRequiredTransitive(kindName(what), what, what.packge().modle));
            }
        }

    void checkModuleExists(final DiagnosticPosition pos, ModuleSymbol msym) {
        if (msym.kind != MDL) {
            deferredLintHandler.report(_ ->
                lint.logIfEnabled(pos, LintWarnings.ModuleNotFound(msym)));
        }
    }

    void checkPackageExistsForOpens(final DiagnosticPosition pos, PackageSymbol packge) {
        if (packge.members().isEmpty() &&
            ((packge.flags() & Flags.HAS_RESOURCE) == 0)) {
            deferredLintHandler.report(_ ->
                lint.logIfEnabled(pos, LintWarnings.PackageEmptyOrNotFound(packge)));
        }
    }

    void checkModuleRequires(final DiagnosticPosition pos, final RequiresDirective rd) {
        if ((rd.module.flags() & Flags.AUTOMATIC_MODULE) != 0) {
            deferredLintHandler.report(_ -> {
                if (rd.isTransitive() && lint.isEnabled(LintCategory.REQUIRES_TRANSITIVE_AUTOMATIC, true)) {
                    lint.logIfEnabled(pos, LintWarnings.RequiresTransitiveAutomatic);
                } else {
                    lint.logIfEnabled(pos, LintWarnings.RequiresAutomatic);
                }
            });
        }
    }

    /**
     * Verify the case labels conform to the constraints. Checks constraints related
     * combinations of patterns and other labels.
     *
     * @param cases the cases that should be checked.
     */
    void checkSwitchCaseStructure(List<JCCase> cases) {
        for (List<JCCase> l = cases; l.nonEmpty(); l = l.tail) {
            JCCase c = l.head;
            if (c.labels.head instanceof JCConstantCaseLabel constLabel) {
                if (TreeInfo.isNull(constLabel.expr)) {
                    if (c.labels.tail.nonEmpty()) {
                        if (c.labels.tail.head instanceof JCDefaultCaseLabel defLabel) {
                            if (c.labels.tail.tail.nonEmpty()) {
                                log.error(c.labels.tail.tail.head.pos(), Errors.InvalidCaseLabelCombination);
                            }
                        } else {
                            log.error(c.labels.tail.head.pos(), Errors.InvalidCaseLabelCombination);
                        }
                    }
                } else {
                    for (JCCaseLabel label : c.labels.tail) {
                        if (!(label instanceof JCConstantCaseLabel) || TreeInfo.isNullCaseLabel(label)) {
                            log.error(label.pos(), Errors.InvalidCaseLabelCombination);
                            break;
                        }
                    }
                }
            } else if (c.labels.tail.nonEmpty()) {
                var patterCaseLabels = c.labels.stream().filter(ll -> ll instanceof JCPatternCaseLabel).map(cl -> (JCPatternCaseLabel)cl);
                var allUnderscore = patterCaseLabels.allMatch(pcl -> !hasBindings(pcl.getPattern()));

                if (!allUnderscore) {
                    log.error(c.labels.tail.head.pos(), Errors.FlowsThroughFromPattern);
                }

                boolean allPatternCaseLabels = c.labels.stream().allMatch(p -> p instanceof JCPatternCaseLabel);

                if (allPatternCaseLabels) {
                    preview.checkSourceLevel(c.labels.tail.head.pos(), Feature.UNNAMED_VARIABLES);
                }

                for (JCCaseLabel label : c.labels.tail) {
                    if (label instanceof JCConstantCaseLabel) {
                        log.error(label.pos(), Errors.InvalidCaseLabelCombination);
                        break;
                    }
                }
            }
        }

        boolean isCaseStatementGroup = cases.nonEmpty() &&
                                       cases.head.caseKind == CaseTree.CaseKind.STATEMENT;

        if (isCaseStatementGroup) {
            boolean previousCompletessNormally = false;
            for (List<JCCase> l = cases; l.nonEmpty(); l = l.tail) {
                JCCase c = l.head;
                if (previousCompletessNormally &&
                    c.stats.nonEmpty() &&
                    c.labels.head instanceof JCPatternCaseLabel patternLabel &&
                    (hasBindings(patternLabel.pat) || hasBindings(c.guard))) {
                    log.error(c.labels.head.pos(), Errors.FlowsThroughToPattern);
                } else if (c.stats.isEmpty() &&
                           c.labels.head instanceof JCPatternCaseLabel patternLabel &&
                           (hasBindings(patternLabel.pat) || hasBindings(c.guard)) &&
                           hasStatements(l.tail)) {
                    log.error(c.labels.head.pos(), Errors.FlowsThroughFromPattern);
                }
                previousCompletessNormally = c.completesNormally;
            }
        }
    }

    boolean hasBindings(JCTree p) {
        boolean[] bindings = new boolean[1];

        new TreeScanner() {
            @Override
            public void visitBindingPattern(JCBindingPattern tree) {
                bindings[0] = !tree.var.sym.isUnnamedVariable();
                super.visitBindingPattern(tree);
            }
        }.scan(p);

        return bindings[0];
    }

    boolean hasStatements(List<JCCase> cases) {
        for (List<JCCase> l = cases; l.nonEmpty(); l = l.tail) {
            if (l.head.stats.nonEmpty()) {
                return true;
            }
        }

        return false;
    }
    void checkSwitchCaseLabelDominated(JCCaseLabel unconditionalCaseLabel, List<JCCase> cases) {
        List<Pair<JCCase, JCCaseLabel>> caseLabels = List.nil();
        boolean seenDefault = false;
        boolean seenDefaultLabel = false;
        boolean warnDominatedByDefault = false;
        boolean unconditionalFound = false;

        for (List<JCCase> l = cases; l.nonEmpty(); l = l.tail) {
            JCCase c = l.head;
            for (JCCaseLabel label : c.labels) {
                if (label.hasTag(DEFAULTCASELABEL)) {
                    seenDefault = true;
                    seenDefaultLabel |=
                            TreeInfo.isNullCaseLabel(c.labels.head);
                    continue;
                }
                if (TreeInfo.isNullCaseLabel(label)) {
                    if (seenDefault) {
                        log.error(label.pos(), Errors.PatternDominated);
                    }
                    continue;
                }
                if (seenDefault && !warnDominatedByDefault) {
                    if (label.hasTag(PATTERNCASELABEL) ||
                        (label instanceof JCConstantCaseLabel && seenDefaultLabel)) {
                        log.error(label.pos(), Errors.PatternDominated);
                        warnDominatedByDefault = true;
                    }
                }
                Type currentType = labelType(label);
                for (Pair<JCCase, JCCaseLabel> caseAndLabel : caseLabels) {
                    JCCase testCase = caseAndLabel.fst;
                    JCCaseLabel testCaseLabel = caseAndLabel.snd;
                    Type testType = labelType(testCaseLabel);
                    boolean dominated = false;
                    if (types.isUnconditionallyExact(currentType, testType) &&
                        !currentType.hasTag(ERROR) && !testType.hasTag(ERROR)) {
                        //the current label is potentially dominated by the existing (test) label, check:
                        if (label instanceof JCConstantCaseLabel) {
                            dominated |= !(testCaseLabel instanceof JCConstantCaseLabel) &&
                                         TreeInfo.unguardedCase(testCase);
                        } else if (label instanceof JCPatternCaseLabel patternCL &&
                                   testCaseLabel instanceof JCPatternCaseLabel testPatternCaseLabel &&
                                   (testCase.equals(c) || TreeInfo.unguardedCase(testCase))) {
                            dominated = patternDominated(testPatternCaseLabel.pat,
                                                         patternCL.pat);
                        }
                    }

                    if (dominated) {
                        log.error(label.pos(), Errors.PatternDominated);
                    }
                }
                caseLabels = caseLabels.prepend(Pair.of(c, label));
            }
        }
    }
        //where:
        private Type labelType(JCCaseLabel label) {
            return types.erasure(switch (label.getTag()) {
                case PATTERNCASELABEL -> ((JCPatternCaseLabel) label).pat.type;
                case CONSTANTCASELABEL -> ((JCConstantCaseLabel) label).expr.type;
                default -> throw Assert.error("Unexpected tree kind: " + label.getTag());
            });
        }
        private boolean patternDominated(JCPattern existingPattern, JCPattern currentPattern) {
            Type existingPatternType = types.erasure(existingPattern.type);
            Type currentPatternType = types.erasure(currentPattern.type);
            if (!types.isUnconditionallyExact(currentPatternType, existingPatternType)) {
                return false;
            }
            if (currentPattern instanceof JCBindingPattern ||
                currentPattern instanceof JCAnyPattern) {
                return existingPattern instanceof JCBindingPattern ||
                       existingPattern instanceof JCAnyPattern;
            } else if (currentPattern instanceof JCRecordPattern currentRecordPattern) {
                if (existingPattern instanceof JCBindingPattern ||
                    existingPattern instanceof JCAnyPattern) {
                    return true;
                } else if (existingPattern instanceof JCRecordPattern existingRecordPattern) {
                    List<JCPattern> existingNested = existingRecordPattern.nested;
                    List<JCPattern> currentNested = currentRecordPattern.nested;
                    if (existingNested.size() != currentNested.size()) {
                        return false;
                    }
                    while (existingNested.nonEmpty()) {
                        if (!patternDominated(existingNested.head, currentNested.head)) {
                            return false;
                        }
                        existingNested = existingNested.tail;
                        currentNested = currentNested.tail;
                    }
                    return true;
                } else {
                    Assert.error("Unknown pattern: " + existingPattern.getTag());
                }
            } else {
                Assert.error("Unknown pattern: " + currentPattern.getTag());
            }
            return false;
        }

    /** check if a type is a subtype of Externalizable, if that is available. */
    boolean isExternalizable(Type t) {
        try {
            syms.externalizableType.complete();
        } catch (CompletionFailure e) {
            return false;
        }
        return types.isSubtype(t, syms.externalizableType);
    }

    /**
     * Check structure of serialization declarations.
     */
    public void checkSerialStructure(JCClassDecl tree, ClassSymbol c) {
        (new SerialTypeVisitor()).visit(c, tree);
    }

    /**
     * This visitor will warn if a serialization-related field or
     * method is declared in a suspicious or incorrect way. In
     * particular, it will warn for cases where the runtime
     * serialization mechanism will silently ignore a mis-declared
     * entity.
     *
     * Distinguished serialization-related fields and methods:
     *
     * Methods:
     *
     * private void writeObject(ObjectOutputStream stream) throws IOException
     * ANY-ACCESS-MODIFIER Object writeReplace() throws ObjectStreamException
     *
     * private void readObject(ObjectInputStream stream) throws IOException, ClassNotFoundException
     * private void readObjectNoData() throws ObjectStreamException
     * ANY-ACCESS-MODIFIER Object readResolve() throws ObjectStreamException
     *
     * Fields:
     *
     * private static final long serialVersionUID
     * private static final ObjectStreamField[] serialPersistentFields
     *
     * Externalizable: methods defined on the interface
     * public void writeExternal(ObjectOutput) throws IOException
     * public void readExternal(ObjectInput) throws IOException
     */
    private class SerialTypeVisitor extends ElementKindVisitor14<Void, JCClassDecl> {
        SerialTypeVisitor() {
            this.lint = Check.this.lint;
        }

        private static final Set<String> serialMethodNames =
            Set.of("writeObject", "writeReplace",
                   "readObject",  "readObjectNoData",
                   "readResolve");

        private static final Set<String> serialFieldNames =
            Set.of("serialVersionUID", "serialPersistentFields");

        // Type of serialPersistentFields
        private final Type OSF_TYPE = new Type.ArrayType(syms.objectStreamFieldType, syms.arrayClass);

        Lint lint;

        @Override
        public Void defaultAction(Element e, JCClassDecl p) {
            throw new IllegalArgumentException(Objects.requireNonNullElse(e.toString(), ""));
        }

        @Override
        public Void visitType(TypeElement e, JCClassDecl p) {
            runUnderLint(e, p, (symbol, param) -> super.visitType(symbol, param));
            return null;
        }

        @Override
        public Void visitTypeAsClass(TypeElement e,
                                     JCClassDecl p) {
            // Anonymous classes filtered out by caller.

            ClassSymbol c = (ClassSymbol)e;

            checkCtorAccess(p, c);

            // Check for missing serialVersionUID; check *not* done
            // for enums or records.
            VarSymbol svuidSym = null;
            for (Symbol sym : c.members().getSymbolsByName(names.serialVersionUID)) {
                if (sym.kind == VAR) {
                    svuidSym = (VarSymbol)sym;
                    break;
                }
            }

            if (svuidSym == null) {
                lint.logIfEnabled(p.pos(), LintWarnings.MissingSVUID(c));
            }

            // Check for serialPersistentFields to gate checks for
            // non-serializable non-transient instance fields
            boolean serialPersistentFieldsPresent =
                    c.members()
                     .getSymbolsByName(names.serialPersistentFields, sym -> sym.kind == VAR)
                     .iterator()
                     .hasNext();

            // Check declarations of serialization-related methods and
            // fields
            for(Symbol el : c.getEnclosedElements()) {
                runUnderLint(el, p, (enclosed, tree) -> {
                    String name = null;
                    switch(enclosed.getKind()) {
                    case FIELD -> {
                        if (!serialPersistentFieldsPresent) {
                            var flags = enclosed.flags();
                            if ( ((flags & TRANSIENT) == 0) &&
                                 ((flags & STATIC) == 0)) {
                                Type varType = enclosed.asType();
                                if (!canBeSerialized(varType)) {
                                    // Note per JLS arrays are
                                    // serializable even if the
                                    // component type is not.
                                    lint.logIfEnabled(
                                            TreeInfo.diagnosticPositionFor(enclosed, tree),
                                                LintWarnings.NonSerializableInstanceField);
                                } else if (varType.hasTag(ARRAY)) {
                                    ArrayType arrayType = (ArrayType)varType;
                                    Type elementType = arrayType.elemtype;
                                    while (elementType.hasTag(ARRAY)) {
                                        arrayType = (ArrayType)elementType;
                                        elementType = arrayType.elemtype;
                                    }
                                    if (!canBeSerialized(elementType)) {
                                        lint.logIfEnabled(
                                                TreeInfo.diagnosticPositionFor(enclosed, tree),
                                                    LintWarnings.NonSerializableInstanceFieldArray(elementType));
                                    }
                                }
                            }
                        }

                        name = enclosed.getSimpleName().toString();
                        if (serialFieldNames.contains(name)) {
                            VarSymbol field = (VarSymbol)enclosed;
                            switch (name) {
                            case "serialVersionUID"       ->  checkSerialVersionUID(tree, e, field);
                            case "serialPersistentFields" ->  checkSerialPersistentFields(tree, e, field);
                            default -> throw new AssertionError();
                            }
                        }
                    }

                    // Correctly checking the serialization-related
                    // methods is subtle. For the methods declared to be
                    // private or directly declared in the class, the
                    // enclosed elements of the class can be checked in
                    // turn. However, writeReplace and readResolve can be
                    // declared in a superclass and inherited. Note that
                    // the runtime lookup walks the superclass chain
                    // looking for writeReplace/readResolve via
                    // Class.getDeclaredMethod. This differs from calling
                    // Elements.getAllMembers(TypeElement) as the latter
                    // will also pull in default methods from
                    // superinterfaces. In other words, the runtime checks
                    // (which long predate default methods on interfaces)
                    // do not admit the possibility of inheriting methods
                    // this way, a difference from general inheritance.

                    // The current implementation just checks the enclosed
                    // elements and does not directly check the inherited
                    // methods. If all the types are being checked this is
                    // less of a concern; however, there are cases that
                    // could be missed. In particular, readResolve and
                    // writeReplace could, in principle, by inherited from
                    // a non-serializable superclass and thus not checked
                    // even if compiled with a serializable child class.
                    case METHOD -> {
                        var method = (MethodSymbol)enclosed;
                        name = method.getSimpleName().toString();
                        if (serialMethodNames.contains(name)) {
                            switch (name) {
                            case "writeObject"      -> checkWriteObject(tree, e, method);
                            case "writeReplace"     -> checkWriteReplace(tree,e, method);
                            case "readObject"       -> checkReadObject(tree,e, method);
                            case "readObjectNoData" -> checkReadObjectNoData(tree, e, method);
                            case "readResolve"      -> checkReadResolve(tree, e, method);
                            default ->  throw new AssertionError();
                            }
                        }
                    }
                    }
                });
            }

            return null;
        }

        boolean canBeSerialized(Type type) {
            return type.isPrimitive() || rs.isSerializable(type);
        }

        /**
         * Check that Externalizable class needs a public no-arg
         * constructor.
         *
         * Check that a Serializable class has access to the no-arg
         * constructor of its first nonserializable superclass.
         */
        private void checkCtorAccess(JCClassDecl tree, ClassSymbol c) {
            if (isExternalizable(c.type)) {
                for(var sym : c.getEnclosedElements()) {
                    if (sym.isConstructor() &&
                        ((sym.flags() & PUBLIC) == PUBLIC)) {
                        if (((MethodSymbol)sym).getParameters().isEmpty()) {
                            return;
                        }
                    }
                }
                lint.logIfEnabled(tree.pos(),
                            LintWarnings.ExternalizableMissingPublicNoArgCtor);
            } else {
                // Approximate access to the no-arg constructor up in
                // the superclass chain by checking that the
                // constructor is not private. This may not handle
                // some cross-package situations correctly.
                Type superClass = c.getSuperclass();
                // java.lang.Object is *not* Serializable so this loop
                // should terminate.
                while (rs.isSerializable(superClass) ) {
                    try {
                        superClass = (Type)((TypeElement)(((DeclaredType)superClass)).asElement()).getSuperclass();
                    } catch(ClassCastException cce) {
                        return ; // Don't try to recover
                    }
                }
                // Non-Serializable superclass
                try {
                    ClassSymbol supertype = ((ClassSymbol)(((DeclaredType)superClass).asElement()));
                    for(var sym : supertype.getEnclosedElements()) {
                        if (sym.isConstructor()) {
                            MethodSymbol ctor = (MethodSymbol)sym;
                            if (ctor.getParameters().isEmpty()) {
                                if (((ctor.flags() & PRIVATE) == PRIVATE) ||
                                    // Handle nested classes and implicit this$0
                                    (supertype.getNestingKind() == NestingKind.MEMBER &&
                                     ((supertype.flags() & STATIC) == 0)))
                                    lint.logIfEnabled(tree.pos(),
                                                LintWarnings.SerializableMissingAccessNoArgCtor(supertype.getQualifiedName()));
                            }
                        }
                    }
                } catch (ClassCastException cce) {
                    return ; // Don't try to recover
                }
                return;
            }
        }

        private void checkSerialVersionUID(JCClassDecl tree, Element e, VarSymbol svuid) {
            // To be effective, serialVersionUID must be marked static
            // and final, but private is recommended. But alas, in
            // practice there are many non-private serialVersionUID
            // fields.
             if ((svuid.flags() & (STATIC | FINAL)) !=
                 (STATIC | FINAL)) {
                 lint.logIfEnabled(
                         TreeInfo.diagnosticPositionFor(svuid, tree),
                             LintWarnings.ImproperSVUID((Symbol)e));
             }

             // check svuid has type long
             if (!svuid.type.hasTag(LONG)) {
                 lint.logIfEnabled(
                         TreeInfo.diagnosticPositionFor(svuid, tree),
                             LintWarnings.LongSVUID((Symbol)e));
             }

             if (svuid.getConstValue() == null)
                 lint.logIfEnabled(
                         TreeInfo.diagnosticPositionFor(svuid, tree),
                             LintWarnings.ConstantSVUID((Symbol)e));
        }

        private void checkSerialPersistentFields(JCClassDecl tree, Element e, VarSymbol spf) {
            // To be effective, serialPersisentFields must be private, static, and final.
             if ((spf.flags() & (PRIVATE | STATIC | FINAL)) !=
                 (PRIVATE | STATIC | FINAL)) {
                 lint.logIfEnabled(
                         TreeInfo.diagnosticPositionFor(spf, tree),
                             LintWarnings.ImproperSPF);
             }

             if (!types.isSameType(spf.type, OSF_TYPE)) {
                 lint.logIfEnabled(
                         TreeInfo.diagnosticPositionFor(spf, tree),
                             LintWarnings.OSFArraySPF);
             }

            if (isExternalizable((Type)(e.asType()))) {
                lint.logIfEnabled(
                        TreeInfo.diagnosticPositionFor(spf, tree),
                            LintWarnings.IneffectualSerialFieldExternalizable);
            }

            // Warn if serialPersistentFields is initialized to a
            // literal null.
            JCTree spfDecl = TreeInfo.declarationFor(spf, tree);
            if (spfDecl != null && spfDecl.getTag() == VARDEF) {
                JCVariableDecl variableDef = (JCVariableDecl) spfDecl;
                JCExpression initExpr = variableDef.init;
                 if (initExpr != null && TreeInfo.isNull(initExpr)) {
                     lint.logIfEnabled(initExpr.pos(),
                                 LintWarnings.SPFNullInit);
                 }
            }
        }

        private void checkWriteObject(JCClassDecl tree, Element e, MethodSymbol method) {
            // The "synchronized" modifier is seen in the wild on
            // readObject and writeObject methods and is generally
            // innocuous.

            // private void writeObject(ObjectOutputStream stream) throws IOException
            checkPrivateNonStaticMethod(tree, method);
            checkReturnType(tree, e, method, syms.voidType);
            checkOneArg(tree, e, method, syms.objectOutputStreamType);
            checkExceptions(tree, e, method, syms.ioExceptionType);
            checkExternalizable(tree, e, method);
        }

        private void checkWriteReplace(JCClassDecl tree, Element e, MethodSymbol method) {
            // ANY-ACCESS-MODIFIER Object writeReplace() throws
            // ObjectStreamException

            // Excluding abstract, could have a more complicated
            // rule based on abstract-ness of the class
            checkConcreteInstanceMethod(tree, e, method);
            checkReturnType(tree, e, method, syms.objectType);
            checkNoArgs(tree, e, method);
            checkExceptions(tree, e, method, syms.objectStreamExceptionType);
        }

        private void checkReadObject(JCClassDecl tree, Element e, MethodSymbol method) {
            // The "synchronized" modifier is seen in the wild on
            // readObject and writeObject methods and is generally
            // innocuous.

            // private void readObject(ObjectInputStream stream)
            //   throws IOException, ClassNotFoundException
            checkPrivateNonStaticMethod(tree, method);
            checkReturnType(tree, e, method, syms.voidType);
            checkOneArg(tree, e, method, syms.objectInputStreamType);
            checkExceptions(tree, e, method, syms.ioExceptionType, syms.classNotFoundExceptionType);
            checkExternalizable(tree, e, method);
        }

        private void checkReadObjectNoData(JCClassDecl tree, Element e, MethodSymbol method) {
            // private void readObjectNoData() throws ObjectStreamException
            checkPrivateNonStaticMethod(tree, method);
            checkReturnType(tree, e, method, syms.voidType);
            checkNoArgs(tree, e, method);
            checkExceptions(tree, e, method, syms.objectStreamExceptionType);
            checkExternalizable(tree, e, method);
        }

        private void checkReadResolve(JCClassDecl tree, Element e, MethodSymbol method) {
            // ANY-ACCESS-MODIFIER Object readResolve()
            // throws ObjectStreamException

            // Excluding abstract, could have a more complicated
            // rule based on abstract-ness of the class
            checkConcreteInstanceMethod(tree, e, method);
            checkReturnType(tree,e, method, syms.objectType);
            checkNoArgs(tree, e, method);
            checkExceptions(tree, e, method, syms.objectStreamExceptionType);
        }

        private void checkWriteExternalRecord(JCClassDecl tree, Element e, MethodSymbol method, boolean isExtern) {
            //public void writeExternal(ObjectOutput) throws IOException
            checkExternMethodRecord(tree, e, method, syms.objectOutputType, isExtern);
        }

        private void checkReadExternalRecord(JCClassDecl tree, Element e, MethodSymbol method, boolean isExtern) {
            // public void readExternal(ObjectInput) throws IOException
            checkExternMethodRecord(tree, e, method, syms.objectInputType, isExtern);
         }

        private void checkExternMethodRecord(JCClassDecl tree, Element e, MethodSymbol method, Type argType,
                                             boolean isExtern) {
            if (isExtern && isExternMethod(tree, e, method, argType)) {
                lint.logIfEnabled(
                        TreeInfo.diagnosticPositionFor(method, tree),
                            LintWarnings.IneffectualExternalizableMethodRecord(method.getSimpleName().toString()));
            }
        }

        void checkPrivateNonStaticMethod(JCClassDecl tree, MethodSymbol method) {
            var flags = method.flags();
            if ((flags & PRIVATE) == 0) {
                lint.logIfEnabled(
                        TreeInfo.diagnosticPositionFor(method, tree),
                            LintWarnings.SerialMethodNotPrivate(method.getSimpleName()));
            }

            if ((flags & STATIC) != 0) {
                lint.logIfEnabled(
                        TreeInfo.diagnosticPositionFor(method, tree),
                            LintWarnings.SerialMethodStatic(method.getSimpleName()));
            }
        }

        /**
         * Per section 1.12 "Serialization of Enum Constants" of
         * the serialization specification, due to the special
         * serialization handling of enums, any writeObject,
         * readObject, writeReplace, and readResolve methods are
         * ignored as are serialPersistentFields and
         * serialVersionUID fields.
         */
        @Override
        public Void visitTypeAsEnum(TypeElement e,
                                    JCClassDecl p) {
            boolean isExtern = isExternalizable((Type)e.asType());
            for(Element el : e.getEnclosedElements()) {
                runUnderLint(el, p, (enclosed, tree) -> {
                    String name = enclosed.getSimpleName().toString();
                    switch(enclosed.getKind()) {
                    case FIELD -> {
                        var field = (VarSymbol)enclosed;
                        if (serialFieldNames.contains(name)) {
                            lint.logIfEnabled(
                                    TreeInfo.diagnosticPositionFor(field, tree),
                                        LintWarnings.IneffectualSerialFieldEnum(name));
                        }
                    }

                    case METHOD -> {
                        var method = (MethodSymbol)enclosed;
                        if (serialMethodNames.contains(name)) {
                            lint.logIfEnabled(
                                    TreeInfo.diagnosticPositionFor(method, tree),
                                        LintWarnings.IneffectualSerialMethodEnum(name));
                        }

                        if (isExtern) {
                            switch(name) {
                            case "writeExternal" -> checkWriteExternalEnum(tree, e, method);
                            case "readExternal"  -> checkReadExternalEnum(tree, e, method);
                            }
                        }
                    }

                    // Also perform checks on any class bodies of enum constants, see JLS 8.9.1.
                    case ENUM_CONSTANT -> {
                        var field = (VarSymbol)enclosed;
                        JCVariableDecl decl = (JCVariableDecl) TreeInfo.declarationFor(field, p);
                        if (decl.init instanceof JCNewClass nc && nc.def != null) {
                            ClassSymbol enumConstantType = nc.def.sym;
                            visitTypeAsEnum(enumConstantType, p);
                        }
                    }

                    }});
            }
            return null;
        }

        private void checkWriteExternalEnum(JCClassDecl tree, Element e, MethodSymbol method) {
            //public void writeExternal(ObjectOutput) throws IOException
            checkExternMethodEnum(tree, e, method, syms.objectOutputType);
        }

        private void checkReadExternalEnum(JCClassDecl tree, Element e, MethodSymbol method) {
             // public void readExternal(ObjectInput) throws IOException
            checkExternMethodEnum(tree, e, method, syms.objectInputType);
         }

        private void checkExternMethodEnum(JCClassDecl tree, Element e, MethodSymbol method, Type argType) {
            if (isExternMethod(tree, e, method, argType)) {
                lint.logIfEnabled(
                        TreeInfo.diagnosticPositionFor(method, tree),
                            LintWarnings.IneffectualExternMethodEnum(method.getSimpleName().toString()));
            }
        }

        private boolean isExternMethod(JCClassDecl tree, Element e, MethodSymbol method, Type argType) {
            long flags = method.flags();
            Type rtype = method.getReturnType();

            // Not necessary to check throws clause in this context
            return (flags & PUBLIC) != 0 && (flags & STATIC) == 0 &&
                types.isSameType(syms.voidType, rtype) &&
                hasExactlyOneArgWithType(tree, e, method, argType);
        }

        /**
         * Most serialization-related fields and methods on interfaces
         * are ineffectual or problematic.
         */
        @Override
        public Void visitTypeAsInterface(TypeElement e,
                                         JCClassDecl p) {
            for(Element el : e.getEnclosedElements()) {
                runUnderLint(el, p, (enclosed, tree) -> {
                    String name = null;
                    switch(enclosed.getKind()) {
                    case FIELD -> {
                        var field = (VarSymbol)enclosed;
                        name = field.getSimpleName().toString();
                        switch(name) {
                        case "serialPersistentFields" -> {
                            lint.logIfEnabled(
                                    TreeInfo.diagnosticPositionFor(field, tree),
                                        LintWarnings.IneffectualSerialFieldInterface);
                        }

                        case "serialVersionUID" -> {
                            checkSerialVersionUID(tree, e, field);
                        }
                        }
                    }

                    case METHOD -> {
                        var method = (MethodSymbol)enclosed;
                        name = enclosed.getSimpleName().toString();
                        if (serialMethodNames.contains(name)) {
                            switch (name) {
                            case
                                "readObject",
                                "readObjectNoData",
                                "writeObject"      -> checkPrivateMethod(tree, e, method);

                            case
                                "writeReplace",
                                "readResolve"      -> checkDefaultIneffective(tree, e, method);

                            default ->  throw new AssertionError();
                            }

                        }
                    }}
                });
            }

            return null;
        }

        private void checkPrivateMethod(JCClassDecl tree,
                                        Element e,
                                        MethodSymbol method) {
            if ((method.flags() & PRIVATE) == 0) {
                lint.logIfEnabled(
                        TreeInfo.diagnosticPositionFor(method, tree),
                            LintWarnings.NonPrivateMethodWeakerAccess);
            }
        }

        private void checkDefaultIneffective(JCClassDecl tree,
                                             Element e,
                                             MethodSymbol method) {
            if ((method.flags() & DEFAULT) == DEFAULT) {
                lint.logIfEnabled(
                        TreeInfo.diagnosticPositionFor(method, tree),
                            LintWarnings.DefaultIneffective);

            }
        }

        @Override
        public Void visitTypeAsAnnotationType(TypeElement e,
                                              JCClassDecl p) {
            // Per the JLS, annotation types are not serializeable
            return null;
        }

        /**
         * From the Java Object Serialization Specification, 1.13
         * Serialization of Records:
         *
         * "The process by which record objects are serialized or
         * externalized cannot be customized; any class-specific
         * writeObject, readObject, readObjectNoData, writeExternal,
         * and readExternal methods defined by record classes are
         * ignored during serialization and deserialization. However,
         * a substitute object to be serialized or a designate
         * replacement may be specified, by the writeReplace and
         * readResolve methods, respectively. Any
         * serialPersistentFields field declaration is
         * ignored. Documenting serializable fields and data for
         * record classes is unnecessary, since there is no variation
         * in the serial form, other than whether a substitute or
         * replacement object is used. The serialVersionUID of a
         * record class is 0L unless explicitly declared. The
         * requirement for matching serialVersionUID values is waived
         * for record classes."
         */
        @Override
        public Void visitTypeAsRecord(TypeElement e,
                                      JCClassDecl p) {
            boolean isExtern = isExternalizable((Type)e.asType());
            for(Element el : e.getEnclosedElements()) {
                runUnderLint(el, p, (enclosed, tree) -> {
                    String name = enclosed.getSimpleName().toString();
                    switch(enclosed.getKind()) {
                    case FIELD -> {
                        var field = (VarSymbol)enclosed;
                        switch(name) {
                        case "serialPersistentFields" -> {
                            lint.logIfEnabled(
                                    TreeInfo.diagnosticPositionFor(field, tree),
                                        LintWarnings.IneffectualSerialFieldRecord);
                        }

                        case "serialVersionUID" -> {
                            // Could generate additional warning that
                            // svuid value is not checked to match for
                            // records.
                            checkSerialVersionUID(tree, e, field);
                        }}
                    }

                    case METHOD -> {
                        var method = (MethodSymbol)enclosed;
                        switch(name) {
                        case "writeReplace" -> checkWriteReplace(tree, e, method);
                        case "readResolve"  -> checkReadResolve(tree, e, method);

                        case "writeExternal" -> checkWriteExternalRecord(tree, e, method, isExtern);
                        case "readExternal"  -> checkReadExternalRecord(tree, e, method, isExtern);

                        default -> {
                            if (serialMethodNames.contains(name)) {
                                lint.logIfEnabled(
                                        TreeInfo.diagnosticPositionFor(method, tree),
                                            LintWarnings.IneffectualSerialMethodRecord(name));
                            }
                        }}
                    }}});
            }
            return null;
        }

        void checkConcreteInstanceMethod(JCClassDecl tree,
                                         Element enclosing,
                                         MethodSymbol method) {
            if ((method.flags() & (STATIC | ABSTRACT)) != 0) {
                    lint.logIfEnabled(
                            TreeInfo.diagnosticPositionFor(method, tree),
                                LintWarnings.SerialConcreteInstanceMethod(method.getSimpleName()));
            }
        }

        private void checkReturnType(JCClassDecl tree,
                                     Element enclosing,
                                     MethodSymbol method,
                                     Type expectedReturnType) {
            // Note: there may be complications checking writeReplace
            // and readResolve since they return Object and could, in
            // principle, have covariant overrides and any synthetic
            // bridge method would not be represented here for
            // checking.
            Type rtype = method.getReturnType();
            if (!types.isSameType(expectedReturnType, rtype)) {
                lint.logIfEnabled(
                        TreeInfo.diagnosticPositionFor(method, tree),
                            LintWarnings.SerialMethodUnexpectedReturnType(method.getSimpleName(),
                                                                      rtype, expectedReturnType));
            }
        }

        private void checkOneArg(JCClassDecl tree,
                                 Element enclosing,
                                 MethodSymbol method,
                                 Type expectedType) {
            String name = method.getSimpleName().toString();

            var parameters= method.getParameters();

            if (parameters.size() != 1) {
                lint.logIfEnabled(
                        TreeInfo.diagnosticPositionFor(method, tree),
                            LintWarnings.SerialMethodOneArg(method.getSimpleName(), parameters.size()));
                return;
            }

            Type parameterType = parameters.get(0).asType();
            if (!types.isSameType(parameterType, expectedType)) {
                lint.logIfEnabled(
                        TreeInfo.diagnosticPositionFor(method, tree),
                            LintWarnings.SerialMethodParameterType(method.getSimpleName(),
                                                               expectedType,
                                                               parameterType));
            }
        }

        private boolean hasExactlyOneArgWithType(JCClassDecl tree,
                                                 Element enclosing,
                                                 MethodSymbol method,
                                                 Type expectedType) {
            var parameters = method.getParameters();
            return (parameters.size() == 1) &&
                types.isSameType(parameters.get(0).asType(), expectedType);
        }


        private void checkNoArgs(JCClassDecl tree, Element enclosing, MethodSymbol method) {
            var parameters = method.getParameters();
            if (!parameters.isEmpty()) {
                lint.logIfEnabled(
                        TreeInfo.diagnosticPositionFor(parameters.get(0), tree),
                            LintWarnings.SerialMethodNoArgs(method.getSimpleName()));
            }
        }

        private void checkExternalizable(JCClassDecl tree, Element enclosing, MethodSymbol method) {
            // If the enclosing class is externalizable, warn for the method
            if (isExternalizable((Type)enclosing.asType())) {
                lint.logIfEnabled(
                        TreeInfo.diagnosticPositionFor(method, tree),
                            LintWarnings.IneffectualSerialMethodExternalizable(method.getSimpleName()));
            }
            return;
        }

        private void checkExceptions(JCClassDecl tree,
                                     Element enclosing,
                                     MethodSymbol method,
                                     Type... declaredExceptions) {
            for (Type thrownType: method.getThrownTypes()) {
                // For each exception in the throws clause of the
                // method, if not an Error and not a RuntimeException,
                // check if the exception is a subtype of a declared
                // exception from the throws clause of the
                // serialization method in question.
                if (types.isSubtype(thrownType, syms.runtimeExceptionType) ||
                    types.isSubtype(thrownType, syms.errorType) ) {
                    continue;
                } else {
                    boolean declared = false;
                    for (Type declaredException : declaredExceptions) {
                        if (types.isSubtype(thrownType, declaredException)) {
                            declared = true;
                            continue;
                        }
                    }
                    if (!declared) {
                        lint.logIfEnabled(
                                TreeInfo.diagnosticPositionFor(method, tree),
                                    LintWarnings.SerialMethodUnexpectedException(method.getSimpleName(),
                                                                             thrownType));
                    }
                }
            }
            return;
        }

        private <E extends Element> Void runUnderLint(E symbol, JCClassDecl p, BiConsumer<E, JCClassDecl> task) {
            Lint prevLint = lint;
            try {
                lint = lint.augment((Symbol) symbol);

                if (lint.isActive(LintCategory.SERIAL)) {
                    task.accept(symbol, p);
                }

                return null;
            } finally {
                lint = prevLint;
            }
        }

    }

}<|MERGE_RESOLUTION|>--- conflicted
+++ resolved
@@ -273,11 +273,7 @@
      *  @param msg        A Warning describing the problem.
      */
     public void warnPreviewAPI(DiagnosticPosition pos, LintWarning warnKey) {
-<<<<<<< HEAD
-        if (!lint.isSuppressed(LintCategory.PREVIEW, true))
-=======
-        if (!importSuppression && !lint.isSuppressed(LintCategory.PREVIEW))
->>>>>>> 1d7138fe
+        if (!importSuppression && !lint.isSuppressed(LintCategory.PREVIEW, true))
             preview.reportPreviewWarning(pos, warnKey);
     }
 
@@ -285,18 +281,6 @@
      *  @param pos        Position to be used for error reporting.
      *  @param msg        A Warning describing the problem.
      */
-<<<<<<< HEAD
-    public void warnDeclaredUsingPreview(DiagnosticPosition pos, Symbol sym) {
-        if (!lint.isSuppressed(LintCategory.PREVIEW, true))
-            preview.reportPreviewWarning(pos, LintWarnings.DeclaredUsingPreview(kindName(sym), sym));
-    }
-
-    /** Log a preview warning.
-     *  @param pos        Position to be used for error reporting.
-     *  @param msg        A Warning describing the problem.
-     */
-=======
->>>>>>> 1d7138fe
     public void warnRestrictedAPI(DiagnosticPosition pos, Symbol sym) {
         lint.logIfEnabled(pos, LintWarnings.RestrictedMethod(sym.enclClass(), sym));
     }
