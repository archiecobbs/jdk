--- conflicted
+++ resolved
@@ -36,14 +36,10 @@
 import com.sun.tools.javac.tree.JCTree.*;
 import com.sun.tools.javac.util.Assert;
 import com.sun.tools.javac.util.Context;
-<<<<<<< HEAD
-import com.sun.tools.javac.util.Names;
-=======
 import com.sun.tools.javac.util.JCDiagnostic.DiagnosticPosition;
 import com.sun.tools.javac.util.JCDiagnostic.LintWarning;
-import com.sun.tools.javac.util.List;
 import com.sun.tools.javac.util.Log;
->>>>>>> d7379789
+import com.sun.tools.javac.util.Names;
 import com.sun.tools.javac.util.Options;
 
 /**
@@ -405,7 +401,15 @@
     }
 
     /**
-<<<<<<< HEAD
+     * Helper method. Log a lint warning if its lint category is enabled.
+     */
+    public void logIfEnabled(Log log, DiagnosticPosition pos, LintWarning warning) {
+        if (isEnabled(warning.getLintCategory())) {
+            log.warning(pos, warning);
+        }
+    }
+
+    /**
      * Obtain the set of recognized lint warning categories suppressed at the given symbol's declaration.
      *
      * <p>
@@ -421,80 +425,6 @@
             suppressions.add(LintCategory.DEPRECATION);
         return suppressions;
     }
-=======
-     * Helper method. Log a lint warning if its lint category is enabled.
-     */
-    public void logIfEnabled(Log log, DiagnosticPosition pos, LintWarning warning) {
-        if (isEnabled(warning.getLintCategory())) {
-            log.warning(pos, warning);
-        }
-    }
-
-    protected static class AugmentVisitor implements Attribute.Visitor {
-        private final Context context;
-        private Symtab syms;
-        private Lint parent;
-        private Lint lint;
-
-        AugmentVisitor(Context context) {
-            // to break an ugly sequence of initialization dependencies,
-            // we defer the initialization of syms until it is needed
-            this.context = context;
-        }
-
-        Lint augment(Lint parent, Attribute.Compound attr) {
-            initSyms();
-            this.parent = parent;
-            lint = null;
-            attr.accept(this);
-            return (lint == null ? parent : lint);
-        }
-
-        Lint augment(Lint parent, List<Attribute.Compound> attrs) {
-            initSyms();
-            this.parent = parent;
-            lint = null;
-            for (Attribute.Compound a: attrs) {
-                a.accept(this);
-            }
-            return (lint == null ? parent : lint);
-        }
-
-        private void initSyms() {
-            if (syms == null)
-                syms = Symtab.instance(context);
-        }
-
-        private void suppress(LintCategory lc) {
-            if (lint == null)
-                lint = new Lint(parent);
-            lint.suppressedValues.add(lc);
-            lint.values.remove(lc);
-        }
-
-        public void visitConstant(Attribute.Constant value) {
-            if (value.type.tsym == syms.stringType.tsym) {
-                LintCategory lc = LintCategory.get((String) (value.value));
-                if (lc != null)
-                    suppress(lc);
-            }
-        }
-
-        public void visitClass(Attribute.Class clazz) {
-        }
-
-        // If we find a @SuppressWarnings annotation, then we continue
-        // walking the tree, in order to suppress the individual warnings
-        // specified in the @SuppressWarnings annotation.
-        public void visitCompound(Attribute.Compound compound) {
-            if (compound.type.tsym == syms.suppressWarningsType.tsym) {
-                for (List<Pair<MethodSymbol,Attribute>> v = compound.values;
-                     v.nonEmpty(); v = v.tail) {
-                    Pair<MethodSymbol,Attribute> value = v.head;
-                    if (value.fst.name.toString().equals("value"))
-                        value.snd.accept(this);
-                }
->>>>>>> d7379789
 
     /**
      * Retrieve the recognized lint categories suppressed by the given @SuppressWarnings annotation.
