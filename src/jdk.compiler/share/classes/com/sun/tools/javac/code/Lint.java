--- conflicted
+++ resolved
@@ -48,20 +48,14 @@
  * <p>
  * Each lint category can be in one of three states: enabled, suppressed, or neither. The "neither"
  * state means it's effectively up to the code doing the check to determine the default behavior, by
-<<<<<<< HEAD
- * warning when enabled (i.e., default suppressed) or warning when suppressed (i.e., default enabled).
- * Some categories default to enabled; most default to neither and warn when enabled.
-=======
  * warning when enabled (i.e., default suppressed) or not warning when suppressed (i.e., default enabled).
  * Some categories default to enabled; most default to neither and the code warns when enabled.
->>>>>>> d32d4361
  *
  * <p>
  * A lint category can be explicitly enabled via the command line flag {@code -Xlint:key}, or explicitly
  * disabled via the command line flag {@code -Xlint:-key}. Some lint categories warn at specific
  * locations in the code and can be suppressed within the scope of a symbol declaration via the
-<<<<<<< HEAD
- * {@code @SuppressWarnings} annotation.
+ * {@code @SuppressWarnings} annotation; see {@link LintCategory#annotationSuppression}.
  *
  * <p>
  * The meta-categories {@code suppression-option} and {@code suppression} warn about unnecessary
@@ -76,9 +70,6 @@
  * to actually log any warnings found. Even if the warning is suppressed, {@link #logIfEnabled} will note
  * that any suppression in effect is actually doing something useful. This is termed the <i>validation</i>
  * of the suppression.
-=======
- * {@code @SuppressWarnings} annotation; see {@link LintCategory#annotationSuppression}.
->>>>>>> d32d4361
  *
  * <p>
  * Further details:
@@ -86,7 +77,6 @@
  *  <li>To build an instance augmented with any new suppressions from {@code @SuppressWarnings} and/or
  *      {@code @Deprecated} annotations on a symbol declaration, use {@link #augment} to establish a
  *      new symbol "scope".
-<<<<<<< HEAD
  *  <li>Any category for which {@link #isActive} returns true must be checked; this is true even if
  *      {@link #isEnabled} returns false and/or {@link #isSuppressed} returns true. Use of {@link #isActive}
  *      is optional; it simply allows you to skip unnecessary work. For trivial checks, it's not needed.
@@ -99,12 +89,6 @@
  *  <li>If needed, you can validate suppressions manually via {@link #validateSuppression} or
  *      {@link LintSuppression#validate}.
  *  <li>The root {@link Lint} singleton initializes itself lazily, so it can be used safely during startup.
-=======
- *  <li>You can manually check whether a category {@link #isEnabled} or {@link #isSuppressed};
- *      the convenience method {@link #logIfEnabled} includes a check for {@link #isEnabled}.
- *  <li>The root {@link Lint} singleton initializes itself lazily, so it can be used safely during
- *      compiler startup as long as {@link Options} has been initialized.
->>>>>>> d32d4361
  * </ul>
  *
  *  <p><b>This is NOT part of any supported API.
@@ -171,11 +155,7 @@
         return l;
     }
 
-<<<<<<< HEAD
-    // Associated compiler context
-=======
     // Compiler context
->>>>>>> d32d4361
     private final Context context;
     private final Options options;
 
@@ -192,17 +172,10 @@
     // For the root instance only, these are initialized lazily
     private EnumSet<LintCategory> values;           // categories enabled by default or "-Xlint:key" and not (yet) suppressed
     private EnumSet<LintCategory> suppressedValues; // categories suppressed by augment() or suppress() (but not "-Xlint:-key")
-    private EnumSet<LintCategory> suppressedOptions;// categories suppressed by "-Xlint:-key" flags
-
-<<<<<<< HEAD
-    /** Contains the categories suppressed via {@code -Xlint:-key} command line flags. */
-    final EnumSet<LintCategory> suppressedOptions;
-
-    private static final Map<String, LintCategory> map = new ConcurrentHashMap<>(20);
-=======
+    EnumSet<LintCategory> suppressedOptions;        // categories suppressed by "-Xlint:-key" flags
+
     // LintCategory lookup by option string
     private static final Map<String, LintCategory> map = new ConcurrentHashMap<>(40);
->>>>>>> d32d4361
 
     // Instantiate the root instance
     @SuppressWarnings("this-escape")
@@ -210,15 +183,19 @@
         this.context = context;
         context.put(lintKey, this);
         options = Options.instance(context);
+        lintSuppression = LintSuppression.instance(context);
+        symbolInScope = null;
     }
 
     // Instantiate a non-root ("symbol scoped") instance
-    protected Lint(Lint other) {
+    protected Lint(Lint other, Symbol symbolInScope) {
         other.initializeRootIfNeeded();
         this.context = other.context;
         this.options = other.options;
         this.syms = other.syms;
         this.names = other.names;
+        this.lintSuppression = other.lintSuppression;
+        this.symbolInScope = symbolInScope;
         this.values = other.values.clone();
         this.suppressedValues = other.suppressedValues.clone();
         this.suppressedOptions = other.suppressedOptions.clone();
@@ -260,11 +237,7 @@
             values.add(LintCategory.INCUBATING);
         }
 
-<<<<<<< HEAD
-        // Look for specific overrides
-=======
         // Look for specific overrides via -Xlint flags
->>>>>>> d32d4361
         suppressedOptions = LintCategory.newEmptySet();
         for (LintCategory lc : LintCategory.values()) {
             if (options.isSet(Option.XLINT_CUSTOM, lc.option)) {
@@ -277,36 +250,12 @@
 
         // @SuppressWarnings suppressions
         suppressedValues = LintCategory.newEmptySet();
-<<<<<<< HEAD
-        symbolInScope = null;
-
-        this.context = context;
-        context.put(lintKey, this);
-
-        lintSuppression = LintSuppression.instance(context);
-    }
-
-    protected Lint(Lint other, Symbol symbolInScope) {
-        this.context = other.context;
-        this.syms = other.syms;
-        this.names = other.names;
-        this.lintSuppression = other.lintSuppression;
-        this.symbolInScope = symbolInScope;
-        this.values = other.values.clone();
-        this.suppressedValues = other.suppressedValues.clone();
-        this.suppressedOptions = other.suppressedOptions;
-=======
->>>>>>> d32d4361
     }
 
     @Override
     public String toString() {
-<<<<<<< HEAD
+        initializeRootIfNeeded();
         return "Lint:[sym=" + symbolInScope + ",enable" + values + ",suppress" + suppressedValues + "]";
-=======
-        initializeRootIfNeeded();
-        return "Lint:[enable" + values + ",suppress" + suppressedValues + "]";
->>>>>>> d32d4361
     }
 
     /**
@@ -404,16 +353,10 @@
          * Warn about issues relating to use of command line options.
          *
          * <p>
-<<<<<<< HEAD
          * This category is not supported by {@code @SuppressWarnings}
          * and is not tracked for unnecessary suppression.
          */
         OPTIONS("options", false, false),
-=======
-         * This category is not supported by {@code @SuppressWarnings}.
-         */
-        OPTIONS("options", false),
->>>>>>> d32d4361
 
         /**
          * Warn when any output file is written to more than once.
@@ -435,74 +378,68 @@
 
         /**
          * Warn about invalid path elements on the command line.
-         *
-         * <p>
-<<<<<<< HEAD
-         * This category is not supported by {@code @SuppressWarnings}
-         * and is not tracked for unnecessary suppression.
-         */
-        PATH("path", false, false),
-=======
-         * This category is not supported by {@code @SuppressWarnings}.
-         */
-        PATH("path", false),
->>>>>>> d32d4361
-
-        /**
-         * Warn about issues regarding annotation processing.
-         */
-        PROCESSING("processing"),
-
-        /**
-         * Warn about unchecked operations on raw types.
-         */
-        RAW("rawtypes"),
-
-        /**
-         * Warn about use of deprecated-for-removal items.
-         */
-        REMOVAL("removal"),
-
-        /**
-         * Warn about use of automatic modules in the requires clauses.
-         */
-        REQUIRES_AUTOMATIC("requires-automatic"),
-
-        /**
-         * Warn about automatic modules in requires transitive.
-         */
-        REQUIRES_TRANSITIVE_AUTOMATIC("requires-transitive-automatic"),
-
-        /**
-         * Warn about Serializable classes that do not provide a serial version ID.
-         */
-        SERIAL("serial"),
-
-        /**
-         * Warn about issues relating to use of statics
-         */
-        STATIC("static"),
-
-        /**
-         * Warn about unnecessary uses of the strictfp modifier
-         */
-        STRICTFP("strictfp"),
-
-        /**
-         * Warn about recognized {@code @SuppressWarnings} lint categories that don't actually suppress any warnings.
-         *
-         * <p>
-         * This category is not tracked for unnecessary suppression.
-         */
-        SUPPRESSION("suppression", true, false),
-
-        /**
-         * Warn about {@code -Xlint:-key} options that don't actually suppress any warnings (requires {@link #OPTIONS}).
          *
          * <p>
          * This category is not supported by {@code @SuppressWarnings}
          * and is not tracked for unnecessary suppression.
          */
+        PATH("path", false, false),
+
+        /**
+         * Warn about issues regarding annotation processing.
+         */
+        PROCESSING("processing"),
+
+        /**
+         * Warn about unchecked operations on raw types.
+         */
+        RAW("rawtypes"),
+
+        /**
+         * Warn about use of deprecated-for-removal items.
+         */
+        REMOVAL("removal"),
+
+        /**
+         * Warn about use of automatic modules in the requires clauses.
+         */
+        REQUIRES_AUTOMATIC("requires-automatic"),
+
+        /**
+         * Warn about automatic modules in requires transitive.
+         */
+        REQUIRES_TRANSITIVE_AUTOMATIC("requires-transitive-automatic"),
+
+        /**
+         * Warn about Serializable classes that do not provide a serial version ID.
+         */
+        SERIAL("serial"),
+
+        /**
+         * Warn about issues relating to use of statics
+         */
+        STATIC("static"),
+
+        /**
+         * Warn about unnecessary uses of the strictfp modifier
+         */
+        STRICTFP("strictfp"),
+
+        /**
+         * Warn about recognized {@code @SuppressWarnings} lint categories that don't actually suppress any warnings.
+         *
+         * <p>
+         * This category is not tracked for unnecessary suppression.
+         */
+        SUPPRESSION("suppression", true, false),
+
+        /**
+         * Warn about {@code -Xlint:-key} options that don't actually suppress any warnings (requires {@link #OPTIONS}).
+         *
+         * <p>
+         * This category is not supported by {@code @SuppressWarnings}
+         * and is not tracked for unnecessary suppression.
+         */
         SUPPRESSION_OPTION("suppression-option", false, false),
 
         /**
@@ -556,7 +493,6 @@
         }
 
         LintCategory(String option, boolean annotationSuppression) {
-<<<<<<< HEAD
             this(option, annotationSuppression, true);
         }
 
@@ -564,10 +500,6 @@
             this.option = option;
             this.annotationSuppression = annotationSuppression;
             this.suppressionTracking = suppressionTracking;
-=======
-            this.option = option;
-            this.annotationSuppression = annotationSuppression;
->>>>>>> d32d4361
             map.put(option, this);
         }
 
@@ -593,7 +525,6 @@
 
         /** Does this category support being suppressed by the {@code @SuppressWarnings} annotation? */
         public final boolean annotationSuppression;
-<<<<<<< HEAD
 
         /** Do the {@code "suppression"} and {@code "suppression-option"} categories track suppressions in this category? */
         public final boolean suppressionTracking;
@@ -608,10 +539,9 @@
      * Use of this method is never required; it simply helps avoid potentially useless work.
      */
     public boolean isActive(LintCategory lc) {
+        initializeRootIfNeeded();
         return values.contains(lc) ||
           (needsSuppressionTracking(lc) && !lintSuppression.isValid(symbolInScope, lc));
-=======
->>>>>>> d32d4361
     }
 
     /**
@@ -619,7 +549,6 @@
      * on the command line, or by default, and can be temporarily disabled with
      * the {@code @SuppressWarnings} annotation.
      *
-<<<<<<< HEAD
      * <p>
      * This method also optionally validates any warning suppressions currently in scope.
      * If you just want to know the configuration of this instance, set {@code validate} to false.
@@ -631,23 +560,16 @@
      * @param validateSuppression true to also validate any suppression of the category
      */
     public boolean isEnabled(LintCategory lc, boolean validateSuppression) {
+        initializeRootIfNeeded();
         if (validateSuppression)
             validateSuppression(lc);
-=======
-     * @param lc lint category
-     */
-    public boolean isEnabled(LintCategory lc) {
-        initializeRootIfNeeded();
->>>>>>> d32d4361
         return values.contains(lc);
     }
 
     /**
-<<<<<<< HEAD
-     * Checks is a warning category has been specifically suppressed, by means
-     * of the {@code @SuppressWarnings} annotation, or, in the case of the deprecated
-     * category, whether it has been implicitly suppressed by virtue of the
-     * current entity being itself deprecated.
+     * Checks if a warning category has been specifically suppressed, by means of
+     * {@code @SuppressWarnings}, {@code @Deprecated}, or {@link #suppress}.
+     * Note: this does not detect suppressions via {@code -Xlint:-key} flags.
      *
      * <p>
      * This method also optionally validates any warning suppressions currently in scope.
@@ -660,27 +582,14 @@
      * @param validateSuppression true to also validate any suppression of the category
      */
     public boolean isSuppressed(LintCategory lc, boolean validateSuppression) {
+        initializeRootIfNeeded();
         if (validateSuppression)
             validateSuppression(lc);
-=======
-     * Checks if a warning category has been specifically suppressed, by means of
-     * {@code @SuppressWarnings}, {@code @Deprecated} annotations), or {@link #suppress}.
-     * Note: this does not detect suppressions via {@code -Xlint:-key} flags.
-     *
-     * @param lc lint category
-     */
-    public boolean isSuppressed(LintCategory lc) {
-        initializeRootIfNeeded();
->>>>>>> d32d4361
         return suppressedValues.contains(lc);
     }
 
     /**
-<<<<<<< HEAD
      * Helper method. Validate a lint warning and log it if its lint category is enabled.
-=======
-     * Helper method. Log a lint warning if its lint category is enabled.
->>>>>>> d32d4361
      *
      * @param log warning destination
      * @param warning key for the localized warning message
@@ -690,11 +599,7 @@
     }
 
     /**
-<<<<<<< HEAD
      * Helper method. Validate a lint warning and log it if its lint category is enabled.
-=======
-     * Helper method. Log a lint warning if its lint category is enabled.
->>>>>>> d32d4361
      *
      * @param log warning destination
      * @param pos source position at which to report the warning
@@ -707,63 +612,14 @@
     }
 
     /**
-     * Helper method. Validate a mandatory lint warning and log it if its lint category is enabled.
-     *
-     * @param log warning destination
-     * @param warning key for the localized warning message
-     */
-    public void logMandatoryIfEnabled(Log log, LintWarning warning) {
-        logMandatoryIfEnabled(log, null, warning);
-    }
-
-    /**
-     * Helper method. Validate a mandatory lint warning and log it if its lint category is enabled.
-     *
-     * @param log warning destination
-     * @param pos source position at which to report the warning
-     * @param warning key for the localized warning message
-     */
-    public void logMandatoryIfEnabled(Log log, DiagnosticPosition pos, LintWarning warning) {
-        if (isEnabled(warning.getLintCategory(), true)) {
-            log.mandatoryWarning(pos, warning);
-        }
-    }
-
-    /**
-     * Helper method. Validate a lint warning and log it if its lint category is not suppressed.
-     *
-     * @param log warning destination
-     * @param warning key for the localized warning message
-     */
-    public void logIfNotSuppressed(Log log, LintWarning warning) {
-        logIfNotSuppressed(log, null, warning);
-    }
-
-    /**
-     * Helper method. Validate a lint warning and log it if its lint category is not suppressed.
-     *
-     * @param log warning destination
-     * @param pos source position at which to report the warning
-     * @param warning key for the localized warning message
-     */
-    public void logIfNotSuppressed(Log log, DiagnosticPosition pos, LintWarning warning) {
-        if (!isSuppressed(warning.getLintCategory(), true)) {
-            log.warning(pos, warning);
-        }
-    }
-
-    /**
      * Obtain the set of recognized lint warning categories suppressed at the given symbol's declaration.
      *
      * <p>
      * This set can be non-empty only if the symbol is annotated with either
      * {@code @SuppressWarnings} or {@code @Deprecated}.
-<<<<<<< HEAD
-=======
      *
      * <p>
      * Note: The result may include categories that don't support suppression via {@code @SuppressWarnings}.
->>>>>>> d32d4361
      *
      * @param symbol symbol corresponding to a possibly-annotated declaration
      * @return new warning suppressions applied to sym
@@ -777,23 +633,15 @@
 
     /**
      * Retrieve the recognized lint categories suppressed by the given {@code @SuppressWarnings} annotation.
-<<<<<<< HEAD
-=======
      *
      * <p>
      * Note: The result may include categories that don't support suppression via {@code @SuppressWarnings}.
->>>>>>> d32d4361
      *
      * @param annotation {@code @SuppressWarnings} annotation, or null
      * @return set of lint categories, possibly empty but never null
      */
-<<<<<<< HEAD
     EnumSet<LintCategory> suppressionsFrom(JCAnnotation annotation) {
-        initializeIfNeeded();
-=======
-    private EnumSet<LintCategory> suppressionsFrom(JCAnnotation annotation) {
         initializeSymbolsIfNeeded();
->>>>>>> d32d4361
         if (annotation == null)
             return LintCategory.newEmptySet();
         Assert.check(annotation.attribute.type.tsym == syms.suppressWarningsType.tsym);
@@ -823,7 +671,6 @@
         return result;
     }
 
-<<<<<<< HEAD
     /**
      * Record that any suppression of the given category currently in scope is valid.
      *
@@ -857,10 +704,7 @@
             (values.contains(LintCategory.SUPPRESSION) || values.contains(LintCategory.SUPPRESSION_OPTION));
     }
 
-    private void initializeIfNeeded() {
-=======
     private void initializeSymbolsIfNeeded() {
->>>>>>> d32d4361
         if (syms == null) {
             syms = Symtab.instance(context);
             names = Names.instance(context);
