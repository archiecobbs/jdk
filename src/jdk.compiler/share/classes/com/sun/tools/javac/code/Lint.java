/*
 * Copyright (c) 2005, 2025, Oracle and/or its affiliates. All rights reserved.
 * DO NOT ALTER OR REMOVE COPYRIGHT NOTICES OR THIS FILE HEADER.
 *
 * This code is free software; you can redistribute it and/or modify it
 * under the terms of the GNU General Public License version 2 only, as
 * published by the Free Software Foundation.  Oracle designates this
 * particular file as subject to the "Classpath" exception as provided
 * by Oracle in the LICENSE file that accompanied this code.
 *
 * This code is distributed in the hope that it will be useful, but WITHOUT
 * ANY WARRANTY; without even the implied warranty of MERCHANTABILITY or
 * FITNESS FOR A PARTICULAR PURPOSE.  See the GNU General Public License
 * version 2 for more details (a copy is included in the LICENSE file that
 * accompanied this code).
 *
 * You should have received a copy of the GNU General Public License version
 * 2 along with this work; if not, write to the Free Software Foundation,
 * Inc., 51 Franklin St, Fifth Floor, Boston, MA 02110-1301 USA.
 *
 * Please contact Oracle, 500 Oracle Parkway, Redwood Shores, CA 94065 USA
 * or visit www.oracle.com if you need additional information or have any
 * questions.
 */

package com.sun.tools.javac.code;

import java.util.Arrays;
import java.util.EnumSet;
import java.util.Map;
import java.util.Optional;
import java.util.concurrent.ConcurrentHashMap;
import java.util.stream.Stream;

import com.sun.tools.javac.main.Option;
import com.sun.tools.javac.tree.JCTree.*;
import com.sun.tools.javac.util.Assert;
import com.sun.tools.javac.util.Context;
import com.sun.tools.javac.util.JCDiagnostic.DiagnosticFlag;
import com.sun.tools.javac.util.JCDiagnostic.DiagnosticPosition;
import com.sun.tools.javac.util.JCDiagnostic.LintWarning;
import com.sun.tools.javac.util.Log;
import com.sun.tools.javac.util.Names;
import com.sun.tools.javac.util.Options;

/**
 * A class for handling {@code -Xlint} suboptions and {@code @SuppressWarnings} annotations.
 *
 * <p>
 * Each lint category can be in one of three states: enabled, suppressed, or neither. The "neither"
 * state means it's effectively up to the code doing the check to determine the default behavior, by
 * warning when enabled (i.e., default suppressed) or not warning when suppressed (i.e., default enabled).
 * Some categories default to enabled; most default to neither and the code warns when enabled.
 *
 * <p>
 * A lint category can be explicitly enabled via the command line flag {@code -Xlint:key}, or explicitly
 * disabled via the command line flag {@code -Xlint:-key}. Some lint categories warn at specific
 * locations in the code and can be suppressed within the scope of a symbol declaration via the
 * {@code @SuppressWarnings} annotation; see {@link LintCategory#annotationSuppression}.
 *
 * <p>
 * The meta-categories {@code suppression-option} and {@code suppression} warn about unnecessary
 * {@code -Xlint:-key} flags and {@code @SuppressWarnings} annotations (respectively), i.e., they warn
 * about explicit suppressions that don't actually suppress anything. In order for this calculation
 * to be correct, <i>code that generates a warning must execute even when the corresponding category
 * is disabled or suppressed</i>.
 *
 * <p>
 * To ensure this happens, code should use {@link #isActive} to determine whether to bother performing
 * a warning calculation (if the calculation is non-trivial), and it should use {@link #logIfEnabled}
 * to actually log any warnings found. Even if the warning is suppressed, {@link #logIfEnabled} will note
 * that any suppression in effect is actually doing something useful. This is termed the <i>validation</i>
 * of the suppression.
 *
 * <p>
 * Further details:
 * <ul>
 *  <li>To build an instance augmented with any new suppressions from {@code @SuppressWarnings} and/or
 *      {@code @Deprecated} annotations on a symbol declaration, use {@link #augment} to establish a
 *      new symbol "scope".
 *  <li>Any category for which {@link #isActive} returns true must be checked; this is true even if
 *      {@link #isEnabled} returns false and/or {@link #isSuppressed} returns true. Use of {@link #isActive}
 *      is optional; it simply allows you to skip unnecessary work. For trivial checks, it's not needed.
 *  <li>When a warnable condition is found, invoke {@link #logIfEnabled}. If the warning is suppressed,
 *      it won't actually be logged, but the category will still be validated. All lint warnings that would
 *      have been generated but aren't because of suppression must still validate the corresponding category.
 *  <li>You can manually check whether a category {@link #isEnabled} or {@link #isSuppressed}. These methods
 *      include a boolean parameter to optionally also validate any suppression of the category; <i>always
 *      do so if a warning will actually be generated based on the method's return value</i>.
 *  <li>If needed, you can validate suppressions manually via {@link #validateSuppression} or
 *      {@link LintSuppression#validate}.
 *  <li>The root {@link Lint} singleton initializes itself lazily, so it can be used safely during startup.
 * </ul>
 *
 *  <p><b>This is NOT part of any supported API.
 *  If you write code that depends on this, you do so at your own risk.
 *  This code and its internal interfaces are subject to change or
 *  deletion without notice.</b>
 */
public class Lint {

    /** The context key for the root {@link Lint} singleton. */
    protected static final Context.Key<Lint> lintKey = new Context.Key<>();

    /** Get the root {@link Lint} singleton. */
    public static Lint instance(Context context) {
        Lint instance = context.get(lintKey);
        if (instance == null)
            instance = new Lint(context);
        return instance;
    }

    /**
     * Obtain an instance with additional warning supression applied from any
     * {@code @SuppressWarnings} and/or {@code @Deprecated} annotations on the given symbol.
     *
     * <p>
     * The returned instance will be different from this instance if and only if
     * {@link #suppressionsFrom} returns a non-empty set.
     *
     * @param sym symbol
     * @return lint instance with new warning suppressions applied, or this instance if none
     */
    public Lint augment(Symbol sym) {
        EnumSet<LintCategory> suppressions = suppressionsFrom(sym);
        if (!suppressions.isEmpty()) {
            Lint lint = new Lint(this, sym);
            lint.values.removeAll(suppressions);
            lint.suppressedValues.addAll(suppressions);
            return lint;
        }
        return this;
    }

    /**
     * Returns a new Lint that has the given {@link LintCategory}s enabled.
     *
     * @param lc one or more categories to be enabled
     */
    public Lint enable(LintCategory... lc) {
        Lint l = new Lint(this, symbolInScope);
        l.values.addAll(Arrays.asList(lc));
        l.suppressedValues.removeAll(Arrays.asList(lc));
        return l;
    }

    /**
     * Returns a new Lint that has the given {@link LintCategory}s suppressed.
     *
     * @param lc one or more categories to be suppressed
     */
    public Lint suppress(LintCategory... lc) {
        Lint l = new Lint(this, symbolInScope);
        l.values.removeAll(Arrays.asList(lc));
        l.suppressedValues.addAll(Arrays.asList(lc));
        return l;
    }

    // Compiler context
    private final Context context;
    private final Options options;
    private final Log log;

    // The current symbol in scope (having @SuppressWarnings or @Deprecated), or null for global scope
    private final Symbol symbolInScope;

    // Used to track the validation of suppressed warnings
    private final LintSuppression lintSuppression;

    // These are initialized lazily to avoid dependency loops
    private Symtab syms;
    private Names names;

    // For the root instance only, these are initialized lazily
    private EnumSet<LintCategory> values;           // categories enabled by default or "-Xlint:key" and not (yet) suppressed
    private EnumSet<LintCategory> suppressedValues; // categories suppressed by augment() or suppress() (but not "-Xlint:-key")
    private EnumSet<LintCategory> suppressedOptions;// categories suppressed by "-Xlint:-key" flags

    // LintCategory lookup by option string
    private static final Map<String, LintCategory> map = new ConcurrentHashMap<>(40);

    // Instantiate the root instance
    @SuppressWarnings("this-escape")
    protected Lint(Context context) {
        this.context = context;
        context.put(lintKey, this);
        options = Options.instance(context);
        log = Log.instance(context);
        lintSuppression = LintSuppression.instance(context);
        symbolInScope = null;
    }

    // Instantiate a non-root ("symbol scoped") instance
    protected Lint(Lint other, Symbol symbolInScope) {
        other.initializeRootIfNeeded();
        this.context = other.context;
        this.options = other.options;
        this.log = other.log;
        this.syms = other.syms;
        this.names = other.names;
        this.lintSuppression = other.lintSuppression;
        this.symbolInScope = symbolInScope;
        this.values = other.values.clone();
        this.suppressedValues = other.suppressedValues.clone();
        this.suppressedOptions = other.suppressedOptions.clone();
    }

    // Process command line options on demand to allow use of root Lint early during startup
    private void initializeRootIfNeeded() {

        // Already initialized?
        if (values != null)
            return;

        // Initialize enabled categories based on "-Xlint" flags
        if (options.isSet(Option.XLINT) || options.isSet(Option.XLINT_CUSTOM, "all")) {
            // If -Xlint or -Xlint:all is given, enable all categories by default
            values = EnumSet.allOf(LintCategory.class);
        } else if (options.isSet(Option.XLINT_CUSTOM, "none")) {
            // if -Xlint:none is given, disable all categories by default
            values = LintCategory.newEmptySet();
        } else {
            // otherwise, enable on-by-default categories
            values = LintCategory.newEmptySet();

            Source source = Source.instance(context);
            if (source.compareTo(Source.JDK9) >= 0) {
                values.add(LintCategory.DEP_ANN);
            }
            if (Source.Feature.REDUNDANT_STRICTFP.allowedInSource(source)) {
                values.add(LintCategory.STRICTFP);
            }
            values.add(LintCategory.REQUIRES_TRANSITIVE_AUTOMATIC);
            values.add(LintCategory.OPENS);
            values.add(LintCategory.MODULE);
            values.add(LintCategory.REMOVAL);
            if (!options.isSet(Option.PREVIEW)) {
                values.add(LintCategory.PREVIEW);
            }
            values.add(LintCategory.SYNCHRONIZATION);
            values.add(LintCategory.INCUBATING);
        }

        // Look for specific overrides via "-Xlint" flags
        suppressedOptions = LintCategory.newEmptySet();
        for (LintCategory lc : LintCategory.values()) {
            if (options.isSet(Option.XLINT_CUSTOM, lc.option)) {
                values.add(lc);
            } else if (options.isSet(Option.XLINT_CUSTOM, "-" + lc.option)) {
                suppressedOptions.add(lc);
                values.remove(lc);
            }
        }

        suppressedValues = LintCategory.newEmptySet();
    }

    @Override
    public String toString() {
        initializeRootIfNeeded();
        return "Lint:[sym=" + symbolInScope + ",enable" + values + ",suppress" + suppressedValues + "]";
    }

    /**
     * Categories of warnings that can be generated by the compiler.
     */
    public enum LintCategory {
        /**
         * Warn when code refers to an auxiliary class that is hidden in a source file (i.e., the source file
         * name is different from the class name, and the type is not properly nested) and the referring code
         * is not located in the same source file.
         */
        AUXILIARYCLASS("auxiliaryclass"),

        /**
         * Warn about use of unnecessary casts.
         */
        CAST("cast"),

        /**
         * Warn about issues related to classfile contents.
         *
         * <p>
         * This category is not supported by {@code @SuppressWarnings}.
         */
        CLASSFILE("classfile", false),

        /**
         * Warn about "dangling" documentation comments,
         * not attached to any declaration.
         */
        DANGLING_DOC_COMMENTS("dangling-doc-comments"),

        /**
         * Warn about use of deprecated items.
         */
        DEPRECATION("deprecation"),

        /**
         * Warn about items which are documented with an {@code @deprecated} JavaDoc
         * comment, but which do not have the {@code @Deprecated} annotation.
         */
        DEP_ANN("dep-ann"),

        /**
         * Warn about division by constant integer 0.
         */
        DIVZERO("divzero"),

        /**
         * Warn about empty statement after if.
         */
        EMPTY("empty"),

        /**
         * Warn about issues regarding module exports.
         */
        EXPORTS("exports"),

        /**
         * Warn about falling through from one case of a switch statement to the next.
         */
        FALLTHROUGH("fallthrough"),

        /**
         * Warn about finally clauses that do not terminate normally.
         */
        FINALLY("finally"),

        /**
         * Warn about use of incubating modules.
         *
         * <p>
         * This category is not supported by {@code @SuppressWarnings}.
         */
        INCUBATING("incubating", false),

        /**
          * Warn about compiler possible lossy conversions.
          */
        LOSSY_CONVERSIONS("lossy-conversions"),

        /**
          * Warn about compiler generation of a default constructor.
          */
        MISSING_EXPLICIT_CTOR("missing-explicit-ctor"),

        /**
         * Warn about module system related issues.
         */
        MODULE("module"),

        /**
         * Warn about issues regarding module opens.
         */
        OPENS("opens"),

        /**
         * Warn about issues relating to use of command line options.
         *
         * <p>
<<<<<<< HEAD
         * This category is not supported by {@code @SuppressWarnings}
         * and is not tracked for unnecessary suppression.
         */
        OPTIONS("options", false, false),
=======
         * This category is not supported by {@code @SuppressWarnings}.
         */
        OPTIONS("options", false),
>>>>>>> 1d7138fe

        /**
         * Warn when any output file is written to more than once.
         *
         * <p>
         * This category is not supported by {@code @SuppressWarnings}.
         */
        OUTPUT_FILE_CLASH("output-file-clash", false),

        /**
         * Warn about issues regarding method overloads.
         */
        OVERLOADS("overloads"),

        /**
         * Warn about issues regarding method overrides.
         */
        OVERRIDES("overrides"),

        /**
         * Warn about invalid path elements on the command line.
         *
         * <p>
<<<<<<< HEAD
         * This category is not supported by {@code @SuppressWarnings}
         * and is not tracked for unnecessary suppression.
         */
        PATH("path", false, false),
=======
         * This category is not supported by {@code @SuppressWarnings}.
         */
        PATH("path", false),
>>>>>>> 1d7138fe

        /**
         * Warn about issues regarding annotation processing.
         */
        PROCESSING("processing"),

        /**
         * Warn about unchecked operations on raw types.
         */
        RAW("rawtypes"),

        /**
         * Warn about use of deprecated-for-removal items.
         */
        REMOVAL("removal"),

        /**
         * Warn about use of automatic modules in the requires clauses.
         */
        REQUIRES_AUTOMATIC("requires-automatic"),

        /**
         * Warn about automatic modules in requires transitive.
         */
        REQUIRES_TRANSITIVE_AUTOMATIC("requires-transitive-automatic"),

        /**
         * Warn about Serializable classes that do not provide a serial version ID.
         */
        SERIAL("serial"),

        /**
         * Warn about issues relating to use of statics
         */
        STATIC("static"),

        /**
         * Warn about unnecessary uses of the strictfp modifier
         */
        STRICTFP("strictfp"),

        /**
         * Warn about recognized {@code @SuppressWarnings} lint categories that don't actually suppress any warnings.
         *
         * <p>
         * This category is not tracked for unnecessary suppression.
         */
        SUPPRESSION("suppression", true, false),

        /**
         * Warn about {@code -Xlint:-key} options that don't actually suppress any warnings (requires {@link #OPTIONS}).
         *
         * <p>
         * This category is not supported by {@code @SuppressWarnings}
         * and is not tracked for unnecessary suppression.
         */
        SUPPRESSION_OPTION("suppression-option", false, false),

        /**
         * Warn about synchronization attempts on instances of @ValueBased classes.
         */
        SYNCHRONIZATION("synchronization"),

        /**
<<<<<<< HEAD
         * Warn about issues relating to use of text blocks.
         *
         * <p>
         * This category is not supported by {@code @SuppressWarnings}.
=======
         * Warn about issues relating to use of text blocks
         *
         * <p>
         * This category is not supported by {@code @SuppressWarnings} (yet - see JDK-8224228).
>>>>>>> 1d7138fe
         */
        TEXT_BLOCKS("text-blocks", false),

        /**
         * Warn about possible 'this' escapes before subclass instance is fully initialized.
         */
        THIS_ESCAPE("this-escape"),

        /**
         * Warn about issues relating to use of try blocks (i.e., try-with-resources).
         */
        TRY("try"),

        /**
         * Warn about unchecked operations on raw types.
         */
        UNCHECKED("unchecked"),

        /**
         * Warn about potentially unsafe vararg methods
         */
        VARARGS("varargs"),

        /**
         * Warn about use of preview features.
         *
         * <p>
         * This category is not supported by {@code @SuppressWarnings}.
         */
        PREVIEW("preview", false),

        /**
         * Warn about use of restricted methods.
         */
        RESTRICTED("restricted");

        LintCategory(String option) {
            this(option, true);
        }

        LintCategory(String option, boolean annotationSuppression) {
<<<<<<< HEAD
            this(option, annotationSuppression, true);
        }

        LintCategory(String option, boolean annotationSuppression, boolean suppressionTracking) {
            this.option = option;
            this.annotationSuppression = annotationSuppression;
            this.suppressionTracking = suppressionTracking;
=======
            this.option = option;
            this.annotationSuppression = annotationSuppression;
>>>>>>> 1d7138fe
            map.put(option, this);
        }

        /**
         * Get the {@link LintCategory} having the given command line option.
         *
         * @param option lint category option string
         * @return corresponding {@link LintCategory}, or empty if none exists
         */
        public static Optional<LintCategory> get(String option) {
            return Optional.ofNullable(map.get(option));
        }

        /**
         * Create a new, empty, mutable set of {@link LintCategory}.
         */
        public static EnumSet<LintCategory> newEmptySet() {
            return EnumSet.noneOf(LintCategory.class);
        }

        /** Get the string representing this category in {@code @SuppressWarnings} and {@code -Xlint:key} flags. */
        public final String option;

        /** Does this category support being suppressed by the {@code @SuppressWarnings} annotation? */
        public final boolean annotationSuppression;
<<<<<<< HEAD

        /** Do the {@code "suppression"} and {@code "suppression-option"} categories track suppressions in this category? */
        public final boolean suppressionTracking;
    }

    /**
     * Determine whether warnings in the given category should be calculated, because either
     * (a) the category is enabled, or (b) one of {@code "suppression"} or {@code "suppression-option"}
     * is enabled, the category is currently suppressed, and that suppression has not yet been validated.
     *
     * <p>
     * Use of this method is never required; it simply helps avoid potentially useless work.
     */
    public boolean isActive(LintCategory lc) {
        initializeRootIfNeeded();
        return values.contains(lc) ||
          (needsSuppressionTracking(lc) && !lintSuppression.isValid(symbolInScope, lc));
=======
>>>>>>> 1d7138fe
    }

    /**
     * Checks if a warning category is enabled. A warning category may be enabled
     * on the command line, or by default, and can be temporarily disabled with
     * the {@code @SuppressWarnings} annotation.
     *
     * <p>
     * This method also optionally validates any warning suppressions currently in scope.
     * If you just want to know the configuration of this instance, set {@code validate} to false.
     * If you are using the result of this method to control whether a warning is actually
     * generated, then set {@code validate} to true to ensure that any suppression of the category
     * in scope is validated (i.e., determined to actually be suppressing something).
     *
     * @param lc lint category
     * @param validateSuppression true to also validate any suppression of the category
     */
    public boolean isEnabled(LintCategory lc, boolean validateSuppression) {
        initializeRootIfNeeded();
        if (validateSuppression)
            validateSuppression(lc);
        return values.contains(lc);
    }

    /**
     * Checks if a warning category has been specifically suppressed, by means of
     * {@code @SuppressWarnings}, {@code @Deprecated}, or {@link #suppress}.
     * Note: this does not detect suppressions via {@code -Xlint:-key} flags.
     *
     * <p>
     * This method also optionally validates any warning suppressions currently in scope.
     * If you just want to know the configuration of this instance, set {@code validate} to false.
     * If you are using the result of this method to control whether a warning is actually
     * generated, then set {@code validate} to true to ensure that any suppression of the category
     * in scope is validated (i.e., determined to actually be suppressing something).
     *
     * @param lc lint category
     * @param validateSuppression true to also validate any suppression of the category
     */
    public boolean isSuppressed(LintCategory lc, boolean validateSuppression) {
        initializeRootIfNeeded();
        if (validateSuppression)
            validateSuppression(lc);
        return suppressedValues.contains(lc);
    }

    /**
     * Get all categories for which a {@code -Xlint:-key} global suppression flag was specified.
     *
     * <p>
     * The caller must not modify the returned set.
     *
     * @return set of globally suppressed categories
     */
    public EnumSet<LintCategory> getSuppressedOptions() {
        initializeRootIfNeeded();
        return suppressedOptions;
    }

    /**
     * Helper method. Validate a lint warning and log it if its lint category is enabled.
     *
     * @param warning key for the localized warning message
     */
    public void logIfEnabled(LintWarning warning) {
        logIfEnabled(null, warning);
    }

    /**
     * Helper method. Validate a lint warning and log it if its lint category is enabled.
     *
     * @param pos source position at which to report the warning
     * @param warning key for the localized warning message
     * @param flags diagnostic flags, if any
     */
    public void logIfEnabled(DiagnosticPosition pos, LintWarning warning, DiagnosticFlag... flags) {
        if (isEnabled(warning.getLintCategory(), true)) {
            switch (flags.length) {
            case 0:
                log.warning(pos, warning);
                break;
            default:                                    // we currently only support the MANDATORY flag
                Assert.check(flags[0] == DiagnosticFlag.MANDATORY);
                log.mandatoryWarning(pos, warning);
                break;
            }
        }
    }

    /**
     * Obtain the set of recognized lint warning categories suppressed at the given symbol's declaration.
     *
     * <p>
     * This set can be non-empty only if the symbol is annotated with either
     * {@code @SuppressWarnings} or {@code @Deprecated}.
     *
     * <p>
     * Note: The result may include categories that don't support suppression via {@code @SuppressWarnings}.
     *
     * @param symbol symbol corresponding to a possibly-annotated declaration
     * @return new warning suppressions applied to sym
     */
    public EnumSet<LintCategory> suppressionsFrom(Symbol symbol) {
        EnumSet<LintCategory> suppressions = suppressionsFrom(symbol.getDeclarationAttributes().stream());
        if (symbol.isDeprecated() && symbol.isDeprecatableViaAnnotation())
            suppressions.add(LintCategory.DEPRECATION);
        return suppressions;
    }

    /**
     * Retrieve the recognized lint categories suppressed by the given {@code @SuppressWarnings} annotation.
     *
     * <p>
     * Note: The result may include categories that don't support suppression via {@code @SuppressWarnings}.
     *
     * @param annotation {@code @SuppressWarnings} annotation, or null
     * @return set of lint categories, possibly empty but never null
     */
    EnumSet<LintCategory> suppressionsFrom(JCAnnotation annotation) {
        initializeSymbolsIfNeeded();
        if (annotation == null)
            return LintCategory.newEmptySet();
        Assert.check(annotation.attribute.type.tsym == syms.suppressWarningsType.tsym);
        return suppressionsFrom(Stream.of(annotation).map(anno -> anno.attribute));
    }

    // Find the @SuppressWarnings annotation in the given stream and extract the recognized suppressions
    private EnumSet<LintCategory> suppressionsFrom(Stream<Attribute.Compound> attributes) {
        initializeSymbolsIfNeeded();
        EnumSet<LintCategory> result = LintCategory.newEmptySet();
        attributes
          .filter(attribute -> attribute.type.tsym == syms.suppressWarningsType.tsym)
          .map(this::suppressionsFrom)
          .forEach(result::addAll);
        return result;
    }

    // Given a @SuppressWarnings annotation, extract the recognized suppressions
    private EnumSet<LintCategory> suppressionsFrom(Attribute.Compound suppressWarnings) {
        EnumSet<LintCategory> result = LintCategory.newEmptySet();
        Attribute.Array values = (Attribute.Array)suppressWarnings.member(names.value);
        for (Attribute value : values.values) {
            Optional.of((String)((Attribute.Constant)value).value)
              .flatMap(LintCategory::get)
              .filter(lc -> lc.annotationSuppression)
              .ifPresent(result::add);
        }
        return result;
    }

    /**
     * Record that any suppression of the given category currently in scope is valid.
     *
     * <p>
     * Such a suppression will therefore <b>not</b> be declared as unnecessary by the
     * {@code "suppression"} or {@code "suppression-option"} warnings.
     *
     * @param lc the lint category to be validated
     * @return this instance
     */
    public Lint validateSuppression(LintCategory lc) {
        if (needsSuppressionTracking(lc))
            lintSuppression.validate(symbolInScope, lc);
        return this;
    }

    /**
     * Determine whether we should bother tracking validation for the given lint category.
     *
     * <p>
     * We need to track the validation of a lint category if:
     * <ul>
     *  <li>It's supported by {@code "suppression"} and {@code "suppression-option"} suppression tracking
     *  <li>One or both of {@code "suppression"} or {@code "suppression-option"} is currently enabled
     *  <li>It's currently being suppressed by some {@code @SuppressWarnings} and/or {@code -Xlint:-key}
     * </ul>
     */
    private boolean needsSuppressionTracking(LintCategory lc) {
        initializeRootIfNeeded();
        return lc.suppressionTracking &&
            (suppressedValues.contains(lc) || suppressedOptions.contains(lc)) &&
            (values.contains(LintCategory.SUPPRESSION) || values.contains(LintCategory.SUPPRESSION_OPTION));
    }

    private void initializeSymbolsIfNeeded() {
        if (syms == null) {
            syms = Symtab.instance(context);
            names = Names.instance(context);
        }
    }
}<|MERGE_RESOLUTION|>--- conflicted
+++ resolved
@@ -29,6 +29,7 @@
 import java.util.EnumSet;
 import java.util.Map;
 import java.util.Optional;
+import java.util.function.Predicate;
 import java.util.concurrent.ConcurrentHashMap;
 import java.util.stream.Stream;
 
@@ -122,7 +123,7 @@
      * @return lint instance with new warning suppressions applied, or this instance if none
      */
     public Lint augment(Symbol sym) {
-        EnumSet<LintCategory> suppressions = suppressionsFrom(sym);
+        EnumSet<LintCategory> suppressions = suppressionsFrom(sym, false);
         if (!suppressions.isEmpty()) {
             Lint lint = new Lint(this, sym);
             lint.values.removeAll(suppressions);
@@ -359,16 +360,10 @@
          * Warn about issues relating to use of command line options.
          *
          * <p>
-<<<<<<< HEAD
          * This category is not supported by {@code @SuppressWarnings}
          * and is not tracked for unnecessary suppression.
          */
         OPTIONS("options", false, false),
-=======
-         * This category is not supported by {@code @SuppressWarnings}.
-         */
-        OPTIONS("options", false),
->>>>>>> 1d7138fe
 
         /**
          * Warn when any output file is written to more than once.
@@ -390,74 +385,68 @@
 
         /**
          * Warn about invalid path elements on the command line.
-         *
-         * <p>
-<<<<<<< HEAD
-         * This category is not supported by {@code @SuppressWarnings}
-         * and is not tracked for unnecessary suppression.
-         */
-        PATH("path", false, false),
-=======
-         * This category is not supported by {@code @SuppressWarnings}.
-         */
-        PATH("path", false),
->>>>>>> 1d7138fe
-
-        /**
-         * Warn about issues regarding annotation processing.
-         */
-        PROCESSING("processing"),
-
-        /**
-         * Warn about unchecked operations on raw types.
-         */
-        RAW("rawtypes"),
-
-        /**
-         * Warn about use of deprecated-for-removal items.
-         */
-        REMOVAL("removal"),
-
-        /**
-         * Warn about use of automatic modules in the requires clauses.
-         */
-        REQUIRES_AUTOMATIC("requires-automatic"),
-
-        /**
-         * Warn about automatic modules in requires transitive.
-         */
-        REQUIRES_TRANSITIVE_AUTOMATIC("requires-transitive-automatic"),
-
-        /**
-         * Warn about Serializable classes that do not provide a serial version ID.
-         */
-        SERIAL("serial"),
-
-        /**
-         * Warn about issues relating to use of statics
-         */
-        STATIC("static"),
-
-        /**
-         * Warn about unnecessary uses of the strictfp modifier
-         */
-        STRICTFP("strictfp"),
-
-        /**
-         * Warn about recognized {@code @SuppressWarnings} lint categories that don't actually suppress any warnings.
-         *
-         * <p>
-         * This category is not tracked for unnecessary suppression.
-         */
-        SUPPRESSION("suppression", true, false),
-
-        /**
-         * Warn about {@code -Xlint:-key} options that don't actually suppress any warnings (requires {@link #OPTIONS}).
          *
          * <p>
          * This category is not supported by {@code @SuppressWarnings}
          * and is not tracked for unnecessary suppression.
          */
+        PATH("path", false, false),
+
+        /**
+         * Warn about issues regarding annotation processing.
+         */
+        PROCESSING("processing"),
+
+        /**
+         * Warn about unchecked operations on raw types.
+         */
+        RAW("rawtypes"),
+
+        /**
+         * Warn about use of deprecated-for-removal items.
+         */
+        REMOVAL("removal"),
+
+        /**
+         * Warn about use of automatic modules in the requires clauses.
+         */
+        REQUIRES_AUTOMATIC("requires-automatic"),
+
+        /**
+         * Warn about automatic modules in requires transitive.
+         */
+        REQUIRES_TRANSITIVE_AUTOMATIC("requires-transitive-automatic"),
+
+        /**
+         * Warn about Serializable classes that do not provide a serial version ID.
+         */
+        SERIAL("serial"),
+
+        /**
+         * Warn about issues relating to use of statics
+         */
+        STATIC("static"),
+
+        /**
+         * Warn about unnecessary uses of the strictfp modifier
+         */
+        STRICTFP("strictfp"),
+
+        /**
+         * Warn about recognized {@code @SuppressWarnings} lint categories that don't actually suppress any warnings.
+         *
+         * <p>
+         * This category is not tracked for unnecessary suppression.
+         */
+        SUPPRESSION("suppression", true, false),
+
+        /**
+         * Warn about {@code -Xlint:-key} options that don't actually suppress any warnings (requires {@link #OPTIONS}).
+         *
+         * <p>
+         * This category is not supported by {@code @SuppressWarnings}
+         * and is not tracked for unnecessary suppression.
+         */
         SUPPRESSION_OPTION("suppression-option", false, false),
 
         /**
@@ -466,17 +455,10 @@
         SYNCHRONIZATION("synchronization"),
 
         /**
-<<<<<<< HEAD
          * Warn about issues relating to use of text blocks.
          *
          * <p>
          * This category is not supported by {@code @SuppressWarnings}.
-=======
-         * Warn about issues relating to use of text blocks
-         *
-         * <p>
-         * This category is not supported by {@code @SuppressWarnings} (yet - see JDK-8224228).
->>>>>>> 1d7138fe
          */
         TEXT_BLOCKS("text-blocks", false),
 
@@ -502,11 +484,8 @@
 
         /**
          * Warn about use of preview features.
-         *
-         * <p>
-         * This category is not supported by {@code @SuppressWarnings}.
-         */
-        PREVIEW("preview", false),
+         */
+        PREVIEW("preview"),
 
         /**
          * Warn about use of restricted methods.
@@ -518,7 +497,6 @@
         }
 
         LintCategory(String option, boolean annotationSuppression) {
-<<<<<<< HEAD
             this(option, annotationSuppression, true);
         }
 
@@ -526,10 +504,6 @@
             this.option = option;
             this.annotationSuppression = annotationSuppression;
             this.suppressionTracking = suppressionTracking;
-=======
-            this.option = option;
-            this.annotationSuppression = annotationSuppression;
->>>>>>> 1d7138fe
             map.put(option, this);
         }
 
@@ -555,7 +529,6 @@
 
         /** Does this category support being suppressed by the {@code @SuppressWarnings} annotation? */
         public final boolean annotationSuppression;
-<<<<<<< HEAD
 
         /** Do the {@code "suppression"} and {@code "suppression-option"} categories track suppressions in this category? */
         public final boolean suppressionTracking;
@@ -573,8 +546,6 @@
         initializeRootIfNeeded();
         return values.contains(lc) ||
           (needsSuppressionTracking(lc) && !lintSuppression.isValid(symbolInScope, lc));
-=======
->>>>>>> 1d7138fe
     }
 
     /**
@@ -671,14 +642,12 @@
      * This set can be non-empty only if the symbol is annotated with either
      * {@code @SuppressWarnings} or {@code @Deprecated}.
      *
-     * <p>
-     * Note: The result may include categories that don't support suppression via {@code @SuppressWarnings}.
-     *
      * @param symbol symbol corresponding to a possibly-annotated declaration
+     * @param includeAll true to include all categories, false to filter out those not supporting {@code @SuppressWarnings}
      * @return new warning suppressions applied to sym
      */
-    public EnumSet<LintCategory> suppressionsFrom(Symbol symbol) {
-        EnumSet<LintCategory> suppressions = suppressionsFrom(symbol.getDeclarationAttributes().stream());
+    public EnumSet<LintCategory> suppressionsFrom(Symbol symbol, boolean includeAll) {
+        EnumSet<LintCategory> suppressions = suppressionsFrom(symbol.getDeclarationAttributes().stream(), includeAll);
         if (symbol.isDeprecated() && symbol.isDeprecatableViaAnnotation())
             suppressions.add(LintCategory.DEPRECATION);
         return suppressions;
@@ -691,35 +660,37 @@
      * Note: The result may include categories that don't support suppression via {@code @SuppressWarnings}.
      *
      * @param annotation {@code @SuppressWarnings} annotation, or null
+     * @param includeAll true to include all categories, false to filter out those not supporting {@code @SuppressWarnings}
      * @return set of lint categories, possibly empty but never null
      */
-    EnumSet<LintCategory> suppressionsFrom(JCAnnotation annotation) {
+    EnumSet<LintCategory> suppressionsFrom(JCAnnotation annotation, boolean includeAll) {
         initializeSymbolsIfNeeded();
         if (annotation == null)
             return LintCategory.newEmptySet();
         Assert.check(annotation.attribute.type.tsym == syms.suppressWarningsType.tsym);
-        return suppressionsFrom(Stream.of(annotation).map(anno -> anno.attribute));
+        return suppressionsFrom(Stream.of(annotation).map(anno -> anno.attribute), includeAll);
     }
 
     // Find the @SuppressWarnings annotation in the given stream and extract the recognized suppressions
-    private EnumSet<LintCategory> suppressionsFrom(Stream<Attribute.Compound> attributes) {
+    private EnumSet<LintCategory> suppressionsFrom(Stream<Attribute.Compound> attributes, boolean includeAll) {
         initializeSymbolsIfNeeded();
         EnumSet<LintCategory> result = LintCategory.newEmptySet();
         attributes
           .filter(attribute -> attribute.type.tsym == syms.suppressWarningsType.tsym)
-          .map(this::suppressionsFrom)
+          .map(attribute -> suppressionsFrom(attribute, includeAll))
           .forEach(result::addAll);
         return result;
     }
 
     // Given a @SuppressWarnings annotation, extract the recognized suppressions
-    private EnumSet<LintCategory> suppressionsFrom(Attribute.Compound suppressWarnings) {
+    private EnumSet<LintCategory> suppressionsFrom(Attribute.Compound suppressWarnings, boolean includeAll) {
         EnumSet<LintCategory> result = LintCategory.newEmptySet();
         Attribute.Array values = (Attribute.Array)suppressWarnings.member(names.value);
+        Predicate<LintCategory> categoryFilter = includeAll ? lc -> true : lc -> lc.annotationSuppression;
         for (Attribute value : values.values) {
             Optional.of((String)((Attribute.Constant)value).value)
               .flatMap(LintCategory::get)
-              .filter(lc -> lc.annotationSuppression)
+              .filter(categoryFilter)
               .ifPresent(result::add);
         }
         return result;
