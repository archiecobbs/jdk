/*
 * Copyright (c) 2005, 2025, Oracle and/or its affiliates. All rights reserved.
 * DO NOT ALTER OR REMOVE COPYRIGHT NOTICES OR THIS FILE HEADER.
 *
 * This code is free software; you can redistribute it and/or modify it
 * under the terms of the GNU General Public License version 2 only, as
 * published by the Free Software Foundation.  Oracle designates this
 * particular file as subject to the "Classpath" exception as provided
 * by Oracle in the LICENSE file that accompanied this code.
 *
 * This code is distributed in the hope that it will be useful, but WITHOUT
 * ANY WARRANTY; without even the implied warranty of MERCHANTABILITY or
 * FITNESS FOR A PARTICULAR PURPOSE.  See the GNU General Public License
 * version 2 for more details (a copy is included in the LICENSE file that
 * accompanied this code).
 *
 * You should have received a copy of the GNU General Public License version
 * 2 along with this work; if not, write to the Free Software Foundation,
 * Inc., 51 Franklin St, Fifth Floor, Boston, MA 02110-1301 USA.
 *
 * Please contact Oracle, 500 Oracle Parkway, Redwood Shores, CA 94065 USA
 * or visit www.oracle.com if you need additional information or have any
 * questions.
 */

package com.sun.tools.javac.code;

import java.util.Arrays;
import java.util.EnumSet;
import java.util.Map;
import java.util.Optional;
import java.util.concurrent.ConcurrentHashMap;
import java.util.stream.Stream;

import com.sun.tools.javac.main.Option;
import com.sun.tools.javac.tree.JCTree.*;
import com.sun.tools.javac.util.Assert;
import com.sun.tools.javac.util.Context;
import com.sun.tools.javac.util.JCDiagnostic.DiagnosticPosition;
import com.sun.tools.javac.util.JCDiagnostic.LintWarning;
import com.sun.tools.javac.util.Log;
import com.sun.tools.javac.util.Names;
import com.sun.tools.javac.util.Options;

/**
 * A class for handling {@code -Xlint} suboptions and {@code @SuppressWarnings} annotations.
 *
 * <p>
 * Each lint category can be in one of three states: enabled, suppressed, or neither. The "neither"
 * state means it's effectively up to the code doing the check to determine the default behavior, by
 * warning when enabled (i.e., default suppressed) or not warning when suppressed (i.e., default enabled).
 * Some categories default to enabled; most default to neither and the code warns when enabled.
 *
 * <p>
 * A lint category can be explicitly enabled via the command line flag {@code -Xlint:key}, or explicitly
 * disabled via the command line flag {@code -Xlint:-key}. Some lint categories warn at specific
 * locations in the code and can be suppressed within the scope of a symbol declaration via the
<<<<<<< HEAD
 * {@code @SuppressWarnings} annotation; see {@link LintCategory#annotationSuppression}.
=======
 * {@code @SuppressWarnings} annotation.
>>>>>>> 91115e3a
 *
 * <p>
 * Further details:
 * <ul>
 *  <li>To build an instance augmented with any new suppressions from {@code @SuppressWarnings} and/or
 *      {@code @Deprecated} annotations on a symbol declaration, use {@link #augment} to establish a
 *      new symbol "scope".
 *  <li>You can manually check whether a category {@link #isEnabled} or {@link #isSuppressed};
 *      the convenience method {@link #logIfEnabled} includes a check for {@link #isEnabled}.
 *  <li>The root {@link Lint} singleton initializes itself lazily, so it can be used safely during
 *      compiler startup as long as {@link Options} has been initialized.
 * </ul>
 *
 *  <p><b>This is NOT part of any supported API.
 *  If you write code that depends on this, you do so at your own risk.
 *  This code and its internal interfaces are subject to change or
 *  deletion without notice.</b>
 */
public class Lint {

    /** The context key for the root {@link Lint} singleton. */
    protected static final Context.Key<Lint> lintKey = new Context.Key<>();

    /** Get the root {@link Lint} singleton. */
    public static Lint instance(Context context) {
        Lint instance = context.get(lintKey);
        if (instance == null)
            instance = new Lint(context);
        return instance;
    }

    /**
     * Obtain an instance with additional warning supression applied from any
     * {@code @SuppressWarnings} and/or {@code @Deprecated} annotations on the given symbol.
     *
     * <p>
     * The returned instance will be different from this instance if and only if
     * {@link #suppressionsFrom} returns a non-empty set.
     *
     * @param sym symbol
     * @return lint instance with new warning suppressions applied, or this instance if none
     */
    public Lint augment(Symbol sym) {
        EnumSet<LintCategory> suppressions = suppressionsFrom(sym);
        if (!suppressions.isEmpty()) {
            Lint lint = new Lint(this);
            lint.values.removeAll(suppressions);
            lint.suppressedValues.addAll(suppressions);
            return lint;
        }
        return this;
    }

    /**
     * Returns a new Lint that has the given {@link LintCategory}s enabled.
     *
     * @param lc one or more categories to be enabled
     */
    public Lint enable(LintCategory... lc) {
        Lint l = new Lint(this);
        l.values.addAll(Arrays.asList(lc));
        l.suppressedValues.removeAll(Arrays.asList(lc));
        return l;
    }

    /**
     * Returns a new Lint that has the given {@link LintCategory}s suppressed.
     *
     * @param lc one or more categories to be suppressed
     */
    public Lint suppress(LintCategory... lc) {
        Lint l = new Lint(this);
        l.values.removeAll(Arrays.asList(lc));
        l.suppressedValues.addAll(Arrays.asList(lc));
        return l;
    }

    // Compiler context
    private final Context context;
    private final Options options;

    // These are initialized lazily to avoid dependency loops
    private Symtab syms;
    private Names names;

    // For the root instance only, these are initialized lazily
    private EnumSet<LintCategory> values;           // categories enabled by default or "-Xlint:key" and not (yet) suppressed
    private EnumSet<LintCategory> suppressedValues; // categories suppressed by augment() or suppress() (but not "-Xlint:-key")
<<<<<<< HEAD
    private EnumSet<LintCategory> suppressedOptions;// categories suppressed by "-Xlint:-key" flags
=======
>>>>>>> 91115e3a

    // LintCategory lookup by option string
    private static final Map<String, LintCategory> map = new ConcurrentHashMap<>(40);

    // Instantiate the root instance
    @SuppressWarnings("this-escape")
    protected Lint(Context context) {
        this.context = context;
        context.put(lintKey, this);
        options = Options.instance(context);
    }

    // Instantiate a non-root ("symbol scoped") instance
    protected Lint(Lint other) {
        other.initializeRootIfNeeded();
        this.context = other.context;
        this.options = other.options;
        this.syms = other.syms;
        this.names = other.names;
        this.values = other.values.clone();
        this.suppressedValues = other.suppressedValues.clone();
        this.suppressedOptions = other.suppressedOptions.clone();
    }

    // Process command line options on demand to allow use of root Lint early during startup
    private void initializeRootIfNeeded() {

        // Already initialized?
        if (values != null)
            return;

        // Initialize enabled categories based on "-Xlint" flags
        if (options.isSet(Option.XLINT) || options.isSet(Option.XLINT_CUSTOM, "all")) {
            // If -Xlint or -Xlint:all is given, enable all categories by default
            values = EnumSet.allOf(LintCategory.class);
        } else if (options.isSet(Option.XLINT_CUSTOM, "none")) {
            // if -Xlint:none is given, disable all categories by default
            values = LintCategory.newEmptySet();
        } else {
            // otherwise, enable on-by-default categories
            values = LintCategory.newEmptySet();

            Source source = Source.instance(context);
            if (source.compareTo(Source.JDK9) >= 0) {
                values.add(LintCategory.DEP_ANN);
            }
            if (Source.Feature.REDUNDANT_STRICTFP.allowedInSource(source)) {
                values.add(LintCategory.STRICTFP);
            }
            values.add(LintCategory.REQUIRES_TRANSITIVE_AUTOMATIC);
            values.add(LintCategory.OPENS);
            values.add(LintCategory.MODULE);
            values.add(LintCategory.REMOVAL);
            if (!options.isSet(Option.PREVIEW)) {
                values.add(LintCategory.PREVIEW);
            }
            values.add(LintCategory.SYNCHRONIZATION);
            values.add(LintCategory.INCUBATING);
        }

<<<<<<< HEAD
        // Look for specific overrides via -Xlint flags
        suppressedOptions = LintCategory.newEmptySet();
=======
        // Look for specific overrides via "-Xlint" flags
>>>>>>> 91115e3a
        for (LintCategory lc : LintCategory.values()) {
            if (options.isSet(Option.XLINT_CUSTOM, lc.option)) {
                values.add(lc);
            } else if (options.isSet(Option.XLINT_CUSTOM, "-" + lc.option)) {
                suppressedOptions.add(lc);
                values.remove(lc);
            }
        }

        // @SuppressWarnings suppressions
        suppressedValues = LintCategory.newEmptySet();
    }

    @Override
    public String toString() {
        initializeRootIfNeeded();
        return "Lint:[enable" + values + ",suppress" + suppressedValues + "]";
    }

    /**
     * Categories of warnings that can be generated by the compiler.
     */
    public enum LintCategory {
        /**
         * Warn when code refers to an auxiliary class that is hidden in a source file (i.e., the source file
         * name is different from the class name, and the type is not properly nested) and the referring code
         * is not located in the same source file.
         */
        AUXILIARYCLASS("auxiliaryclass"),

        /**
         * Warn about use of unnecessary casts.
         */
        CAST("cast"),

        /**
         * Warn about issues related to classfile contents.
         *
         * <p>
         * This category is not supported by {@code @SuppressWarnings}.
         */
        CLASSFILE("classfile", false),

        /**
         * Warn about "dangling" documentation comments,
         * not attached to any declaration.
         */
        DANGLING_DOC_COMMENTS("dangling-doc-comments"),

        /**
         * Warn about use of deprecated items.
         */
        DEPRECATION("deprecation"),

        /**
         * Warn about items which are documented with an {@code @deprecated} JavaDoc
         * comment, but which do not have the {@code @Deprecated} annotation.
         */
        DEP_ANN("dep-ann"),

        /**
         * Warn about division by constant integer 0.
         */
        DIVZERO("divzero"),

        /**
         * Warn about empty statement after if.
         */
        EMPTY("empty"),

        /**
         * Warn about issues regarding module exports.
         */
        EXPORTS("exports"),

        /**
         * Warn about falling through from one case of a switch statement to the next.
         */
        FALLTHROUGH("fallthrough"),

        /**
         * Warn about finally clauses that do not terminate normally.
         */
        FINALLY("finally"),

        /**
         * Warn about use of incubating modules.
         */
        INCUBATING("incubating"),

        /**
          * Warn about compiler possible lossy conversions.
          */
        LOSSY_CONVERSIONS("lossy-conversions"),

        /**
          * Warn about compiler generation of a default constructor.
          */
        MISSING_EXPLICIT_CTOR("missing-explicit-ctor"),

        /**
         * Warn about module system related issues.
         */
        MODULE("module"),

        /**
         * Warn about issues regarding module opens.
         */
        OPENS("opens"),

        /**
         * Warn about issues relating to use of command line options.
         *
         * <p>
         * This category is not supported by {@code @SuppressWarnings}.
         */
        OPTIONS("options", false),

        /**
         * Warn when any output file is written to more than once.
         *
         * <p>
         * This category is not supported by {@code @SuppressWarnings}.
         */
        OUTPUT_FILE_CLASH("output-file-clash", false),

        /**
         * Warn about issues regarding method overloads.
         */
        OVERLOADS("overloads"),

        /**
         * Warn about issues regarding method overrides.
         */
        OVERRIDES("overrides"),

        /**
         * Warn about invalid path elements on the command line.
         *
         * <p>
         * This category is not supported by {@code @SuppressWarnings}.
         */
        PATH("path", false),

        /**
         * Warn about issues regarding annotation processing.
         */
        PROCESSING("processing"),

        /**
         * Warn about unchecked operations on raw types.
         */
        RAW("rawtypes"),

        /**
         * Warn about use of deprecated-for-removal items.
         */
        REMOVAL("removal"),

        /**
         * Warn about use of automatic modules in the requires clauses.
         */
        REQUIRES_AUTOMATIC("requires-automatic"),

        /**
         * Warn about automatic modules in requires transitive.
         */
        REQUIRES_TRANSITIVE_AUTOMATIC("requires-transitive-automatic"),

        /**
         * Warn about Serializable classes that do not provide a serial version ID.
         */
        SERIAL("serial"),

        /**
         * Warn about issues relating to use of statics
         */
        STATIC("static"),

        /**
         * Warn about unnecessary uses of the strictfp modifier
         */
        STRICTFP("strictfp"),

        /**
         * Warn about synchronization attempts on instances of @ValueBased classes.
         */
        SYNCHRONIZATION("synchronization"),

        /**
         * Warn about issues relating to use of text blocks.
         *
         * <p>
         * This category is not supported by {@code @SuppressWarnings}.
         */
        TEXT_BLOCKS("text-blocks", false),

        /**
         * Warn about possible 'this' escapes before subclass instance is fully initialized.
         */
        THIS_ESCAPE("this-escape"),

        /**
         * Warn about issues relating to use of try blocks (i.e., try-with-resources).
         */
        TRY("try"),

        /**
         * Warn about unchecked operations on raw types.
         */
        UNCHECKED("unchecked"),

        /**
         * Warn about potentially unsafe vararg methods
         */
        VARARGS("varargs"),

        /**
         * Warn about use of preview features.
         *
         * <p>
         * This category is not supported by {@code @SuppressWarnings}.
         */
        PREVIEW("preview", false),

        /**
         * Warn about use of restricted methods.
         */
        RESTRICTED("restricted");

        LintCategory(String option) {
            this(option, true);
        }

        LintCategory(String option, boolean annotationSuppression) {
            this.option = option;
            this.annotationSuppression = annotationSuppression;
            map.put(option, this);
        }

        /**
         * Get the {@link LintCategory} having the given command line option.
         *
         * @param option lint category option string
         * @return corresponding {@link LintCategory}, or empty if none exists
         */
        public static Optional<LintCategory> get(String option) {
            return Optional.ofNullable(map.get(option));
        }

        /**
         * Create a new, empty, mutable set of {@link LintCategory}.
         */
        public static EnumSet<LintCategory> newEmptySet() {
            return EnumSet.noneOf(LintCategory.class);
        }

        /** Get the string representing this category in {@code @SuppressWarnings} and {@code -Xlint:key} flags. */
        public final String option;

        /** Does this category support being suppressed by the {@code @SuppressWarnings} annotation? */
        public final boolean annotationSuppression;
    }

    /**
     * Checks if a warning category is enabled. A warning category may be enabled
     * on the command line, or by default, and can be temporarily disabled with
     * the {@code @SuppressWarnings} annotation.
     *
     * @param lc lint category
     */
    public boolean isEnabled(LintCategory lc) {
        initializeRootIfNeeded();
        return values.contains(lc);
    }

    /**
     * Checks if a warning category has been specifically suppressed, by means of
     * {@code @SuppressWarnings}, {@code @Deprecated} annotations), or {@link #suppress}.
     * Note: this does not detect suppressions via {@code -Xlint:-key} flags.
     *
     * @param lc lint category
     */
    public boolean isSuppressed(LintCategory lc) {
        initializeRootIfNeeded();
        return suppressedValues.contains(lc);
    }

    /**
     * Helper method. Log a lint warning if its lint category is enabled.
     *
     * @param log warning destination
     * @param warning key for the localized warning message
     */
    public void logIfEnabled(Log log, LintWarning warning) {
        logIfEnabled(log, null, warning);
    }

    /**
     * Helper method. Log a lint warning if its lint category is enabled.
     *
     * @param log warning destination
     * @param pos source position at which to report the warning
     * @param warning key for the localized warning message
     */
    public void logIfEnabled(Log log, DiagnosticPosition pos, LintWarning warning) {
        if (isEnabled(warning.getLintCategory())) {
            log.warning(pos, warning);
        }
    }

    /**
     * Obtain the set of recognized lint warning categories suppressed at the given symbol's declaration.
     *
     * <p>
     * This set can be non-empty only if the symbol is annotated with either
     * {@code @SuppressWarnings} or {@code @Deprecated}.
     *
     * <p>
     * Note: The result may include categories that don't support suppression via {@code @SuppressWarnings}.
     *
     * @param symbol symbol corresponding to a possibly-annotated declaration
     * @return new warning suppressions applied to sym
     */
    public EnumSet<LintCategory> suppressionsFrom(Symbol symbol) {
        EnumSet<LintCategory> suppressions = suppressionsFrom(symbol.getDeclarationAttributes().stream());
        if (symbol.isDeprecated() && symbol.isDeprecatableViaAnnotation())
            suppressions.add(LintCategory.DEPRECATION);
        return suppressions;
    }

    /**
     * Retrieve the recognized lint categories suppressed by the given {@code @SuppressWarnings} annotation.
     *
     * <p>
     * Note: The result may include categories that don't support suppression via {@code @SuppressWarnings}.
     *
     * @param annotation {@code @SuppressWarnings} annotation, or null
     * @return set of lint categories, possibly empty but never null
     */
    private EnumSet<LintCategory> suppressionsFrom(JCAnnotation annotation) {
        initializeSymbolsIfNeeded();
        if (annotation == null)
            return LintCategory.newEmptySet();
        Assert.check(annotation.attribute.type.tsym == syms.suppressWarningsType.tsym);
        return suppressionsFrom(Stream.of(annotation).map(anno -> anno.attribute));
    }

    // Find the @SuppressWarnings annotation in the given stream and extract the recognized suppressions
    private EnumSet<LintCategory> suppressionsFrom(Stream<Attribute.Compound> attributes) {
        initializeSymbolsIfNeeded();
        EnumSet<LintCategory> result = LintCategory.newEmptySet();
        attributes
          .filter(attribute -> attribute.type.tsym == syms.suppressWarningsType.tsym)
          .map(this::suppressionsFrom)
          .forEach(result::addAll);
        return result;
    }

    // Given a @SuppressWarnings annotation, extract the recognized suppressions
    private EnumSet<LintCategory> suppressionsFrom(Attribute.Compound suppressWarnings) {
        EnumSet<LintCategory> result = LintCategory.newEmptySet();
        Attribute.Array values = (Attribute.Array)suppressWarnings.member(names.value);
        for (Attribute value : values.values) {
            Optional.of((String)((Attribute.Constant)value).value)
              .flatMap(LintCategory::get)
              .ifPresent(result::add);
        }
        return result;
    }

    private void initializeSymbolsIfNeeded() {
        if (syms == null) {
            syms = Symtab.instance(context);
            names = Names.instance(context);
        }
    }
}<|MERGE_RESOLUTION|>--- conflicted
+++ resolved
@@ -55,11 +55,7 @@
  * A lint category can be explicitly enabled via the command line flag {@code -Xlint:key}, or explicitly
  * disabled via the command line flag {@code -Xlint:-key}. Some lint categories warn at specific
  * locations in the code and can be suppressed within the scope of a symbol declaration via the
-<<<<<<< HEAD
- * {@code @SuppressWarnings} annotation; see {@link LintCategory#annotationSuppression}.
-=======
  * {@code @SuppressWarnings} annotation.
->>>>>>> 91115e3a
  *
  * <p>
  * Further details:
@@ -148,10 +144,6 @@
     // For the root instance only, these are initialized lazily
     private EnumSet<LintCategory> values;           // categories enabled by default or "-Xlint:key" and not (yet) suppressed
     private EnumSet<LintCategory> suppressedValues; // categories suppressed by augment() or suppress() (but not "-Xlint:-key")
-<<<<<<< HEAD
-    private EnumSet<LintCategory> suppressedOptions;// categories suppressed by "-Xlint:-key" flags
-=======
->>>>>>> 91115e3a
 
     // LintCategory lookup by option string
     private static final Map<String, LintCategory> map = new ConcurrentHashMap<>(40);
@@ -173,7 +165,6 @@
         this.names = other.names;
         this.values = other.values.clone();
         this.suppressedValues = other.suppressedValues.clone();
-        this.suppressedOptions = other.suppressedOptions.clone();
     }
 
     // Process command line options on demand to allow use of root Lint early during startup
@@ -212,22 +203,15 @@
             values.add(LintCategory.INCUBATING);
         }
 
-<<<<<<< HEAD
-        // Look for specific overrides via -Xlint flags
-        suppressedOptions = LintCategory.newEmptySet();
-=======
         // Look for specific overrides via "-Xlint" flags
->>>>>>> 91115e3a
         for (LintCategory lc : LintCategory.values()) {
             if (options.isSet(Option.XLINT_CUSTOM, lc.option)) {
                 values.add(lc);
             } else if (options.isSet(Option.XLINT_CUSTOM, "-" + lc.option)) {
-                suppressedOptions.add(lc);
                 values.remove(lc);
             }
         }
 
-        // @SuppressWarnings suppressions
         suppressedValues = LintCategory.newEmptySet();
     }
 
@@ -259,7 +243,7 @@
          * <p>
          * This category is not supported by {@code @SuppressWarnings}.
          */
-        CLASSFILE("classfile", false),
+        CLASSFILE("classfile"),
 
         /**
          * Warn about "dangling" documentation comments,
@@ -334,7 +318,7 @@
          * <p>
          * This category is not supported by {@code @SuppressWarnings}.
          */
-        OPTIONS("options", false),
+        OPTIONS("options"),
 
         /**
          * Warn when any output file is written to more than once.
@@ -342,7 +326,7 @@
          * <p>
          * This category is not supported by {@code @SuppressWarnings}.
          */
-        OUTPUT_FILE_CLASH("output-file-clash", false),
+        OUTPUT_FILE_CLASH("output-file-clash"),
 
         /**
          * Warn about issues regarding method overloads.
@@ -360,7 +344,7 @@
          * <p>
          * This category is not supported by {@code @SuppressWarnings}.
          */
-        PATH("path", false),
+        PATH("path"),
 
         /**
          * Warn about issues regarding annotation processing.
@@ -413,7 +397,7 @@
          * <p>
          * This category is not supported by {@code @SuppressWarnings}.
          */
-        TEXT_BLOCKS("text-blocks", false),
+        TEXT_BLOCKS("text-blocks"),
 
         /**
          * Warn about possible 'this' escapes before subclass instance is fully initialized.
@@ -441,7 +425,7 @@
          * <p>
          * This category is not supported by {@code @SuppressWarnings}.
          */
-        PREVIEW("preview", false),
+        PREVIEW("preview"),
 
         /**
          * Warn about use of restricted methods.
@@ -449,12 +433,7 @@
         RESTRICTED("restricted");
 
         LintCategory(String option) {
-            this(option, true);
-        }
-
-        LintCategory(String option, boolean annotationSuppression) {
             this.option = option;
-            this.annotationSuppression = annotationSuppression;
             map.put(option, this);
         }
 
@@ -477,9 +456,6 @@
 
         /** Get the string representing this category in {@code @SuppressWarnings} and {@code -Xlint:key} flags. */
         public final String option;
-
-        /** Does this category support being suppressed by the {@code @SuppressWarnings} annotation? */
-        public final boolean annotationSuppression;
     }
 
     /**
