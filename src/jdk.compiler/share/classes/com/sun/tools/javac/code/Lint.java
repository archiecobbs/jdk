/*
 * Copyright (c) 2005, 2025, Oracle and/or its affiliates. All rights reserved.
 * DO NOT ALTER OR REMOVE COPYRIGHT NOTICES OR THIS FILE HEADER.
 *
 * This code is free software; you can redistribute it and/or modify it
 * under the terms of the GNU General Public License version 2 only, as
 * published by the Free Software Foundation.  Oracle designates this
 * particular file as subject to the "Classpath" exception as provided
 * by Oracle in the LICENSE file that accompanied this code.
 *
 * This code is distributed in the hope that it will be useful, but WITHOUT
 * ANY WARRANTY; without even the implied warranty of MERCHANTABILITY or
 * FITNESS FOR A PARTICULAR PURPOSE.  See the GNU General Public License
 * version 2 for more details (a copy is included in the LICENSE file that
 * accompanied this code).
 *
 * You should have received a copy of the GNU General Public License version
 * 2 along with this work; if not, write to the Free Software Foundation,
 * Inc., 51 Franklin St, Fifth Floor, Boston, MA 02110-1301 USA.
 *
 * Please contact Oracle, 500 Oracle Parkway, Redwood Shores, CA 94065 USA
 * or visit www.oracle.com if you need additional information or have any
 * questions.
 */

package com.sun.tools.javac.code;

import java.util.Arrays;
import java.util.EnumSet;
import java.util.Map;
import java.util.Optional;
import java.util.concurrent.ConcurrentHashMap;
import java.util.stream.Stream;

import com.sun.tools.javac.main.Option;
import com.sun.tools.javac.tree.JCTree.*;
import com.sun.tools.javac.util.Assert;
import com.sun.tools.javac.util.Context;
import com.sun.tools.javac.util.JCDiagnostic.DiagnosticPosition;
import com.sun.tools.javac.util.JCDiagnostic.LintWarning;
import com.sun.tools.javac.util.Log;
import com.sun.tools.javac.util.Names;
import com.sun.tools.javac.util.Options;

/**
 * A class for handling {@code -Xlint} suboptions and {@code @SuppressWarnings} annotations.
 *
 * <p>
 * Each lint category can be in one of three states: enabled, suppressed, or neither. The "neither"
 * state means it's effectively up to the code doing the check to determine the default behavior, by
 * warning when enabled (i.e., default suppressed) or not warning when suppressed (i.e., default enabled).
 * Some categories default to enabled; most default to neither and the code warns when enabled.
 *
 * <p>
 * A lint category can be explicitly enabled via the command line flag {@code -Xlint:key}, or explicitly
 * disabled via the command line flag {@code -Xlint:-key}. Some lint categories warn at specific
 * locations in the code and can be suppressed within the scope of a symbol declaration via the
 * {@code @SuppressWarnings} annotation; see {@link LintCategory#annotationSuppression}.
 *
 * <p>
 * Further details:
 * <ul>
 *  <li>To build an instance augmented with any new suppressions from {@code @SuppressWarnings} and/or
 *      {@code @Deprecated} annotations on a symbol declaration, use {@link #augment} to establish a
 *      new symbol "scope".
 *  <li>You can manually check whether a category {@link #isEnabled} or {@link #isSuppressed};
 *      the convenience method {@link #logIfEnabled} includes a check for {@link #isEnabled}.
 *  <li>The root {@link Lint} singleton initializes itself lazily, so it can be used safely during
 *      compiler startup as long as {@link Options} has been initialized.
 * </ul>
 *
 *  <p><b>This is NOT part of any supported API.
 *  If you write code that depends on this, you do so at your own risk.
 *  This code and its internal interfaces are subject to change or
 *  deletion without notice.</b>
 */
public class Lint {

    /** The context key for the root {@link Lint} singleton. */
    protected static final Context.Key<Lint> lintKey = new Context.Key<>();

    /** Get the root {@link Lint} singleton. */
    public static Lint instance(Context context) {
        Lint instance = context.get(lintKey);
        if (instance == null)
            instance = new Lint(context);
        return instance;
    }

    /**
     * Obtain an instance with additional warning supression applied from any
     * {@code @SuppressWarnings} and/or {@code @Deprecated} annotations on the given symbol.
     *
     * <p>
     * The returned instance will be different from this instance if and only if
     * {@link #suppressionsFrom} returns a non-empty set.
     *
     * @param sym symbol
     * @return lint instance with new warning suppressions applied, or this instance if none
     */
    public Lint augment(Symbol sym) {
        EnumSet<LintCategory> suppressions = suppressionsFrom(sym);
        if (!suppressions.isEmpty()) {
            Lint lint = new Lint(this);
            lint.values.removeAll(suppressions);
            lint.suppressedValues.addAll(suppressions);
            return lint;
        }
        return this;
    }

    /**
     * Returns a new Lint that has the given {@link LintCategory}s enabled.
     *
     * @param lc one or more categories to be enabled
     */
    public Lint enable(LintCategory... lc) {
        Lint l = new Lint(this);
        l.values.addAll(Arrays.asList(lc));
        l.suppressedValues.removeAll(Arrays.asList(lc));
        return l;
    }

    /**
     * Returns a new Lint that has the given {@link LintCategory}s suppressed.
     *
     * @param lc one or more categories to be suppressed
     */
    public Lint suppress(LintCategory... lc) {
        Lint l = new Lint(this);
        l.values.removeAll(Arrays.asList(lc));
        l.suppressedValues.addAll(Arrays.asList(lc));
        return l;
    }

    // Compiler context
    private final Context context;
    private final Options options;

    // These are initialized lazily to avoid dependency loops
    private Symtab syms;
    private Names names;

<<<<<<< HEAD
    // State of this instance; for the root instance, these are initialized lazily
    private EnumSet<LintCategory> values;           // categories enabled by default or "-Xlint:key", and with no "-Xlint:-key"
    private EnumSet<LintCategory> suppressedValues; // categories suppressed by "-Xlint:-key" flag
    private EnumSet<LintCategory> suppressedOptions;// categories suppressed by @SuppressWarnings (non-root only)
=======
    // For the root instance only, these are initialized lazily
    private EnumSet<LintCategory> values;           // categories enabled by default or "-Xlint:key" and not (yet) suppressed
    private EnumSet<LintCategory> suppressedValues; // categories suppressed by @SuppressWarnings, @Deprecated, or suppress()
>>>>>>> a4c4e9f7

    // LintCategory lookup by option string
    private static final Map<String, LintCategory> CATEGORY_OPTION_MAP = new ConcurrentHashMap<>(40);

    // Instantiate the root instance
    @SuppressWarnings("this-escape")
    protected Lint(Context context) {
        this.context = context;
        context.put(lintKey, this);
        options = Options.instance(context);
    }

    // Instantiate a non-root ("symbol scoped") instance
    protected Lint(Lint other) {
<<<<<<< HEAD
        other.initializeRootIfNeccesary();
=======
        other.initializeRootIfNeeded();
>>>>>>> a4c4e9f7
        this.context = other.context;
        this.options = other.options;
        this.syms = other.syms;
        this.names = other.names;
        this.values = other.values.clone();
        this.suppressedValues = other.suppressedValues.clone();
<<<<<<< HEAD
        this.suppressedOptions = other.suppressedOptions.clone();
    }

    // Process command line options on demand to allow use of root Lint early during startup
    private void initializeRootIfNeccesary() {
=======
    }

    // Process command line options on demand to allow use of root Lint early during startup
    private void initializeRootIfNeeded() {
>>>>>>> a4c4e9f7

        // Already initialized?
        if (values != null)
            return;

<<<<<<< HEAD
        // initialize values according to the lint options
=======
        // Initialize enabled categories based on "-Xlint" flags
>>>>>>> a4c4e9f7
        if (options.isSet(Option.XLINT) || options.isSet(Option.XLINT_CUSTOM, "all")) {
            // If -Xlint or -Xlint:all is given, enable all categories by default
            values = EnumSet.allOf(LintCategory.class);
        } else if (options.isSet(Option.XLINT_CUSTOM, "none")) {
            // if -Xlint:none is given, disable all categories by default
            values = LintCategory.newEmptySet();
        } else {
            // otherwise, enable on-by-default categories
            values = LintCategory.newEmptySet();

            Source source = Source.instance(context);
            if (source.compareTo(Source.JDK9) >= 0) {
                values.add(LintCategory.DEP_ANN);
            }
            if (Source.Feature.REDUNDANT_STRICTFP.allowedInSource(source)) {
                values.add(LintCategory.STRICTFP);
            }
            values.add(LintCategory.REQUIRES_TRANSITIVE_AUTOMATIC);
            values.add(LintCategory.OPENS);
            values.add(LintCategory.MODULE);
            values.add(LintCategory.REMOVAL);
            if (!options.isSet(Option.PREVIEW)) {
                values.add(LintCategory.PREVIEW);
            }
            values.add(LintCategory.SYNCHRONIZATION);
            values.add(LintCategory.INCUBATING);
        }

        // Look for specific overrides via -Xlint flags
        suppressedOptions = LintCategory.newEmptySet();
        for (LintCategory lc : LintCategory.values()) {
            if (options.isSet(Option.XLINT_CUSTOM, lc.option)) {
                values.add(lc);
            } else if (options.isSet(Option.XLINT_CUSTOM, "-" + lc.option)) {
                suppressedOptions.add(lc);
                values.remove(lc);
            }
        }

        // @SuppressWarnings suppressions
        suppressedValues = LintCategory.newEmptySet();
    }

    @Override
    public String toString() {
<<<<<<< HEAD
        initializeRootIfNeccesary();
=======
        initializeRootIfNeeded();
>>>>>>> a4c4e9f7
        return "Lint:[enable" + values + ",suppress" + suppressedValues + "]";
    }

    /**
     * Categories of warnings that can be generated by the compiler.
     */
    public enum LintCategory {
        /**
         * Warn when code refers to an auxiliary class that is hidden in a source file (i.e., the source file
         * name is different from the class name, and the type is not properly nested) and the referring code
         * is not located in the same source file.
         */
        AUXILIARYCLASS("auxiliaryclass"),

        /**
         * Warn about use of unnecessary casts.
         */
        CAST("cast"),

        /**
         * Warn about issues related to classfile contents.
         *
         * <p>
         * This category is not supported by {@code @SuppressWarnings}.
         */
        CLASSFILE("classfile", false),

        /**
         * Warn about "dangling" documentation comments,
         * not attached to any declaration.
         */
        DANGLING_DOC_COMMENTS("dangling-doc-comments"),

        /**
         * Warn about use of deprecated items.
         */
        DEPRECATION("deprecation"),

        /**
         * Warn about items which are documented with an {@code @deprecated} JavaDoc
         * comment, but which do not have the {@code @Deprecated} annotation.
         */
        DEP_ANN("dep-ann"),

        /**
         * Warn about division by constant integer 0.
         */
        DIVZERO("divzero"),

        /**
         * Warn about empty statement after if.
         */
        EMPTY("empty"),

        /**
         * Warn about issues regarding module exports.
         */
        EXPORTS("exports"),

        /**
         * Warn about falling through from one case of a switch statement to the next.
         */
        FALLTHROUGH("fallthrough"),

        /**
         * Warn about finally clauses that do not terminate normally.
         */
        FINALLY("finally"),

        /**
         * Warn about use of incubating modules.
         */
        INCUBATING("incubating"),

        /**
          * Warn about compiler possible lossy conversions.
          */
        LOSSY_CONVERSIONS("lossy-conversions"),

        /**
          * Warn about compiler generation of a default constructor.
          */
        MISSING_EXPLICIT_CTOR("missing-explicit-ctor"),

        /**
         * Warn about module system related issues.
         */
        MODULE("module"),

        /**
         * Warn about issues regarding module opens.
         */
        OPENS("opens"),

        /**
         * Warn about issues relating to use of command line options.
         *
         * <p>
         * This category is not supported by {@code @SuppressWarnings}.
         */
        OPTIONS("options", false),

        /**
         * Warn when any output file is written to more than once.
         *
         * <p>
         * This category is not supported by {@code @SuppressWarnings}.
         */
        OUTPUT_FILE_CLASH("output-file-clash", false),

        /**
         * Warn about issues regarding method overloads.
         */
        OVERLOADS("overloads"),

        /**
         * Warn about issues regarding method overrides.
         */
        OVERRIDES("overrides"),

        /**
         * Warn about invalid path elements on the command line.
         *
         * <p>
         * This category is not supported by {@code @SuppressWarnings}.
         */
        PATH("path", false),

        /**
         * Warn about issues regarding annotation processing.
         */
        PROCESSING("processing"),

        /**
         * Warn about unchecked operations on raw types.
         */
        RAW("rawtypes"),

        /**
         * Warn about use of deprecated-for-removal items.
         */
        REMOVAL("removal"),

        /**
         * Warn about use of automatic modules in the requires clauses.
         */
        REQUIRES_AUTOMATIC("requires-automatic"),

        /**
         * Warn about automatic modules in requires transitive.
         */
        REQUIRES_TRANSITIVE_AUTOMATIC("requires-transitive-automatic"),

        /**
         * Warn about Serializable classes that do not provide a serial version ID.
         */
        SERIAL("serial"),

        /**
         * Warn about issues relating to use of statics
         */
        STATIC("static"),

        /**
         * Warn about unnecessary uses of the strictfp modifier
         */
        STRICTFP("strictfp"),

        /**
         * Warn about synchronization attempts on instances of @ValueBased classes.
         */
        SYNCHRONIZATION("synchronization"),

        /**
         * Warn about issues relating to use of text blocks.
         *
         * <p>
         * This category is not supported by {@code @SuppressWarnings}.
         */
        TEXT_BLOCKS("text-blocks", false),

        /**
         * Warn about possible 'this' escapes before subclass instance is fully initialized.
         */
        THIS_ESCAPE("this-escape"),

        /**
         * Warn about issues relating to use of try blocks (i.e., try-with-resources).
         */
        TRY("try"),

        /**
         * Warn about unchecked operations on raw types.
         */
        UNCHECKED("unchecked"),

        /**
         * Warn about potentially unsafe vararg methods
         */
        VARARGS("varargs"),

        /**
         * Warn about use of preview features.
         *
         * <p>
         * This category is not supported by {@code @SuppressWarnings}.
         */
        PREVIEW("preview", false),

        /**
         * Warn about use of restricted methods.
         */
        RESTRICTED("restricted");

        LintCategory(String option) {
            this(option, true);
        }

        LintCategory(String option, boolean annotationSuppression) {
            this.option = option;
            this.annotationSuppression = annotationSuppression;
            CATEGORY_OPTION_MAP.put(option, this);
        }

        /**
         * Get the {@link LintCategory} having the given command line option.
         *
         * @param option lint category option string
         * @return corresponding {@link LintCategory}, or empty if none exists
         */
        public static Optional<LintCategory> get(String option) {
            return Optional.ofNullable(CATEGORY_OPTION_MAP.get(option));
        }

        /**
         * Create a new, empty, mutable set of {@link LintCategory}.
         */
        public static EnumSet<LintCategory> newEmptySet() {
            return EnumSet.noneOf(LintCategory.class);
        }

        /** Get the string representing this category in {@code @SuppressWarnings} and {@code -Xlint:key} flags. */
        public final String option;

        /** Does this category support being suppressed by the {@code @SuppressWarnings} annotation? */
        public final boolean annotationSuppression;
    }

    /**
     * Checks if a warning category is enabled. A warning category may be enabled
     * on the command line, or by default, and can be temporarily disabled with
     * the {@code @SuppressWarnings} annotation.
     *
     * @param lc lint category
     */
    public boolean isEnabled(LintCategory lc) {
<<<<<<< HEAD
        initializeRootIfNeccesary();
=======
        initializeRootIfNeeded();
>>>>>>> a4c4e9f7
        return values.contains(lc);
    }

    /**
     * Checks is a warning category has been specifically suppressed, by means of the
     * {@code -Xlint:-key} flag, {@link Lint#suppress}, or {@link Lint#augment}
     * (which applies {@code @SuppressWarnings} and {@code @Deprecated} annotations).
     *
     * @param lc lint category
     */
    public boolean isSuppressed(LintCategory lc) {
<<<<<<< HEAD
        initializeRootIfNeccesary();
        return suppressedValues.contains(lc) || suppressedOptions.contains(lc);
=======
        initializeRootIfNeeded();
        return suppressedValues.contains(lc);
>>>>>>> a4c4e9f7
    }

    /**
     * Helper method. Log a lint warning if its lint category is enabled.
     *
     * @param log warning destination
     * @param warning key for the localized warning message
     */
    public void logIfEnabled(Log log, LintWarning warning) {
        logIfEnabled(log, null, warning);
    }

    /**
     * Helper method. Log a lint warning if its lint category is enabled.
     *
     * @param log warning destination
     * @param pos source position at which to report the warning
     * @param warning key for the localized warning message
     */
    public void logIfEnabled(Log log, DiagnosticPosition pos, LintWarning warning) {
        if (isEnabled(warning.getLintCategory())) {
            log.warning(pos, warning);
        }
    }

    /**
     * Obtain the set of recognized lint warning categories suppressed at the given symbol's declaration.
     *
     * <p>
     * This set can be non-empty only if the symbol is annotated with either
     * {@code @SuppressWarnings} or {@code @Deprecated}.
     *
     * <p>
     * Note: The result may include categories that don't support suppression via {@code @SuppressWarnings}.
     *
     * @param symbol symbol corresponding to a possibly-annotated declaration
     * @return new warning suppressions applied to sym
     */
    public EnumSet<LintCategory> suppressionsFrom(Symbol symbol) {
        EnumSet<LintCategory> suppressions = suppressionsFrom(symbol.getDeclarationAttributes().stream());
        if (symbol.isDeprecated() && symbol.isDeprecatableViaAnnotation())
            suppressions.add(LintCategory.DEPRECATION);
        return suppressions;
    }

    /**
     * Retrieve the recognized lint categories suppressed by the given {@code @SuppressWarnings} annotation.
     *
     * <p>
     * Note: The result may include categories that don't support suppression via {@code @SuppressWarnings}.
     *
     * @param annotation {@code @SuppressWarnings} annotation, or null
     * @return set of lint categories, possibly empty but never null
     */
    private EnumSet<LintCategory> suppressionsFrom(JCAnnotation annotation) {
        initializeSymbolsIfNeeded();
        if (annotation == null)
            return LintCategory.newEmptySet();
        Assert.check(annotation.attribute.type.tsym == syms.suppressWarningsType.tsym);
        return suppressionsFrom(Stream.of(annotation).map(anno -> anno.attribute));
    }

    // Find the @SuppressWarnings annotation in the given stream and extract the recognized suppressions
    private EnumSet<LintCategory> suppressionsFrom(Stream<Attribute.Compound> attributes) {
        initializeSymbolsIfNeeded();
        EnumSet<LintCategory> result = LintCategory.newEmptySet();
        attributes
          .filter(attribute -> attribute.type.tsym == syms.suppressWarningsType.tsym)
          .map(this::suppressionsFrom)
          .forEach(result::addAll);
        return result;
    }

    // Given a @SuppressWarnings annotation, extract the recognized suppressions
    private EnumSet<LintCategory> suppressionsFrom(Attribute.Compound suppressWarnings) {
        EnumSet<LintCategory> result = LintCategory.newEmptySet();
        Attribute.Array values = (Attribute.Array)suppressWarnings.member(names.value);
        for (Attribute value : values.values) {
            Optional.of((String)((Attribute.Constant)value).value)
              .flatMap(LintCategory::get)
              .ifPresent(result::add);
        }
        return result;
    }

    private void initializeSymbolsIfNeeded() {
        if (syms == null) {
            syms = Symtab.instance(context);
            names = Names.instance(context);
        }
    }
}<|MERGE_RESOLUTION|>--- conflicted
+++ resolved
@@ -141,19 +141,13 @@
     private Symtab syms;
     private Names names;
 
-<<<<<<< HEAD
-    // State of this instance; for the root instance, these are initialized lazily
-    private EnumSet<LintCategory> values;           // categories enabled by default or "-Xlint:key", and with no "-Xlint:-key"
-    private EnumSet<LintCategory> suppressedValues; // categories suppressed by "-Xlint:-key" flag
-    private EnumSet<LintCategory> suppressedOptions;// categories suppressed by @SuppressWarnings (non-root only)
-=======
     // For the root instance only, these are initialized lazily
     private EnumSet<LintCategory> values;           // categories enabled by default or "-Xlint:key" and not (yet) suppressed
-    private EnumSet<LintCategory> suppressedValues; // categories suppressed by @SuppressWarnings, @Deprecated, or suppress()
->>>>>>> a4c4e9f7
+    private EnumSet<LintCategory> suppressedValues; // categories suppressed by augment() or suppress() (but not "-Xlint:-key")
+    private EnumSet<LintCategory> suppressedOptions;// categories suppressed by "-Xlint:-key" flags
 
     // LintCategory lookup by option string
-    private static final Map<String, LintCategory> CATEGORY_OPTION_MAP = new ConcurrentHashMap<>(40);
+    private static final Map<String, LintCategory> map = new ConcurrentHashMap<>(40);
 
     // Instantiate the root instance
     @SuppressWarnings("this-escape")
@@ -165,39 +159,24 @@
 
     // Instantiate a non-root ("symbol scoped") instance
     protected Lint(Lint other) {
-<<<<<<< HEAD
-        other.initializeRootIfNeccesary();
-=======
         other.initializeRootIfNeeded();
->>>>>>> a4c4e9f7
         this.context = other.context;
         this.options = other.options;
         this.syms = other.syms;
         this.names = other.names;
         this.values = other.values.clone();
         this.suppressedValues = other.suppressedValues.clone();
-<<<<<<< HEAD
         this.suppressedOptions = other.suppressedOptions.clone();
-    }
-
-    // Process command line options on demand to allow use of root Lint early during startup
-    private void initializeRootIfNeccesary() {
-=======
     }
 
     // Process command line options on demand to allow use of root Lint early during startup
     private void initializeRootIfNeeded() {
->>>>>>> a4c4e9f7
 
         // Already initialized?
         if (values != null)
             return;
 
-<<<<<<< HEAD
-        // initialize values according to the lint options
-=======
         // Initialize enabled categories based on "-Xlint" flags
->>>>>>> a4c4e9f7
         if (options.isSet(Option.XLINT) || options.isSet(Option.XLINT_CUSTOM, "all")) {
             // If -Xlint or -Xlint:all is given, enable all categories by default
             values = EnumSet.allOf(LintCategory.class);
@@ -243,11 +222,7 @@
 
     @Override
     public String toString() {
-<<<<<<< HEAD
-        initializeRootIfNeccesary();
-=======
         initializeRootIfNeeded();
->>>>>>> a4c4e9f7
         return "Lint:[enable" + values + ",suppress" + suppressedValues + "]";
     }
 
@@ -469,7 +444,7 @@
         LintCategory(String option, boolean annotationSuppression) {
             this.option = option;
             this.annotationSuppression = annotationSuppression;
-            CATEGORY_OPTION_MAP.put(option, this);
+            map.put(option, this);
         }
 
         /**
@@ -479,7 +454,7 @@
          * @return corresponding {@link LintCategory}, or empty if none exists
          */
         public static Optional<LintCategory> get(String option) {
-            return Optional.ofNullable(CATEGORY_OPTION_MAP.get(option));
+            return Optional.ofNullable(map.get(option));
         }
 
         /**
@@ -504,29 +479,20 @@
      * @param lc lint category
      */
     public boolean isEnabled(LintCategory lc) {
-<<<<<<< HEAD
-        initializeRootIfNeccesary();
-=======
         initializeRootIfNeeded();
->>>>>>> a4c4e9f7
         return values.contains(lc);
     }
 
     /**
-     * Checks is a warning category has been specifically suppressed, by means of the
-     * {@code -Xlint:-key} flag, {@link Lint#suppress}, or {@link Lint#augment}
-     * (which applies {@code @SuppressWarnings} and {@code @Deprecated} annotations).
+     * Checks if a warning category has been specifically suppressed, by means of
+     * {@code @SuppressWarnings}, {@code @Deprecated} annotations), or {@link #suppress}.
+     * Note: this does not detect suppressions via {@code -Xlint:-key} flags.
      *
      * @param lc lint category
      */
     public boolean isSuppressed(LintCategory lc) {
-<<<<<<< HEAD
-        initializeRootIfNeccesary();
-        return suppressedValues.contains(lc) || suppressedOptions.contains(lc);
-=======
         initializeRootIfNeeded();
         return suppressedValues.contains(lc);
->>>>>>> a4c4e9f7
     }
 
     /**
