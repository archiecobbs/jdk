--- conflicted
+++ resolved
@@ -408,15 +408,6 @@
         }
 
         /**
-<<<<<<< HEAD
-         * Get the {@link LintCategory} having the given command line option, if any.
-         *
-         * @param option lint category option string
-         * @return corresponding {@link LintCategory}, or null if none
-         */
-        public static LintCategory get(String option) {
-            return map.get(option);
-=======
          * Get the {@link LintCategory} having the given command line option.
          *
          * @param option lint category option string
@@ -424,19 +415,6 @@
          */
         public static Optional<LintCategory> get(String option) {
             return Optional.ofNullable(map.get(option));
->>>>>>> 3f792a8b
-        }
-
-        /**
-         * Get the {@link LintCategory} having the given command line option.
-         *
-         * @param option lint category option string
-         * @return corresponding {@link LintCategory}
-         * @throws IllegalArgumentException if no such lint category exists
-         */
-        public static LintCategory forOption(String option) {
-            return Optional.ofNullable(get(option))
-              .orElseThrow(() -> new IllegalArgumentException(option));
         }
 
         public static EnumSet<LintCategory> newEmptySet() {
@@ -523,7 +501,6 @@
         }
     }
 
-<<<<<<< HEAD
     /**
      * Helper method. Validate and log a lint warning.
      *
@@ -533,74 +510,6 @@
     public void log(Log log, LintWarning warning) {
         log(log, null, warning);
     }
-=======
-    protected static class AugmentVisitor implements Attribute.Visitor {
-        private final Context context;
-        private Symtab syms;
-        private Lint parent;
-        private Lint lint;
-
-        AugmentVisitor(Context context) {
-            // to break an ugly sequence of initialization dependencies,
-            // we defer the initialization of syms until it is needed
-            this.context = context;
-        }
-
-        Lint augment(Lint parent, Attribute.Compound attr) {
-            initSyms();
-            this.parent = parent;
-            lint = null;
-            attr.accept(this);
-            return (lint == null ? parent : lint);
-        }
-
-        Lint augment(Lint parent, List<Attribute.Compound> attrs) {
-            initSyms();
-            this.parent = parent;
-            lint = null;
-            for (Attribute.Compound a: attrs) {
-                a.accept(this);
-            }
-            return (lint == null ? parent : lint);
-        }
-
-        private void initSyms() {
-            if (syms == null)
-                syms = Symtab.instance(context);
-        }
-
-        private void suppress(LintCategory lc) {
-            if (lint == null)
-                lint = new Lint(parent);
-            lint.suppressedValues.add(lc);
-            lint.values.remove(lc);
-        }
-
-        public void visitConstant(Attribute.Constant value) {
-            if (value.type.tsym == syms.stringType.tsym) {
-                LintCategory.get((String)value.value)
-                  .ifPresent(this::suppress);
-            }
-        }
-
-        public void visitClass(Attribute.Class clazz) {
-        }
-
-        // If we find a @SuppressWarnings annotation, then we continue
-        // walking the tree, in order to suppress the individual warnings
-        // specified in the @SuppressWarnings annotation.
-        public void visitCompound(Attribute.Compound compound) {
-            if (compound.type.tsym == syms.suppressWarningsType.tsym) {
-                for (List<Pair<MethodSymbol,Attribute>> v = compound.values;
-                     v.nonEmpty(); v = v.tail) {
-                    Pair<MethodSymbol,Attribute> value = v.head;
-                    if (value.fst.name.toString().equals("value"))
-                        value.snd.accept(this);
-                }
-
-            }
-        }
->>>>>>> 3f792a8b
 
     /**
      * Helper method. Validate and log a lint warning.
