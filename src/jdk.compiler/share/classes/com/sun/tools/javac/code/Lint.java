/*
 * Copyright (c) 2005, 2025, Oracle and/or its affiliates. All rights reserved.
 * DO NOT ALTER OR REMOVE COPYRIGHT NOTICES OR THIS FILE HEADER.
 *
 * This code is free software; you can redistribute it and/or modify it
 * under the terms of the GNU General Public License version 2 only, as
 * published by the Free Software Foundation.  Oracle designates this
 * particular file as subject to the "Classpath" exception as provided
 * by Oracle in the LICENSE file that accompanied this code.
 *
 * This code is distributed in the hope that it will be useful, but WITHOUT
 * ANY WARRANTY; without even the implied warranty of MERCHANTABILITY or
 * FITNESS FOR A PARTICULAR PURPOSE.  See the GNU General Public License
 * version 2 for more details (a copy is included in the LICENSE file that
 * accompanied this code).
 *
 * You should have received a copy of the GNU General Public License version
 * 2 along with this work; if not, write to the Free Software Foundation,
 * Inc., 51 Franklin St, Fifth Floor, Boston, MA 02110-1301 USA.
 *
 * Please contact Oracle, 500 Oracle Parkway, Redwood Shores, CA 94065 USA
 * or visit www.oracle.com if you need additional information or have any
 * questions.
 */

package com.sun.tools.javac.code;

import java.util.Arrays;
import java.util.EnumSet;
import java.util.Map;
import java.util.Optional;
import java.util.concurrent.ConcurrentHashMap;
import java.util.stream.Stream;

import com.sun.tools.javac.main.Option;
import com.sun.tools.javac.tree.JCTree.*;
import com.sun.tools.javac.util.Assert;
import com.sun.tools.javac.util.Context;
import com.sun.tools.javac.util.JCDiagnostic.DiagnosticPosition;
import com.sun.tools.javac.util.JCDiagnostic.LintWarning;
import com.sun.tools.javac.util.Log;
import com.sun.tools.javac.util.Names;
import com.sun.tools.javac.util.Options;

/**
 * A class for handling {@code -Xlint} suboptions and {@code @SuppressWarnings} annotations.
 *
 * <p>
 * Each lint category can be in one of three states: enabled, suppressed, or neither. The "neither"
 * state means it's effectively up to the code doing the check to determine the default behavior, by
 * warning when enabled (i.e., default suppressed) or not warning when suppressed (i.e., default enabled).
 * Some categories default to enabled; most default to neither and the code warns when enabled.
 *
 * <p>
 * A lint category can be explicitly enabled via the command line flag {@code -Xlint:key}, or explicitly
 * disabled via the command line flag {@code -Xlint:-key}. Some lint categories warn at specific
 * locations in the code and can be suppressed within the scope of a symbol declaration via the
 * {@code @SuppressWarnings} annotation.
 *
 * <p>
 * The meta-categories {@code suppression-option} and {@code suppression} warn about unnecessary
 * {@code -Xlint:-key} flags and {@code @SuppressWarnings} annotations (respectively), i.e., they warn
 * about explicit suppressions that don't actually suppress anything. In order for this calculation
 * to be correct, <i>code that generates a warning must execute even when the corresponding category
 * is disabled or suppressed</i>.
 *
 * <p>
 * To ensure this happens, code should use {@link #isActive} to determine whether to bother performing
 * a warning calculation (if the calculation is non-trivial), and it should use {@link #logIfEnabled}
 * to actually log any warnings found. Even if the warning is suppressed, {@link #logIfEnabled} will note
 * that any suppression in effect is actually doing something useful. This is termed the <i>validation</i>
 * of the suppression.
 *
 * <p>
 * Further details:
 * <ul>
 *  <li>To build an instance augmented with any new suppressions from {@code @SuppressWarnings} and/or
 *      {@code @Deprecated} annotations on a symbol declaration, use {@link #augment} to establish a
 *      new symbol "scope".
 *  <li>Any category for which {@link #isActive} returns true must be checked; this is true even if
 *      {@link #isEnabled} returns false and/or {@link #isSuppressed} returns true. Use of {@link #isActive}
 *      is optional; it simply allows you to skip unnecessary work. For trivial checks, it's not needed.
 *  <li>When a warnable condition is found, invoke {@link #logIfEnabled}. If the warning is suppressed,
 *      it won't actually be logged, but the category will still be validated. All lint warnings that would
 *      have been generated but aren't because of suppression must still validate the corresponding category.
 *  <li>You can manually check whether a category {@link #isEnabled} or {@link #isSuppressed}. These methods
 *      include a boolean parameter to optionally also validate any suppression of the category; <i>always
 *      do so if a warning will actually be generated based on the method's return value</i>.
 *  <li>If needed, you can validate suppressions manually via {@link #validateSuppression} or
 *      {@link LintSuppression#validate}.
 *  <li>The root {@link Lint} singleton initializes itself lazily, so it can be used safely during startup.
 * </ul>
 *
 *  <p><b>This is NOT part of any supported API.
 *  If you write code that depends on this, you do so at your own risk.
 *  This code and its internal interfaces are subject to change or
 *  deletion without notice.</b>
 */
public class Lint {

    /** The context key for the root {@link Lint} singleton. */
    protected static final Context.Key<Lint> lintKey = new Context.Key<>();

    /** Get the root {@link Lint} singleton. */
    public static Lint instance(Context context) {
        Lint instance = context.get(lintKey);
        if (instance == null)
            instance = new Lint(context);
        return instance;
    }

    /**
     * Obtain an instance with additional warning supression applied from any
     * {@code @SuppressWarnings} and/or {@code @Deprecated} annotations on the given symbol.
     *
     * <p>
     * The returned instance will be different from this instance if and only if
     * {@link #suppressionsFrom} returns a non-empty set.
     *
     * @param sym symbol
     * @return lint instance with new warning suppressions applied, or this instance if none
     */
    public Lint augment(Symbol sym) {
        EnumSet<LintCategory> suppressions = suppressionsFrom(sym);
        if (!suppressions.isEmpty()) {
            Lint lint = new Lint(this, sym);
            lint.values.removeAll(suppressions);
            lint.suppressedValues.addAll(suppressions);
            return lint;
        }
        return this;
    }

    /**
     * Returns a new Lint that has the given {@link LintCategory}s enabled.
     *
     * @param lc one or more categories to be enabled
     */
    public Lint enable(LintCategory... lc) {
        Lint l = new Lint(this, symbolInScope);
        l.values.addAll(Arrays.asList(lc));
        l.suppressedValues.removeAll(Arrays.asList(lc));
        return l;
    }

    /**
     * Returns a new Lint that has the given {@link LintCategory}s suppressed.
     *
     * @param lc one or more categories to be suppressed
     */
    public Lint suppress(LintCategory... lc) {
        Lint l = new Lint(this, symbolInScope);
        l.values.removeAll(Arrays.asList(lc));
        l.suppressedValues.addAll(Arrays.asList(lc));
        return l;
    }

    // Compiler context
    private final Context context;
    private final Options options;

    // The current symbol in scope (having @SuppressWarnings or @Deprecated), or null for global scope
    private final Symbol symbolInScope;

    // Used to track the validation of suppressed warnings
    private final LintSuppression lintSuppression;

    // These are initialized lazily to avoid dependency loops
    private Symtab syms;
    private Names names;

    // For the root instance only, these are initialized lazily
    private EnumSet<LintCategory> values;           // categories enabled by default or "-Xlint:key" and not (yet) suppressed
    private EnumSet<LintCategory> suppressedValues; // categories suppressed by augment() or suppress() (but not "-Xlint:-key")

    // LintCategory lookup by option string
    private static final Map<String, LintCategory> map = new ConcurrentHashMap<>(40);

    // Instantiate the root instance
    @SuppressWarnings("this-escape")
    protected Lint(Context context) {
        this.context = context;
        context.put(lintKey, this);
        options = Options.instance(context);
        lintSuppression = LintSuppression.instance(context);
        symbolInScope = null;
    }

    // Instantiate a non-root ("symbol scoped") instance
    protected Lint(Lint other, Symbol symbolInScope) {
        other.initializeRootIfNeeded();
        this.context = other.context;
        this.options = other.options;
        this.syms = other.syms;
        this.names = other.names;
        this.lintSuppression = other.lintSuppression;
        this.symbolInScope = symbolInScope;
        this.values = other.values.clone();
        this.suppressedValues = other.suppressedValues.clone();
    }

    // Process command line options on demand to allow use of root Lint early during startup
    private void initializeRootIfNeeded() {

        // Already initialized?
        if (values != null)
            return;

        // Initialize enabled categories based on "-Xlint" flags
        if (options.isSet(Option.XLINT) || options.isSet(Option.XLINT_CUSTOM, "all")) {
            // If -Xlint or -Xlint:all is given, enable all categories by default
            values = EnumSet.allOf(LintCategory.class);
        } else if (options.isSet(Option.XLINT_CUSTOM, "none")) {
            // if -Xlint:none is given, disable all categories by default
            values = LintCategory.newEmptySet();
        } else {
            // otherwise, enable on-by-default categories
            values = LintCategory.newEmptySet();

            Source source = Source.instance(context);
            if (source.compareTo(Source.JDK9) >= 0) {
                values.add(LintCategory.DEP_ANN);
            }
            if (Source.Feature.REDUNDANT_STRICTFP.allowedInSource(source)) {
                values.add(LintCategory.STRICTFP);
            }
            values.add(LintCategory.REQUIRES_TRANSITIVE_AUTOMATIC);
            values.add(LintCategory.OPENS);
            values.add(LintCategory.MODULE);
            values.add(LintCategory.REMOVAL);
            if (!options.isSet(Option.PREVIEW)) {
                values.add(LintCategory.PREVIEW);
            }
            values.add(LintCategory.SYNCHRONIZATION);
            values.add(LintCategory.INCUBATING);
        }

        // Look for specific overrides via "-Xlint" flags
        for (LintCategory lc : LintCategory.values()) {
            if (options.isSet(Option.XLINT_CUSTOM, lc.option)) {
                values.add(lc);
            } else if (options.isSet(Option.XLINT_CUSTOM, "-" + lc.option)) {
                values.remove(lc);
            }
        }

        suppressedValues = LintCategory.newEmptySet();
    }

    @Override
    public String toString() {
        initializeRootIfNeeded();
        return "Lint:[sym=" + symbolInScope + ",enable" + values + ",suppress" + suppressedValues + "]";
    }

    /**
     * Categories of warnings that can be generated by the compiler.
     */
    public enum LintCategory {
        /**
         * Warn when code refers to an auxiliary class that is hidden in a source file (i.e., the source file
         * name is different from the class name, and the type is not properly nested) and the referring code
         * is not located in the same source file.
         */
        AUXILIARYCLASS("auxiliaryclass"),

        /**
         * Warn about use of unnecessary casts.
         */
        CAST("cast"),

        /**
         * Warn about issues related to classfile contents.
         *
         * <p>
         * This category is not supported by {@code @SuppressWarnings}.
         */
        CLASSFILE("classfile"),

        /**
         * Warn about "dangling" documentation comments,
         * not attached to any declaration.
         */
        DANGLING_DOC_COMMENTS("dangling-doc-comments"),

        /**
         * Warn about use of deprecated items.
         */
        DEPRECATION("deprecation"),

        /**
         * Warn about items which are documented with an {@code @deprecated} JavaDoc
         * comment, but which do not have the {@code @Deprecated} annotation.
         */
        DEP_ANN("dep-ann"),

        /**
         * Warn about division by constant integer 0.
         */
        DIVZERO("divzero"),

        /**
         * Warn about empty statement after if.
         */
        EMPTY("empty"),

        /**
         * Warn about issues regarding module exports.
         */
        EXPORTS("exports"),

        /**
         * Warn about falling through from one case of a switch statement to the next.
         */
        FALLTHROUGH("fallthrough"),

        /**
         * Warn about finally clauses that do not terminate normally.
         */
        FINALLY("finally"),

        /**
         * Warn about use of incubating modules.
         */
        INCUBATING("incubating"),

        /**
          * Warn about compiler possible lossy conversions.
          */
        LOSSY_CONVERSIONS("lossy-conversions"),

        /**
          * Warn about compiler generation of a default constructor.
          */
        MISSING_EXPLICIT_CTOR("missing-explicit-ctor"),

        /**
         * Warn about module system related issues.
         */
        MODULE("module"),

        /**
         * Warn about issues regarding module opens.
         */
        OPENS("opens"),

        /**
         * Warn about issues relating to use of command line options.
         *
         * <p>
         * This category is not supported by {@code @SuppressWarnings}
         * and is not tracked for unnecessary suppression.
         */
<<<<<<< HEAD
        OPTIONS("options", false, false),
=======
        OPTIONS("options"),
>>>>>>> 07aa5752

        /**
         * Warn when any output file is written to more than once.
         *
         * <p>
         * This category is not supported by {@code @SuppressWarnings}.
         */
        OUTPUT_FILE_CLASH("output-file-clash"),

        /**
         * Warn about issues regarding method overloads.
         */
        OVERLOADS("overloads"),

        /**
         * Warn about issues regarding method overrides.
         */
        OVERRIDES("overrides"),

        /**
         * Warn about invalid path elements on the command line.
         *
         * <p>
         * This category is not supported by {@code @SuppressWarnings}
         * and is not tracked for unnecessary suppression.
         */
<<<<<<< HEAD
        PATH("path", false, false),
=======
        PATH("path"),
>>>>>>> 07aa5752

        /**
         * Warn about issues regarding annotation processing.
         */
        PROCESSING("processing"),

        /**
         * Warn about unchecked operations on raw types.
         */
        RAW("rawtypes"),

        /**
         * Warn about use of deprecated-for-removal items.
         */
        REMOVAL("removal"),

        /**
         * Warn about use of automatic modules in the requires clauses.
         */
        REQUIRES_AUTOMATIC("requires-automatic"),

        /**
         * Warn about automatic modules in requires transitive.
         */
        REQUIRES_TRANSITIVE_AUTOMATIC("requires-transitive-automatic"),

        /**
         * Warn about Serializable classes that do not provide a serial version ID.
         */
        SERIAL("serial"),

        /**
         * Warn about issues relating to use of statics
         */
        STATIC("static"),

        /**
         * Warn about unnecessary uses of the strictfp modifier
         */
        STRICTFP("strictfp"),

        /**
         * Warn about recognized {@code @SuppressWarnings} lint categories that don't actually suppress any warnings.
         *
         * <p>
         * This category is not tracked for unnecessary suppression.
         */
        SUPPRESSION("suppression", true, false),

        /**
         * Warn about {@code -Xlint:-key} options that don't actually suppress any warnings (requires {@link #OPTIONS}).
         *
         * <p>
         * This category is not supported by {@code @SuppressWarnings}
         * and is not tracked for unnecessary suppression.
         */
        SUPPRESSION_OPTION("suppression-option", false, false),

        /**
         * Warn about synchronization attempts on instances of @ValueBased classes.
         */
        SYNCHRONIZATION("synchronization"),

        /**
         * Warn about issues relating to use of text blocks.
         *
         * <p>
         * This category is not supported by {@code @SuppressWarnings}.
         */
        TEXT_BLOCKS("text-blocks"),

        /**
         * Warn about possible 'this' escapes before subclass instance is fully initialized.
         */
        THIS_ESCAPE("this-escape"),

        /**
         * Warn about issues relating to use of try blocks (i.e., try-with-resources).
         */
        TRY("try"),

        /**
         * Warn about unchecked operations on raw types.
         */
        UNCHECKED("unchecked"),

        /**
         * Warn about potentially unsafe vararg methods
         */
        VARARGS("varargs"),

        /**
         * Warn about use of preview features.
         *
         * <p>
         * This category is not supported by {@code @SuppressWarnings}.
         */
        PREVIEW("preview"),

        /**
         * Warn about use of restricted methods.
         */
        RESTRICTED("restricted");

        LintCategory(String option) {
<<<<<<< HEAD
            this(option, true);
        }

        LintCategory(String option, boolean annotationSuppression) {
            this(option, annotationSuppression, true);
        }

        LintCategory(String option, boolean annotationSuppression, boolean suppressionTracking) {
            this.option = option;
            this.annotationSuppression = annotationSuppression;
            this.suppressionTracking = suppressionTracking;
=======
            this.option = option;
>>>>>>> 07aa5752
            map.put(option, this);
        }

        /**
         * Get the {@link LintCategory} having the given command line option.
         *
         * @param option lint category option string
         * @return corresponding {@link LintCategory}, or empty if none exists
         */
        public static Optional<LintCategory> get(String option) {
            return Optional.ofNullable(map.get(option));
        }

        /**
         * Create a new, empty, mutable set of {@link LintCategory}.
         */
        public static EnumSet<LintCategory> newEmptySet() {
            return EnumSet.noneOf(LintCategory.class);
        }

        /** Get the string representing this category in {@code @SuppressWarnings} and {@code -Xlint:key} flags. */
        public final String option;
<<<<<<< HEAD

        /** Does this category support being suppressed by the {@code @SuppressWarnings} annotation? */
        public final boolean annotationSuppression;

        /** Do the {@code "suppression"} and {@code "suppression-option"} categories track suppressions in this category? */
        public final boolean suppressionTracking;
    }

    /**
     * Determine whether warnings in the given category should be calculated, because either
     * (a) the category is enabled, or (b) one of {@code "suppression"} or {@code "suppression-option"}
     * is enabled, the category is currently suppressed, and that suppression has not yet been validated.
     *
     * <p>
     * Use of this method is never required; it simply helps avoid potentially useless work.
     */
    public boolean isActive(LintCategory lc) {
        initializeRootIfNeeded();
        return values.contains(lc) ||
          (needsSuppressionTracking(lc) && !lintSuppression.isValid(symbolInScope, lc));
=======
>>>>>>> 07aa5752
    }

    /**
     * Checks if a warning category is enabled. A warning category may be enabled
     * on the command line, or by default, and can be temporarily disabled with
     * the {@code @SuppressWarnings} annotation.
     *
     * <p>
     * This method also optionally validates any warning suppressions currently in scope.
     * If you just want to know the configuration of this instance, set {@code validate} to false.
     * If you are using the result of this method to control whether a warning is actually
     * generated, then set {@code validate} to true to ensure that any suppression of the category
     * in scope is validated (i.e., determined to actually be suppressing something).
     *
     * @param lc lint category
     * @param validateSuppression true to also validate any suppression of the category
     */
    public boolean isEnabled(LintCategory lc, boolean validateSuppression) {
        initializeRootIfNeeded();
        if (validateSuppression)
            validateSuppression(lc);
        return values.contains(lc);
    }

    /**
     * Checks if a warning category has been specifically suppressed, by means of
     * {@code @SuppressWarnings}, {@code @Deprecated}, or {@link #suppress}.
     * Note: this does not detect suppressions via {@code -Xlint:-key} flags.
     *
     * <p>
     * This method also optionally validates any warning suppressions currently in scope.
     * If you just want to know the configuration of this instance, set {@code validate} to false.
     * If you are using the result of this method to control whether a warning is actually
     * generated, then set {@code validate} to true to ensure that any suppression of the category
     * in scope is validated (i.e., determined to actually be suppressing something).
     *
     * @param lc lint category
     * @param validateSuppression true to also validate any suppression of the category
     */
    public boolean isSuppressed(LintCategory lc, boolean validateSuppression) {
        initializeRootIfNeeded();
        if (validateSuppression)
            validateSuppression(lc);
        return suppressedValues.contains(lc);
    }

    /**
     * Get all categories for which a {@code -Xlint:-key} global suppression flag was specified.
     *
     * <p>
     * The caller must not modify the returned set.
     *
     * @return set of globally suppressed categories
     */
    public EnumSet<LintCategory> getSuppressedOptions() {
        initializeRootIfNeeded();
        return suppressedOptions;
    }

    /**
     * Helper method. Validate a lint warning and log it if its lint category is enabled.
     *
     * @param log warning destination
     * @param warning key for the localized warning message
     */
    public void logIfEnabled(Log log, LintWarning warning) {
        logIfEnabled(log, null, warning);
    }

    /**
     * Helper method. Validate a lint warning and log it if its lint category is enabled.
     *
     * @param log warning destination
     * @param pos source position at which to report the warning
     * @param warning key for the localized warning message
     */
    public void logIfEnabled(Log log, DiagnosticPosition pos, LintWarning warning) {
        if (isEnabled(warning.getLintCategory(), true)) {
            log.warning(pos, warning);
        }
    }

    /**
     * Obtain the set of recognized lint warning categories suppressed at the given symbol's declaration.
     *
     * <p>
     * This set can be non-empty only if the symbol is annotated with either
     * {@code @SuppressWarnings} or {@code @Deprecated}.
     *
     * <p>
     * Note: The result may include categories that don't support suppression via {@code @SuppressWarnings}.
     *
     * @param symbol symbol corresponding to a possibly-annotated declaration
     * @return new warning suppressions applied to sym
     */
    public EnumSet<LintCategory> suppressionsFrom(Symbol symbol) {
        EnumSet<LintCategory> suppressions = suppressionsFrom(symbol.getDeclarationAttributes().stream());
        if (symbol.isDeprecated() && symbol.isDeprecatableViaAnnotation())
            suppressions.add(LintCategory.DEPRECATION);
        return suppressions;
    }

    /**
     * Retrieve the recognized lint categories suppressed by the given {@code @SuppressWarnings} annotation.
     *
     * <p>
     * Note: The result may include categories that don't support suppression via {@code @SuppressWarnings}.
     *
     * @param annotation {@code @SuppressWarnings} annotation, or null
     * @return set of lint categories, possibly empty but never null
     */
    EnumSet<LintCategory> suppressionsFrom(JCAnnotation annotation) {
        initializeSymbolsIfNeeded();
        if (annotation == null)
            return LintCategory.newEmptySet();
        Assert.check(annotation.attribute.type.tsym == syms.suppressWarningsType.tsym);
        return suppressionsFrom(Stream.of(annotation).map(anno -> anno.attribute));
    }

    // Find the @SuppressWarnings annotation in the given stream and extract the recognized suppressions
    private EnumSet<LintCategory> suppressionsFrom(Stream<Attribute.Compound> attributes) {
        initializeSymbolsIfNeeded();
        EnumSet<LintCategory> result = LintCategory.newEmptySet();
        attributes
          .filter(attribute -> attribute.type.tsym == syms.suppressWarningsType.tsym)
          .map(this::suppressionsFrom)
          .forEach(result::addAll);
        return result;
    }

    // Given a @SuppressWarnings annotation, extract the recognized suppressions
    private EnumSet<LintCategory> suppressionsFrom(Attribute.Compound suppressWarnings) {
        EnumSet<LintCategory> result = LintCategory.newEmptySet();
        Attribute.Array values = (Attribute.Array)suppressWarnings.member(names.value);
        for (Attribute value : values.values) {
            Optional.of((String)((Attribute.Constant)value).value)
              .flatMap(LintCategory::get)
              .ifPresent(result::add);
        }
        return result;
    }

    /**
     * Record that any suppression of the given category currently in scope is valid.
     *
     * <p>
     * Such a suppression will therefore <b>not</b> be declared as unnecessary by the
     * {@code "suppression"} or {@code "suppression-option"} warnings.
     *
     * @param lc the lint category to be validated
     * @return this instance
     */
    public Lint validateSuppression(LintCategory lc) {
        if (needsSuppressionTracking(lc))
            lintSuppression.validate(symbolInScope, lc);
        return this;
    }

    /**
     * Determine whether we should bother tracking validation for the given lint category.
     *
     * <p>
     * We need to track the validation of a lint category if:
     * <ul>
     *  <li>It's supported by {@code "suppression"} and {@code "suppression-option"} suppression tracking
     *  <li>One or both of {@code "suppression"} or {@code "suppression-option"} is currently enabled
     *  <li>It's currently being suppressed by some {@code @SuppressWarnings} and/or {@code -Xlint:-key}
     * </ul>
     */
    private boolean needsSuppressionTracking(LintCategory lc) {
        initializeRootIfNeeded();
        return lc.suppressionTracking &&
            (suppressedValues.contains(lc) || suppressedOptions.contains(lc)) &&
            (values.contains(LintCategory.SUPPRESSION) || values.contains(LintCategory.SUPPRESSION_OPTION));
    }

    private void initializeSymbolsIfNeeded() {
        if (syms == null) {
            syms = Symtab.instance(context);
            names = Names.instance(context);
        }
    }
}<|MERGE_RESOLUTION|>--- conflicted
+++ resolved
@@ -55,7 +55,7 @@
  * A lint category can be explicitly enabled via the command line flag {@code -Xlint:key}, or explicitly
  * disabled via the command line flag {@code -Xlint:-key}. Some lint categories warn at specific
  * locations in the code and can be suppressed within the scope of a symbol declaration via the
- * {@code @SuppressWarnings} annotation.
+ * {@code @SuppressWarnings} annotation; see {@link LintCategory#annotationSuppression}.
  *
  * <p>
  * The meta-categories {@code suppression-option} and {@code suppression} warn about unnecessary
@@ -172,6 +172,7 @@
     // For the root instance only, these are initialized lazily
     private EnumSet<LintCategory> values;           // categories enabled by default or "-Xlint:key" and not (yet) suppressed
     private EnumSet<LintCategory> suppressedValues; // categories suppressed by augment() or suppress() (but not "-Xlint:-key")
+    private EnumSet<LintCategory> suppressedOptions;// categories suppressed by "-Xlint:-key" flags
 
     // LintCategory lookup by option string
     private static final Map<String, LintCategory> map = new ConcurrentHashMap<>(40);
@@ -197,6 +198,7 @@
         this.symbolInScope = symbolInScope;
         this.values = other.values.clone();
         this.suppressedValues = other.suppressedValues.clone();
+        this.suppressedOptions = other.suppressedOptions.clone();
     }
 
     // Process command line options on demand to allow use of root Lint early during startup
@@ -236,10 +238,12 @@
         }
 
         // Look for specific overrides via "-Xlint" flags
+        suppressedOptions = LintCategory.newEmptySet();
         for (LintCategory lc : LintCategory.values()) {
             if (options.isSet(Option.XLINT_CUSTOM, lc.option)) {
                 values.add(lc);
             } else if (options.isSet(Option.XLINT_CUSTOM, "-" + lc.option)) {
+                suppressedOptions.add(lc);
                 values.remove(lc);
             }
         }
@@ -275,7 +279,7 @@
          * <p>
          * This category is not supported by {@code @SuppressWarnings}.
          */
-        CLASSFILE("classfile"),
+        CLASSFILE("classfile", false),
 
         /**
          * Warn about "dangling" documentation comments,
@@ -351,11 +355,7 @@
          * This category is not supported by {@code @SuppressWarnings}
          * and is not tracked for unnecessary suppression.
          */
-<<<<<<< HEAD
         OPTIONS("options", false, false),
-=======
-        OPTIONS("options"),
->>>>>>> 07aa5752
 
         /**
          * Warn when any output file is written to more than once.
@@ -363,7 +363,7 @@
          * <p>
          * This category is not supported by {@code @SuppressWarnings}.
          */
-        OUTPUT_FILE_CLASH("output-file-clash"),
+        OUTPUT_FILE_CLASH("output-file-clash", false),
 
         /**
          * Warn about issues regarding method overloads.
@@ -382,11 +382,7 @@
          * This category is not supported by {@code @SuppressWarnings}
          * and is not tracked for unnecessary suppression.
          */
-<<<<<<< HEAD
         PATH("path", false, false),
-=======
-        PATH("path"),
->>>>>>> 07aa5752
 
         /**
          * Warn about issues regarding annotation processing.
@@ -456,7 +452,7 @@
          * <p>
          * This category is not supported by {@code @SuppressWarnings}.
          */
-        TEXT_BLOCKS("text-blocks"),
+        TEXT_BLOCKS("text-blocks", false),
 
         /**
          * Warn about possible 'this' escapes before subclass instance is fully initialized.
@@ -484,7 +480,7 @@
          * <p>
          * This category is not supported by {@code @SuppressWarnings}.
          */
-        PREVIEW("preview"),
+        PREVIEW("preview", false),
 
         /**
          * Warn about use of restricted methods.
@@ -492,7 +488,6 @@
         RESTRICTED("restricted");
 
         LintCategory(String option) {
-<<<<<<< HEAD
             this(option, true);
         }
 
@@ -504,9 +499,6 @@
             this.option = option;
             this.annotationSuppression = annotationSuppression;
             this.suppressionTracking = suppressionTracking;
-=======
-            this.option = option;
->>>>>>> 07aa5752
             map.put(option, this);
         }
 
@@ -529,7 +521,6 @@
 
         /** Get the string representing this category in {@code @SuppressWarnings} and {@code -Xlint:key} flags. */
         public final String option;
-<<<<<<< HEAD
 
         /** Does this category support being suppressed by the {@code @SuppressWarnings} annotation? */
         public final boolean annotationSuppression;
@@ -550,8 +541,6 @@
         initializeRootIfNeeded();
         return values.contains(lc) ||
           (needsSuppressionTracking(lc) && !lintSuppression.isValid(symbolInScope, lc));
-=======
->>>>>>> 07aa5752
     }
 
     /**
