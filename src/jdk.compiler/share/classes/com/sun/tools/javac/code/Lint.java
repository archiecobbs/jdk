--- conflicted
+++ resolved
@@ -182,17 +182,9 @@
 
         // Look for specific overrides
         for (LintCategory lc : LintCategory.values()) {
-<<<<<<< HEAD
-            if (options.isSet(Option.XLINT_CUSTOM, lc.option) ||
-                    (lc.alias != null && options.isSet(Option.XLINT_CUSTOM, lc.alias))) {
-                values.add(lc);
-            } else if (options.isSet(Option.XLINT_CUSTOM, "-" + lc.option) ||
-                    (lc.alias != null && options.isSet(Option.XLINT_CUSTOM, "-" + lc.alias))) {
-=======
             if (options.isExplicitlyEnabled(Option.XLINT, lc)) {
                 values.add(lc);
             } else if (options.isExplicitlyDisabled(Option.XLINT, lc)) {
->>>>>>> 17695d60
                 values.remove(lc);
             }
         }
@@ -275,11 +267,7 @@
         /**
          * Warn about uses of @ValueBased classes where an identity class is expected.
          */
-<<<<<<< HEAD
-        IDENTITY("identity", "synchronization"),
-=======
         IDENTITY("identity", true, "synchronization"),
->>>>>>> 17695d60
 
         /**
          * Warn about use of incubating modules.
@@ -425,25 +413,6 @@
             this(option, true);
         }
 
-<<<<<<< HEAD
-        LintCategory(String option, boolean annotationSuppression) {
-            this(option, annotationSuppression, null);
-        }
-
-        LintCategory(String option, String alias) {
-            this(option, true, alias);
-        }
-
-        LintCategory(String option, boolean annotationSuppression, String alias) {
-            this.option = option;
-            this.annotationSuppression = annotationSuppression;
-            this.alias = alias;
-            map.put(option, this);
-            // we need to do this as forward references are not allowed
-            if (alias != null) {
-                map.put(alias, this);
-            }
-=======
         LintCategory(String option, boolean annotationSuppression, String... aliases) {
             this.option = option;
             this.annotationSuppression = annotationSuppression;
@@ -452,7 +421,6 @@
             Stream.of(aliases).forEach(optionList::add);
             this.optionList = Collections.unmodifiableList(optionList);
             this.optionList.forEach(string -> map.put(string, this));
->>>>>>> 17695d60
         }
 
         /**
