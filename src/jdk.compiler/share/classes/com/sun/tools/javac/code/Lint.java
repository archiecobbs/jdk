--- conflicted
+++ resolved
@@ -33,12 +33,8 @@
 import java.util.stream.Stream;
 
 import com.sun.tools.javac.main.Option;
-<<<<<<< HEAD
-import com.sun.tools.javac.util.AbstractLog;
-=======
 import com.sun.tools.javac.tree.JCTree.*;
 import com.sun.tools.javac.util.Assert;
->>>>>>> dd81f8dc
 import com.sun.tools.javac.util.Context;
 import com.sun.tools.javac.util.JCDiagnostic.DiagnosticPosition;
 import com.sun.tools.javac.util.JCDiagnostic.LintWarning;
@@ -93,25 +89,15 @@
      *
      * <p>
      * The returned instance will be different from this instance if and only if
-<<<<<<< HEAD
-     * {@link LintSuppression#suppressionsFrom} returns a non-empty set.
-=======
      * {@link #suppressionsFrom} returns a non-empty set.
->>>>>>> dd81f8dc
      *
      * @param sym symbol
      * @return lint instance with new warning suppressions applied, or this instance if none
      */
     public Lint augment(Symbol sym) {
-<<<<<<< HEAD
-        EnumSet<LintCategory> suppressions = lintSuppression.suppressionsFrom(sym);
+        EnumSet<LintCategory> suppressions = suppressionsFrom(sym);
         if (!suppressions.isEmpty()) {
             Lint lint = new Lint(this, sym);
-=======
-        EnumSet<LintCategory> suppressions = suppressionsFrom(sym);
-        if (!suppressions.isEmpty()) {
-            Lint lint = new Lint(this);
->>>>>>> dd81f8dc
             lint.values.removeAll(suppressions);
             lint.suppressedValues.addAll(suppressions);
             return lint;
@@ -124,11 +110,7 @@
      * @param lc one or more categories to be enabled
      */
     public Lint enable(LintCategory... lc) {
-<<<<<<< HEAD
         Lint l = new Lint(this, symbolInScope);
-=======
-        Lint l = new Lint(this);
->>>>>>> dd81f8dc
         l.values.addAll(Arrays.asList(lc));
         l.suppressedValues.removeAll(Arrays.asList(lc));
         return l;
@@ -145,27 +127,24 @@
         return l;
     }
 
-<<<<<<< HEAD
-    /** Contains the categories suppressed via "-Xlint:-foo" command line flags. */
-    final EnumSet<LintCategory> suppressedOptions;
+    private final Context context;
+
+    // The current symbol in scope (having @SuppressWarnings or @Deprecated), or null for global scope
+    private final Symbol symbolInScope;
 
     // Used to track the validation of suppressed warnings
     private final LintSuppression lintSuppression;
-
-    // The current symbol in scope (having @SuppressWarnings or @Deprecated), or null for global scope
-    private final Symbol symbolInScope;
-
-=======
-    private final Context context;
 
     // These are initialized lazily to avoid dependency loops
     private Symtab syms;
     private Names names;
 
->>>>>>> dd81f8dc
     // Invariant: it's never the case that a category is in both "values" and "suppressedValues"
     private final EnumSet<LintCategory> values;
     private final EnumSet<LintCategory> suppressedValues;
+
+    /** Contains the categories suppressed via "-Xlint:-foo" command line flags. */
+    final EnumSet<LintCategory> suppressedOptions;
 
     private static final Map<String, LintCategory> map = new ConcurrentHashMap<>(20);
 
@@ -214,41 +193,28 @@
         }
 
         suppressedValues = LintCategory.newEmptySet();
-<<<<<<< HEAD
         symbolInScope = null;
-=======
->>>>>>> dd81f8dc
 
         this.context = context;
         context.put(lintKey, this);
-<<<<<<< HEAD
 
         lintSuppression = LintSuppression.instance(context);
     }
 
     protected Lint(Lint other, Symbol symbolInScope) {
-        this.suppressedOptions = other.suppressedOptions;
-        this.lintSuppression = other.lintSuppression;
-        this.symbolInScope = symbolInScope;
-=======
-    }
-
-    protected Lint(Lint other) {
         this.context = other.context;
         this.syms = other.syms;
         this.names = other.names;
->>>>>>> dd81f8dc
+        this.lintSuppression = other.lintSuppression;
+        this.symbolInScope = symbolInScope;
         this.values = other.values.clone();
         this.suppressedValues = other.suppressedValues.clone();
+        this.suppressedOptions = other.suppressedOptions;
     }
 
     @Override
     public String toString() {
-<<<<<<< HEAD
         return "Lint:[sym=" + symbolInScope + ",enable" + values + ",suppress" + suppressedValues + "]";
-=======
-        return "Lint:[enable" + values + ",suppress" + suppressedValues + "]";
->>>>>>> dd81f8dc
     }
 
     /**
@@ -517,7 +483,7 @@
      * This method also optionally validates any warning suppressions currently in scope.
      * If you just want to know the configuration of this instance, set validate to false.
      * If you are using the result of this method to control whether a warning is actually
-     * generated, then set validate to true to ensure any any suppression of the category
+     * generated, then set validate to true to ensure that any suppression of the category
      * in scope is validated (i.e., determined to actually be suppressing something).
      *
      * @param lc lint category
@@ -539,7 +505,7 @@
      * This method also optionally validates any warning suppressions currently in scope.
      * If you just want to know the configuration of this instance, set validate to false.
      * If you are using the result of this method to control whether a warning is actually
-     * generated, then set validate to true to ensure any any suppression of the category
+     * generated, then set validate to true to ensure that any suppression of the category
      * in scope is validated (i.e., determined to actually be suppressing something).
      *
      * @param lc lint category
@@ -575,38 +541,6 @@
     }
 
     /**
-<<<<<<< HEAD
-     * Record that any suppression of the given category currently in scope is valid.
-     *
-     * <p>
-     * Such a suppression will therefore <b>not</b> be declared as unnecessary by the
-     * SUPPRESSION or SUPPRESSION_OPTION warnings.
-     *
-     * @param lc the lint category to be validated
-     * @return this instance
-     */
-    public Lint validateSuppression(LintCategory lc) {
-        if (needsSuppressionTracking(lc))
-            lintSuppression.validate(symbolInScope, lc);
-        return this;
-    }
-
-    /**
-     * Determine whether we should bother tracking validation for the given lint category.
-     *
-     * <p>
-     * We need to track the validation of a lint category if:
-     * <ul>
-     *  <li>It's subject to SUPPRESSION and SUPPRESSION_OPTION tracking
-     *  <li>It's currently being suppressed by @SuppressWarnings or -Xlint:-foo
-     *  <li>Either of SUPPRESSION or SUPPRESSION_OPTION is currently enabled
-     * </ul>
-     */
-    private boolean needsSuppressionTracking(LintCategory lc) {
-        return lc.suppressionTracking &&
-            (suppressedValues.contains(lc) || suppressedOptions.contains(lc)) &&
-            (values.contains(LintCategory.SUPPRESSION) || values.contains(LintCategory.SUPPRESSION_OPTION));
-=======
      * Obtain the set of recognized lint warning categories suppressed at the given symbol's declaration.
      *
      * <p>
@@ -629,7 +563,7 @@
      * @param annotation @SuppressWarnings annotation, or null
      * @return set of lint categories, possibly empty but never null
      */
-    private EnumSet<LintCategory> suppressionsFrom(JCAnnotation annotation) {
+    EnumSet<LintCategory> suppressionsFrom(JCAnnotation annotation) {
         initializeIfNeeded();
         if (annotation == null)
             return LintCategory.newEmptySet();
@@ -660,11 +594,43 @@
         return result;
     }
 
+    /**
+     * Record that any suppression of the given category currently in scope is valid.
+     *
+     * <p>
+     * Such a suppression will therefore <b>not</b> be declared as unnecessary by the
+     * SUPPRESSION or SUPPRESSION_OPTION warnings.
+     *
+     * @param lc the lint category to be validated
+     * @return this instance
+     */
+    public Lint validateSuppression(LintCategory lc) {
+        if (needsSuppressionTracking(lc))
+            lintSuppression.validate(symbolInScope, lc);
+        return this;
+    }
+
+    /**
+     * Determine whether we should bother tracking validation for the given lint category.
+     *
+     * <p>
+     * We need to track the validation of a lint category if:
+     * <ul>
+     *  <li>It's subject to SUPPRESSION and SUPPRESSION_OPTION tracking
+     *  <li>It's currently being suppressed by @SuppressWarnings or -Xlint:-foo
+     *  <li>Either of SUPPRESSION or SUPPRESSION_OPTION is currently enabled
+     * </ul>
+     */
+    private boolean needsSuppressionTracking(LintCategory lc) {
+        return lc.suppressionTracking &&
+            (suppressedValues.contains(lc) || suppressedOptions.contains(lc)) &&
+            (values.contains(LintCategory.SUPPRESSION) || values.contains(LintCategory.SUPPRESSION_OPTION));
+    }
+
     private void initializeIfNeeded() {
         if (syms == null) {
             syms = Symtab.instance(context);
             names = Names.instance(context);
         }
->>>>>>> dd81f8dc
     }
 }