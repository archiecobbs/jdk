--- conflicted
+++ resolved
@@ -28,19 +28,14 @@
 import java.util.Arrays;
 import java.util.EnumSet;
 import java.util.Map;
+import java.util.Optional;
 import java.util.concurrent.ConcurrentHashMap;
 
 import com.sun.tools.javac.main.Option;
 import com.sun.tools.javac.util.AbstractLog;
 import com.sun.tools.javac.util.Context;
-<<<<<<< HEAD
-import com.sun.tools.javac.util.JCDiagnostic.Warning;
-import com.sun.tools.javac.util.JCDiagnostic.DiagnosticPosition;
-=======
 import com.sun.tools.javac.util.JCDiagnostic.DiagnosticPosition;
 import com.sun.tools.javac.util.JCDiagnostic.LintWarning;
-import com.sun.tools.javac.util.List;
->>>>>>> d7379789
 import com.sun.tools.javac.util.Log;
 import com.sun.tools.javac.util.Options;
 
@@ -412,8 +407,26 @@
             map.put(option, this);
         }
 
+        /**
+         * Get the {@link LintCategory} having the given command line option, if any.
+         *
+         * @param option lint category option string
+         * @return corresponding {@link LintCategory}, or null if none
+         */
         public static LintCategory get(String option) {
             return map.get(option);
+        }
+
+        /**
+         * Get the {@link LintCategory} having the given command line option.
+         *
+         * @param option lint category option string
+         * @return corresponding {@link LintCategory}
+         * @throws IllegalArgumentException if no such lint category exists
+         */
+        public static LintCategory forOption(String option) {
+            return Optional.ofNullable(get(option))
+              .orElseThrow(() -> new IllegalArgumentException(option));
         }
 
         public static EnumSet<LintCategory> newEmptySet() {
@@ -477,7 +490,52 @@
     }
 
     /**
-<<<<<<< HEAD
+     * Helper method. Validate a lint warning and log it if its lint category is enabled.
+     *
+     * @param log warning destination
+     * @param warning key for the localized warning message
+     */
+    public void logIfEnabled(Log log, LintWarning warning) {
+        logIfEnabled(log, null, warning);
+    }
+
+    /**
+     * Helper method. Validate a lint warning and log it if its lint category is enabled.
+     *
+     * @param log warning destination
+     * @param pos source position at which to report the warning
+     * @param warning key for the localized warning message
+     */
+    public void logIfEnabled(Log log, DiagnosticPosition pos, LintWarning warning) {
+        LintCategory lc = warning.getLintCategory();
+        if (validate(lc).isEnabled(lc)) {
+            log.warning(pos, warning);
+        }
+    }
+
+    /**
+     * Helper method. Validate and log a lint warning.
+     *
+     * @param log warning destination
+     * @param warning key for the localized warning message
+     */
+    public void log(Log log, LintWarning warning) {
+        log(log, null, warning);
+    }
+
+    /**
+     * Helper method. Validate and log a lint warning.
+     *
+     * @param log warning destination
+     * @param pos source position at which to report the warning
+     * @param warning key for the localized warning message
+     */
+    public void log(Log log, DiagnosticPosition pos, LintWarning warning) {
+        validate(warning.getLintCategory());
+        log.warning(pos, warning);
+    }
+
+    /**
      * Record that any suppression of the given category currently in scope is valid.
      *
      * <p>
@@ -491,110 +549,6 @@
         if (needsSuppressionTracking(lc))
             lintSuppression.validate(symbolInScope, lc);
         return this;
-    }
-=======
-     * Helper method. Log a lint warning if its lint category is enabled.
-     */
-    public void logIfEnabled(Log log, DiagnosticPosition pos, LintWarning warning) {
-        if (isEnabled(warning.getLintCategory())) {
-            log.warning(pos, warning);
-        }
-    }
-
-    protected static class AugmentVisitor implements Attribute.Visitor {
-        private final Context context;
-        private Symtab syms;
-        private Lint parent;
-        private Lint lint;
-
-        AugmentVisitor(Context context) {
-            // to break an ugly sequence of initialization dependencies,
-            // we defer the initialization of syms until it is needed
-            this.context = context;
-        }
-
-        Lint augment(Lint parent, Attribute.Compound attr) {
-            initSyms();
-            this.parent = parent;
-            lint = null;
-            attr.accept(this);
-            return (lint == null ? parent : lint);
-        }
-
-        Lint augment(Lint parent, List<Attribute.Compound> attrs) {
-            initSyms();
-            this.parent = parent;
-            lint = null;
-            for (Attribute.Compound a: attrs) {
-                a.accept(this);
-            }
-            return (lint == null ? parent : lint);
-        }
-
-        private void initSyms() {
-            if (syms == null)
-                syms = Symtab.instance(context);
-        }
-
-        private void suppress(LintCategory lc) {
-            if (lint == null)
-                lint = new Lint(parent);
-            lint.suppressedValues.add(lc);
-            lint.values.remove(lc);
-        }
-
-        public void visitConstant(Attribute.Constant value) {
-            if (value.type.tsym == syms.stringType.tsym) {
-                LintCategory lc = LintCategory.get((String) (value.value));
-                if (lc != null)
-                    suppress(lc);
-            }
-        }
-
-        public void visitClass(Attribute.Class clazz) {
-        }
-
-        // If we find a @SuppressWarnings annotation, then we continue
-        // walking the tree, in order to suppress the individual warnings
-        // specified in the @SuppressWarnings annotation.
-        public void visitCompound(Attribute.Compound compound) {
-            if (compound.type.tsym == syms.suppressWarningsType.tsym) {
-                for (List<Pair<MethodSymbol,Attribute>> v = compound.values;
-                     v.nonEmpty(); v = v.tail) {
-                    Pair<MethodSymbol,Attribute> value = v.head;
-                    if (value.fst.name.toString().equals("value"))
-                        value.snd.accept(this);
-                }
-
-            }
-        }
->>>>>>> d7379789
-
-    /**
-     * Report a lint warning, or if the category is suppressed, just validate the suppression.
-     *
-     * @param log warning destination
-     * @param lc lint category for the diagnostic; must not be null
-     * @param warningKey key for the localized warning message.
-     */
-    public void emit(AbstractLog log, LintCategory lc, Warning warningKey) {
-        if (validate(lc).isEnabled(lc)) {
-            log.warning(lc, warningKey);
-        }
-    }
-
-    /**
-     * Report a lint warning, or if the category is suppressed, just validate the suppression.
-     *
-     * @param log warning destination
-     * @param lc lint category for the diagnostic; must not be null
-     * @param pos source position at which to report the warning.
-     * @param warningKey key for the localized warning message.
-     */
-    public void emit(AbstractLog log, LintCategory lc, DiagnosticPosition pos, Warning warningKey) {
-        if (validate(lc).isEnabled(lc)) {
-            log.warning(lc, pos, warningKey);
-        }
     }
 
     /**
