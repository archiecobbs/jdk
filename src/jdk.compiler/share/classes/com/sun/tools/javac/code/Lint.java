/*
 * Copyright (c) 2005, 2025, Oracle and/or its affiliates. All rights reserved.
 * DO NOT ALTER OR REMOVE COPYRIGHT NOTICES OR THIS FILE HEADER.
 *
 * This code is free software; you can redistribute it and/or modify it
 * under the terms of the GNU General Public License version 2 only, as
 * published by the Free Software Foundation.  Oracle designates this
 * particular file as subject to the "Classpath" exception as provided
 * by Oracle in the LICENSE file that accompanied this code.
 *
 * This code is distributed in the hope that it will be useful, but WITHOUT
 * ANY WARRANTY; without even the implied warranty of MERCHANTABILITY or
 * FITNESS FOR A PARTICULAR PURPOSE.  See the GNU General Public License
 * version 2 for more details (a copy is included in the LICENSE file that
 * accompanied this code).
 *
 * You should have received a copy of the GNU General Public License version
 * 2 along with this work; if not, write to the Free Software Foundation,
 * Inc., 51 Franklin St, Fifth Floor, Boston, MA 02110-1301 USA.
 *
 * Please contact Oracle, 500 Oracle Parkway, Redwood Shores, CA 94065 USA
 * or visit www.oracle.com if you need additional information or have any
 * questions.
 */

package com.sun.tools.javac.code;

import java.util.ArrayDeque;
import java.util.ArrayList;
import java.util.Arrays;
import java.util.Collections;
import java.util.Comparator;
import java.util.Deque;
import java.util.EnumSet;
import java.util.HashMap;
import java.util.List;
import java.util.Map;
import java.util.Objects;
import java.util.Optional;
import java.util.concurrent.ConcurrentHashMap;
import java.util.function.Consumer;
import java.util.function.Predicate;
import java.util.function.UnaryOperator;
import java.util.stream.Stream;

import javax.tools.JavaFileObject;

import com.sun.tools.javac.code.Source.Feature;
import com.sun.tools.javac.comp.AttrContext;
import com.sun.tools.javac.comp.Env;
import com.sun.tools.javac.main.Option;
import com.sun.tools.javac.tree.JCTree;
import com.sun.tools.javac.tree.JCTree.*;
import com.sun.tools.javac.tree.TreeInfo;
import com.sun.tools.javac.tree.TreeScanner;
import com.sun.tools.javac.util.Assert;
import com.sun.tools.javac.util.Context;
import com.sun.tools.javac.util.JCDiagnostic;
import com.sun.tools.javac.util.JCDiagnostic.DiagnosticPosition;
import com.sun.tools.javac.util.JCDiagnostic.LintWarning;
import com.sun.tools.javac.util.JCDiagnostic.SimpleDiagnosticPosition;
import com.sun.tools.javac.util.Log;
import com.sun.tools.javac.util.Name;
import com.sun.tools.javac.util.Position;
import com.sun.tools.javac.util.Names;
import com.sun.tools.javac.util.Options;

/**
 * An API for reporting {@link LintWarning}s within the compiler.
 *
 * <p>
 * Lint warnings in all {@link Lint.LintCategory}s are subject to suppression via the {@link -Xlint:key}
 * command line flag, and warnings in {@linkplain Lint.LintCategory#isSpecific specific categories}
 * (i.e., occurring at specific source file locations) are also suppressable via {@code @SuppressWarnings}.
 * Lint warnings are reported through this interface to help ensure this suppression is handled properly.
 *
 * <p>
 * Lint warnings are not actually generated until the compiler's {@code warn()} phase. Therefore, warnings
 * and analysis callbacks passed through this API may or may not execute synchronously. It is an error
 * to report warnings after the {@code warn()} phase.
 *
 *  <p><b>This is NOT part of any supported API.
 *  If you write code that depends on this, you do so at your own risk.
 *  This code and its internal interfaces are subject to change or
 *  deletion without notice.</b>
 */
public class Lint {

    /** The context key for the root Lint object. */
    protected static final Context.Key<Lint> lintKey = new Context.Key<>();

    /** Get the Lint singleton. */
    public static Lint instance(Context context) {
        Lint instance = context.get(lintKey);
        if (instance == null)
            instance = new Lint(context);
        return instance;
    }

// Config

    /**
     * A class representing a specific combination of enabled or suppressed {@link LintCategory}s.
     *
     * <p>
     * A {@link LintCategory} may be enabled, suppressed, or neither, but never both.
     *
     * <p>
     * Instances are immutable. New instances may be created by using the methods {@link #enable},
     * {@link #suppress}, and {@link #augment}. The "root" instance is automatically configured based
     * on {@code -Xlint} flags and available via {@link Lint#getRootConfig}.
     */
    public class Config {

        private final EnumSet<LintCategory> enabled;
        private final EnumSet<LintCategory> suppressed;
        private final String description;

        Config(EnumSet<LintCategory> enabled, EnumSet<LintCategory> suppressed, String description) {
            this.enabled = enabled;
            this.suppressed = suppressed;
            this.description = description;
        }

        private Config copy(String descriptionSuffix) {
            return new Config(EnumSet.copyOf(enabled), EnumSet.copyOf(suppressed), description + descriptionSuffix);
        }

        /**
         * Determine if the given category is enabled.
         *
         * @param category lint category
         * @return true if category is enabled (and therefore not suppressed), otherwise false
         */
        public boolean isEnabled(LintCategory category) {
            return enabled.contains(category);
        }

        /**
         * Determine if the given category is suppressed.
         *
         * @param category lint category
         * @return true if category is suppressed (and therefore not enabled), otherwise false
         */
        public boolean isSuppressed(LintCategory category) {
            return suppressed.contains(category);
        }

        /**
         * Create an instance with additional warning supression applied from any
         * {@code @SuppressWarnings} and/or {@code @Deprecated} annotations on the given symbol.
         *
         * <p>
         * The returned instance will be different from this instance if and only if
         * {@link #suppressionsFrom} returns a non-empty set.
         *
         * @param sym symbol
         * @return lint instance with new warning suppressions applied, or this instance if none
         */
        public Config augment(Symbol sym) {
            EnumSet<LintCategory> suppressions = suppressionsFrom(sym);
            if (!suppressions.isEmpty()) {
                Config config = copy("+" + sym);
                config.enabled.removeAll(suppressions);
                config.suppressed.addAll(suppressions);
                return config;
            }
            return this;
        }

        /**
         * Returns a new instance equivalent to this instance but
         * with the given {@code LintCategory}s enabled.
         *
         * @param category one or more categories to be enabled
         */
        public Config enable(LintCategory... categories) {
            List<LintCategory> categoryList = Arrays.asList(categories);
            Config config = copy("+" + categoryList);
            config.enabled.addAll(categoryList);
            config.suppressed.removeAll(categoryList);
            return config;
        }

        /**
         * Returns a new instance equivalent to this instance but
         * with the given {@code LintCategory}s suppressed.
         *
         * @param categories one or more categories to be suppressed
         */
        public Config suppress(LintCategory... categories) {
            List<LintCategory> categoryList = Arrays.asList(categories);
            Config config = copy("-" + categoryList);
            config.enabled.removeAll(categoryList);
            config.suppressed.addAll(categoryList);
            return config;
        }

        public String getDescription() {
            return this.description;
        }

        @Override
        public String toString() {
            return "Lint.Config[" + description + ",enable" + enabled + ",suppress" + suppressed + "]";
        }
    }

// Config Access

    /**
     * Get the root {@link Config}.
     *
     * <p>
     * The root configuration consists of the categories that are enabled by default
     * plus adjustments due to {@code -Xlint} command line flags.
     *
     * @return root lint configuration
     */
    public Config getRootConfig() {
        Assert.check(rootConfig != null);
        return rootConfig;
    }

    /**
     * Get the {@link Config} corresponding to the specified position in the source file
     * associated with the currently executing analysis.
     *
     * <p>
     * The current thread must be executing an analysis.
     *
     * @param pos source position at which to query the lint configuration
     * @return current analysis configuration
     * @throws AssertionError if the current thread is not executing an analysis
     */
    public Config configAt(int pos) {
        return currentAnalysis().configCalculator().configAt(pos);
    }

    /**
     * Get the {@link Config} corresponding to the specified position in the source file
     * associated with the currently executing analysis.
     *
     * <p>
     * The current thread must be executing an analysis.
     *
     * @param pos source position at which to query the lint configuration
     * @return current analysis configuration
     * @throws AssertionError if the current thread is not executing an analysis
     */
    public Config configAt(DiagnosticPosition pos) {
        return configAt(unwrap(pos));
    }

    /**
     * Modify the {@link Config} associated with the currently executing analysis
     * by "patching" a range of source file positions with a modified {@link Config}.
     *
     * <p>
     * Use {@link #restoreConfig} to un-do the most recent modification.
     *
     * <p>
     * The current thread must be executing an analysis.
     *
     * @param minPos minimum source file position (inclusive)
     * @param maxPos maximum source file position (inclusive)
     * @param modifier modifies the config in the range
     * @throws AssertionError if the current thread is not executing an analysis
     */
    public void modifyConfig(int minPos, int maxPos, UnaryOperator<Config> modifier) {
        currentAnalysis().configCalculator().push(minPos, maxPos, modifier);
    }

    /**
     * Modify the {@link Config} associated with the currently executing analysis
     * by "patching" a range of source file positions with a modified {@link Config}.
     *
     * <p>
     * Use {@link #restoreConfig} to un-do the most recent modification.
     *
     * <p>
     * The current thread must be executing an analysis.
     *
     * @param tree tree node corresponding to the range of positions to patch
     * @param modifier modifies the config in the range
     * @throws AssertionError if the current thread is not executing an analysis
     */
    public void modifyConfig(JCTree tree, UnaryOperator<Config> modifier) {
        int minPos = TreeInfo.getStartPos(tree);
        int maxPos = Math.max(TreeInfo.endPos(tree), minPos);   // avoid inverted ranges
        modifyConfig(minPos, maxPos, modifier);
    }

    /**
     * Restore the configuration in effect prior to the most recent modification by {@link #modifyConfig}.
     *
     * <p>
     * The current thread must be executing an analysis.
     *
     * @param modifier modifies the current config
     * @throws AssertionError if the current thread is not executing an analysis
     */
    public void restoreConfig() {
        currentAnalysis().configCalculator().pop();
    }

// Non-Specific Warnings

    /**
     * Log a warning in a {@linkplain LintCategory#isSpecific non-specific} lint category
     * if the category is enabled in the root lint config.
     *
     * @param pos source position at which to report the warning
     * @param warning key for the localized warning message; must be non-specific
     */
    public void logIfEnabled(LintWarning warning) {
        if (log.wouldDiscard(null, warning))
            return;
        ifEnabled(warning.getLintCategory(), () -> warningList.add(new Warning(warning)));
    }

    /**
     * Log a warning in a {@linkplain LintCategory#isSpecific non-specific} lint category
     * if the category is not suppressed in the root lint config.
     *
     * @param pos source position at which to report the warning
     * @param warning key for the localized warning message; must be non-specific
     */
    public void logIfNotSuppressed(LintWarning warning) {
        if (log.wouldDiscard(null, warning))
            return;
        ifNotSuppressed(warning.getLintCategory(), () -> warningList.add(new Warning(warning)));
    }

    /**
     * Perform an analysis that generates warning(s) in a {@linkplain LintCategory#isSpecific non-specific}
     * lint category if the category is enabled in the root config.
     *
     * <p>
     * <b>All warnings generated by {@code analyzer} must be in the given {@code category}</b>.
     *
     * <p>
     * If {@code category} is not enabled in the root config, then {@code analyzer} will not be invoked.
     * In the case of a non-trivial warning analysis, this method can be used to avoid unnecessary work.
     *
     * @param category category for generated warnings; must be non-specific
     * @param pos analysis starting source file position
     * @param analyzer callback for doing the analysis
     */
    public void ifEnabled(LintCategory category, Runnable analyzer) {
        analyze(category, true, true, () -> {
            if (configAt(Position.NOPOS).isEnabled(category)) {
                analyzer.run();
            }
        });
    }

    /**
     * Perform an analysis that generates warning(s) in a {@linkplain LintCategory#isSpecific non-specific}
     * lint category if the category is not suppressed in the root config.
     *
     * <p>
     * <b>All warnings generated by {@code analyzer} must be in the given {@code category}</b>.
     *
     * <p>
     * If {@code category} is suppressed in the root config, then {@code analyzer} will not be invoked.
     * In the case of a non-trivial warning analysis, this method can be used to avoid unnecessary work.
     *
     * @param category category for generated warnings; must be non-specific
     * @param pos analysis starting source file position
     * @param analyzer callback for doing the analysis
     */
    public void ifNotSuppressed(LintCategory category, Runnable analyzer) {
        analyze(category, true, true, () -> {
            if (!configAt(Position.NOPOS).isSuppressed(category)) {
                analyzer.run();
            }
        });
    }

// Specific Warnings

    /**
     * Log a warning in a {@linkplain LintCategory#isSpecific specific} lint category
     * if the category is enabled at the given source file position.
     *
     * @param pos position in the current source file at which to report the warning
     * @param warning key for the localized warning message; category must be specific
     */
    public void logIfEnabled(int pos, LintWarning warning) {
        logIfEnabled(wrap(pos), warning);
    }

    /**
     * Log a warning in a {@linkplain LintCategory#isSpecific specific} lint category
     * if the category is enabled at the given source file position.
     *
     * @param pos current source file position at which to report the warning, or null if unspecified
     * @param warning key for the localized warning message; category must be specific
     */
    public void logIfEnabled(DiagnosticPosition pos, LintWarning warning) {
        if (log.wouldDiscard(pos, warning))
            return;
        LintCategory category = warning.getLintCategory();

/*
System.out.println("logIfEnabled():"
+"\n  category="+category
+"\n  pos=["+pos+"]"
+"\n  warning="+warning
);
*/

        analyze(category, true, true, () -> {
            if (configAt(pos).isEnabled(category)) {
                warningList.add(new Warning(pos, warning));
            }
        });
    }

    /**
     * Log a warning in a {@linkplain LintCategory#isSpecific specific} lint category
     * if the category is not suppressed at the given source file position.
     *
     * @param pos current source file position at which to report the warning
     * @param warning key for the localized warning message; category must be specific
     */
    public void logIfNotSuppressed(int pos, LintWarning warning) {
        logIfNotSuppressed(wrap(pos), warning);
    }

    /**
     * Log a warning in a {@linkplain LintCategory#isSpecific specific} lint category
     * if the category is not suppressed at the given source file position.
     *
     * @param pos current source file position at which to report the warning, or null if unspecified
     * @param warning key for the localized warning message; category must be specific
     */
    public void logIfNotSuppressed(DiagnosticPosition pos, LintWarning warning) {
        if (log.wouldDiscard(pos, warning))
            return;
        LintCategory category = warning.getLintCategory();
        analyze(category, true, true, () -> {
            if (!configAt(pos).isSuppressed(category)) {
                warningList.add(new Warning(pos, warning));
            }
        });
    }

    /**
     * Perform an analysis that generates warning(s) in a {@linkplain LintCategory#isSpecific specific}
     * lint category if the category is enabled at the given source file position.
     *
     * <p>
     * <b>All warnings generated by {@code analyzer} must be in the given {@code category}</b>.
     *
     * <p>
     * If {@code category} is not enabled at {@code pos}, then {@code analyzer} will not be invoked.
     * In the case of a non-trivial warning analysis, this method can be used to avoid unnecessary work.
     *
     * @param category category for generated warnings; must be specific
     * @param pos analysis starting source file position
     * @param analyzer callback for doing the analysis
     */
    public void ifEnabled(LintCategory category, int pos, Runnable analyzer) {
        ifEnabled(category, wrap(pos), analyzer);
    }

    /**
     * Perform an analysis that generates warning(s) in a {@linkplain LintCategory#isSpecific specific}
     * lint category if the category is enabled at the given source file position.
     *
     * <p>
     * <b>All warnings generated by {@code analyzer} must be in the given {@code category}</b>.
     *
     * <p>
     * If {@code category} is not enabled at {@code pos}, then {@code analyzer} will not be invoked.
     * In the case of a non-trivial warning analysis, this method can be used to avoid unnecessary work.
     *
     * @param category category for generated warnings; must be specific
     * @param pos analysis starting source file position
     * @param analyzer callback for doing the analysis
     */
    public void ifEnabled(LintCategory category, DiagnosticPosition pos, Runnable analyzer) {
        analyze(category, true, false, () -> {
            if (configAt(pos).isEnabled(category)) {
                analyzer.run();
            }
        });
    }

    /**
     * Perform an analysis that generates warning(s) in a {@linkplain LintCategory#isSpecific specific}
     * lint category if the category is not suppressed at the given source file position.
     *
     * <p>
     * <b>All warnings generated by {@code analyzer} must be in the given {@code category}</b>.
     *
     * <p>
     * If {@code category} is suppressed at {@code pos}, then {@code analyzer} will not be invoked.
     * In the case of a non-trivial warning analysis, this method can be used to avoid unnecessary work.
     *
     * @param category category for generated warnings; must be specific
     * @param pos analysis starting source file position
     * @param analyzer callback for doing the analysis
     */
    public void ifNotSuppressed(LintCategory category, int pos, Runnable analyzer) {
        ifNotSuppressed(category, wrap(pos), analyzer);
    }

    /**
     * Perform an analysis that generates warning(s) in a {@linkplain LintCategory#isSpecific specific}
     * lint category if the category is not suppressed at the given source file position.
     *
     * <p>
     * <b>All warnings generated by {@code analyzer} must be in the given {@code category}</b>.
     *
     * <p>
     * If {@code category} is suppressed at {@code pos}, then {@code analyzer} will not be invoked.
     * In the case of a non-trivial warning analysis, this method can be used to avoid unnecessary work.
     *
     * @param category category for generated warnings; must be specific
     * @param pos analysis starting source file position
     * @param analyzer callback for doing the analysis
     */
    public void ifNotSuppressed(LintCategory category, DiagnosticPosition pos, Runnable analyzer) {
        analyze(category, true, false, () -> {
            if (!configAt(pos).isSuppressed(category)) {
                analyzer.run();
            }
        });
    }

    /**
     * Perform an analysis using an initial {@link Config} appropriate for the given source file position.
     *
     * <p>
     * <b>All warnings generated by {@code analyzer} must be in the given {@code category} (if not null)</b>.
     *
     * @param category category for generated warnings (must be specific) or null for none
     * @param analyzer callback for doing the analysis
     */
    public void analyze(LintCategory category, Runnable analyzer) {
        analyze(category, false, false, analyzer);
    }

    /**
     * Handle a new analysis request.
     *
     * <p>
     * For non-specific lint categories, and for {@code logIfXxx()} specific lint category requests,
     * we always execute the analysis synchonously. Otherwise, we add the analysis to the queue for
     * the current source file. Reentrant requests must have a consistent {@code category}.
     *
     * @param category the expected lint category for reported warnings, or null for not restriction
     * @param requireCategory true if {@code category} should not be null
     * @param reentrantOK if analysis already running, execute {@code analyzer} instead of enqueuing it
     * @param analyzer the analysis to run
     */
    private void analyze(LintCategory category, boolean requireCategory, boolean reentrantOK, Runnable analyzer) {

        // Sanity check analysis category and compare to the current analysis (if any)
        if (category == null) {
            Assert.check(!requireCategory);
        } else {
            Assert.check(currentAnalysis == null || currentAnalysis.category() == category);
        }

        // Create the analysis
        Analysis analysis = new Analysis(category, new ConfigCalculator(), analyzer);

        // Analyses with "reentrantOK" can execute immediately within an already-running analysis
        if (currentAnalysis != null && reentrantOK) {
            execute(analysis);
            return;
        }

        // Get the current source file (specific lint categories only)
        JavaFileObject source = category.isSpecific() ? log.currentSourceFile() : null;

        // If there is no current source file with a specific lint category, we're in a weird
        // situation where warnings are being ignored anyway (e.g., doclint running) so bail out.
        if (source == null && category.isSpecific())
            return;

        // Enqueue the analysis
        analysisMap.computeIfAbsent(source, s -> new SourceInfo()).getAnalyses().addLast(analysis);
    }

    // Execute an analysis
    private void execute(Analysis analysis) {
        Analysis previousAnalysis = currentAnalysis;
        currentAnalysis = analysis;
        try {
            analysis.task().run();
        } finally {
            currentAnalysis = previousAnalysis;
        }
    }

    /**
     * Execute all enqueued analyses for the given compilation unit and emit any resulting warnings.
     *
     * @param tree source file to analyze, or null to execute non-specific analyses
     */
    public void analyzeAndEmitWarnings(Env<AttrContext> env) {

        // Apply sanity checks
        JavaFileObject source = env != null ? env.toplevel.sourcefile : null;
        Assert.check(Objects.equals(source, log.currentSourceFile()));
        Assert.check(currentAnalysis == null, "reentrant invocation");

boolean debug = source != null && source.toString().contains("/java/util/ImmutableCollections.java");

        // Find the analysis queue for the source file, if any
        SourceInfo sourceInfo = analysisMap.get(source);
        if (sourceInfo == null) {
            return;
        }

if (debug) {
System.out.println("ANALYZING: " + source + " with " + (int)env.toplevel.defs.stream().filter(JCClassDecl.class::isInstance).count() + " class decl's");
}

        // Scan this top-level class, but stop here if any others remain
        if (env != null && !sourceInfo.scanClass(env.toplevel, env.enclClass)) {

if (debug) {
System.out.println(" -> NOT DONE");
}

            return;
        }
        final Deque<Analysis> analyses = sourceInfo.getAnalyses();

if (debug) {
System.out.println(" -> DONE");
}

        // Execute the analyses for the source file and collect any generated warnings
        try {
            warningList.clear();
            while (!analyses.isEmpty()) {
                Analysis analysis = analyses.peekFirst();
                analysis.configCalculator().copyFrom(sourceInfo.getConfigCalculator());
                try {
                    execute(analysis);
                } finally {
                    analyses.removeFirst();
                }
            }
        } finally {
System.out.println("ANALYZED " + source);
if (source == null)
    new Throwable("HERE").printStackTrace(System.out);
            analysisMap.remove(source);
        }

        // Sort and emit the generated warnings
        warningList.sort(Comparator.comparingInt(Warning::sortKey));
        warningList.forEach(warning -> warning.warn(log));
        warningList.clear();
    }

// SourceInfo

    private class SourceInfo {

        private final ConfigCalculator configCalculator = new ConfigCalculator();
        private final Deque<Analysis> analyses = new ArrayDeque<>();

        private int remainingClassDefs = -1;

        ConfigCalculator getConfigCalculator() {
            return configCalculator;
        }

        Deque<Analysis> getAnalyses() {
            return analyses;
        }

        boolean scanClass(JCCompilationUnit top, JCClassDecl decl) {

            // First time, scan from the top down to top level classes but no further
            if (remainingClassDefs == -1) {
                remainingClassDefs = (int)top.defs.stream().filter(JCClassDecl.class::isInstance).count();
                configCalculator.process(top, true);
            }

            // Scan the specified top level class
            configCalculator.process(decl, false);
            return --remainingClassDefs == 0;
        }
    }

    // Get the current analysis (it must exist)
    private Analysis currentAnalysis() {
        Assert.check(currentAnalysis != null, "there is no current lint analysis executing");
        return currentAnalysis;
    }

    static DiagnosticPosition wrap(int pos) {
        return pos != Position.NOPOS ? new SimpleDiagnosticPosition(pos) : null;
    }

    static int unwrap(DiagnosticPosition pos) {
        return Optional.ofNullable(pos)
          .map(DiagnosticPosition::getPreferredPosition)
          .orElse(Position.NOPOS);
    }

// Analysis

    private record Analysis(LintCategory category, ConfigCalculator configCalculator, Runnable task) { }

// Warning

    private record Warning(boolean specific, DiagnosticPosition pos, LintWarning warning) {

        // For non-specific lint categories
        Warning(LintWarning warning) {
            this(false, null, warning);
            Assert.check(warning.getLintCategory().isSpecific());
        }

        // For specific lint categories
        Warning(DiagnosticPosition pos, LintWarning warning) {
            this(true, pos, warning);
            Assert.check(warning.getLintCategory().isSpecific());
        }

        void warn(Log log) {
            if (specific())
                log.warning(pos(), warning());
            else
                log.warning(warning());
        }

        int sortKey() {
            return specific() ? unwrap(pos()) : Integer.MAX_VALUE;
        }
    }

// ConfigCalculator

    /**
     * Scans a source file and calculates the lint configuration that applies at each character offset.
     *
     * <p>
     * Also supports temporary "patches".
     */
    private class ConfigCalculator extends TreeScanner {

        // Config ranges and any "patches" applied
        private final List<Range> ranges = new ArrayList<>();
        private final List<Patch> patches = new ArrayList<>();

        private boolean stopAtClassDecl;

        // Use during scanning
        private Range parentRange;

private boolean debug;

        ConfigCalculator() {
            ranges.add(new Range(Integer.MIN_VALUE, Integer.MAX_VALUE, getRootConfig()));
        }

        void copyFrom(ConfigCalculator that) {
            this.ranges.clear();
            this.ranges.addAll(that.ranges);
            this.patches.clear();
            this.patches.addAll(that.patches);
        }

        void process(JCTree tree, boolean stopAtClassDecl) {
            this.stopAtClassDecl = stopAtClassDecl;

if (tree instanceof JCCompilationUnit cu) {
this.debug = cu.sourcefile != null && cu.sourcefile.toString().contains("/java/util/ImmutableCollections.java");
}

            // Scan file to generate config ranges within tree
            parentRange = ranges.get(0);
            try {
                scan(tree);
            } finally {
                parentRange = null;
            }

if (debug) {
String s = tree.toString();
s = s.substring(0, Math.min(200, s.length()));
s = s.replaceAll("\\s+", " ");
System.out.println("process("+(stopAtClassDecl?"TOP":((JCClassDecl)tree).name)+"):"
+"\n  tree="+s
+"\n  ranges:"+ranges.stream().map(Range::toString).collect(java.util.stream.Collectors.joining("\n    "))
);
}

        }

        /**
         * Obtain the {@link Config} that applies at the given position.
         *
         * @param pos character offset into source file
         * @return the lint configuration in effect at that position
         */
        Config configAt(int pos) {

            // Find the smallest range containing pos
            Range range = null;
            for (Range candidate : ranges) {
                if (candidate.contains(pos) && (range == null || candidate.size() < range.size())) {
                    range = candidate;
                }
            }
            Assert.check(range != null);

if (debug && pos >= 0xdc40 && pos < 0xdc60) {
System.out.println("configAt():"
+"\n  pos="+String.format("0x%08x", pos)
+"\n  range="+range
);
}

            // Apply any applicable patches
            Config config = range.config();
            for (Patch patch : patches) {
                if (patch.contains(pos)) {
                    config = patch.mods().apply(config);
                }
            }

            // Done
            return config;
        }

    // Patching

        /**
         * Add a patch to this instance.
         */
        void push(int minPos, int maxPos, UnaryOperator<Config> mods) {
            patches.add(new Patch(minPos, maxPos, mods));
        }

        /**
         * Remove the previously added patch from this instance.
         */
        void pop() {
            Assert.check(!patches.isEmpty(), "too many pops");
            patches.remove(patches.size() - 1);
        }

    // TreeScanner methods

        @Override
        public void visitModuleDef(JCModuleDecl decl) {
            visitDeclaration(decl, decl.sym, super::visitModuleDef);
        }

        @Override
        public void visitPackageDef(JCPackageDecl decl) {
            visitDeclaration(decl, decl.packge, super::visitPackageDef);
        }

        @Override
        public void visitClassDef(JCClassDecl decl) {
            if (stopAtClassDecl)
                return;
            visitDeclaration(decl, decl.sym, super::visitClassDef);
        }

        @Override
        public void visitMethodDef(JCMethodDecl decl) {
            visitDeclaration(decl, decl.sym, super::visitMethodDef);
        }

        @Override
        public void visitVarDef(JCVariableDecl decl) {
            visitDeclaration(decl, decl.sym, super::visitVarDef);
        }

        private <T extends JCTree> void visitDeclaration(T decl, Symbol sym, Consumer<? super T> recursion) {

if (debug) {
String s = decl.toString();
s = s.substring(0, Math.min(200, s.length()));
s = s.replaceAll("\\s+", " ");
System.out.println("visitDeclaration():"
+"\n  decl=["+s+"]"+(decl instanceof JCClassDecl ? " (" + ((JCClassDecl)decl).defs.size() + " defs)" : "")
+"\n  sym="+sym
+"\n  range="+String.format("[0x%08x,0x%08x]", TreeInfo.getStartPos(decl), TreeInfo.endPos(decl))
);
}

            visitTree(decl, config -> config.augment(sym), recursion);  // apply @SuppressWarnings and @Deprecated
        }

        @Override
        public void visitImport(JCImport tree) {
            initializeSymbolsIfNeeded();

            // Proceed normally unless special import suppression logic applies
            JCFieldAccess imp = tree.qualid;
            Name name = TreeInfo.name(imp);
            if (Feature.DEPRECATION_ON_IMPORT.allowedInSource(source)
              || name == names.asterisk
              || tree.staticImport) {
                super.visitImport(tree);
                return;
            }

            // Apply some automatic suppression here where we're only importing (and not using) the symbol
            visitTree(tree,
              config -> config.suppress(LintCategory.DEPRECATION, LintCategory.REMOVAL, LintCategory.PREVIEW),
              super::visitImport);
        }

        private <T extends JCTree> void visitTree(T tree, UnaryOperator<Config> mods, Consumer<? super T> recursion) {

            // Determine the lexical extent of the given tree node
            int minPos = TreeInfo.getStartPos(tree);
            int maxPos = Math.max(TreeInfo.endPos(tree), minPos);   // avoid inverted ranges

            // Update the current config
            Config oldConfig = parentRange.config();
            Config newConfig = mods.apply(oldConfig);

            // Add a new range, but not if we can determine its not needed
            Range childRange = new Range(minPos, maxPos, newConfig);
            if (!newConfig.equals(oldConfig) || !parentRange.contains(childRange)) {
                ranges.add(childRange);
            }

            // Recurse
            Range prevParentRange = parentRange;
            parentRange = childRange;
            try {
                recursion.accept(tree);
            } finally {
                parentRange = prevParentRange;
            }
        }

        // Represents a range of character offsets and the corresponding lint config that applies there.
        // The end of each range is inferred from the minPos() of the next range in the list.
        private record Range(int minPos, int maxPos, Config config) {

            long size() {
                return (long)maxPos() - (long)minPos() + 1;
            }

            boolean contains(int pos) {
                return pos >= minPos() && pos <= maxPos();
            }

            boolean contains(Range that) {
                return that.minPos() >= minPos() && that.maxPos() <= maxPos();
            }

@Override
public String toString() {
    return String.format("Range[0x%08x-0x%08x|%s]", minPos(), maxPos(), config().getDescription());
}

        }

        // Represents a "patch" to this instance for the given range
        private record Patch(int minPos, int maxPos, UnaryOperator<Config> mods) {

            boolean contains(int pos) {
                return pos >= minPos() && pos <= maxPos();
            }

            boolean contains(Range that) {
                return that.minPos() >= minPos() && that.maxPos() <= maxPos();
            }
        }
    }

// Internal State

    private final Context context;
<<<<<<< HEAD
    private final Log log;
    private final Source source;
=======
    private final Options options;
    private final Log log;
>>>>>>> 2b82e2d5

    // These are initialized lazily to avoid dependency loops
    private Symtab syms;
    private Names names;

    // The root configuration
    private Config rootConfig;

    // The analysis currently executing (null if none)
    private Analysis currentAnalysis;

    // Warnings are collected here during analyses
    private final List<Warning> warningList = new ArrayList<>();

    // Maps source file to pending analyses, if any
    private final Map<JavaFileObject, SourceInfo> analysisMap = new HashMap<>();

    // Maps category name to category
    private static final Map<String, LintCategory> map = new ConcurrentHashMap<>(20);

    @SuppressWarnings("this-escape")
    protected Lint(Context context) {
        this.context = context;
        context.put(lintKey, this);
<<<<<<< HEAD
        log = Log.instance(context);
        source = Source.instance(context);
        Options.instance(context).whenReady(this::initializeRootConfig);
=======
        options = Options.instance(context);
        log = Log.instance(context);
    }

    // Instantiate a non-root ("symbol scoped") instance
    protected Lint(Lint other) {
        other.initializeRootIfNeeded();
        this.context = other.context;
        this.options = other.options;
        this.log = other.log;
        this.syms = other.syms;
        this.names = other.names;
        this.values = other.values.clone();
        this.suppressedValues = other.suppressedValues.clone();
>>>>>>> 2b82e2d5
    }

    // Process command line options on demand to allow use of root Lint early during startup
    private void initializeRootConfig(Options options) {

        // Initialize enabled categories based on "-Xlint" flags
        EnumSet<LintCategory> values;
        if (options.isSet(Option.XLINT) || options.isSet(Option.XLINT_CUSTOM, "all")) {
            // If -Xlint or -Xlint:all is given, enable all categories by default
            values = EnumSet.allOf(LintCategory.class);
        } else if (options.isSet(Option.XLINT_CUSTOM, "none")) {
            // if -Xlint:none is given, disable all categories by default
            values = LintCategory.newEmptySet();
        } else {
            // otherwise, enable on-by-default categories
            values = LintCategory.newEmptySet();

            if (source.compareTo(Source.JDK9) >= 0) {
                values.add(LintCategory.DEP_ANN);
            }
            if (Source.Feature.REDUNDANT_STRICTFP.allowedInSource(source)) {
                values.add(LintCategory.STRICTFP);
            }
            values.add(LintCategory.REQUIRES_TRANSITIVE_AUTOMATIC);
            values.add(LintCategory.OPENS);
            values.add(LintCategory.MODULE);
            values.add(LintCategory.REMOVAL);
            if (!options.isSet(Option.PREVIEW)) {
                values.add(LintCategory.PREVIEW);
            }
            values.add(LintCategory.SYNCHRONIZATION);
            values.add(LintCategory.INCUBATING);
        }

        // Look for specific overrides
        for (LintCategory lc : LintCategory.values()) {
            if (options.isSet(Option.XLINT_CUSTOM, lc.option)) {
                values.add(lc);
            } else if (options.isSet(Option.XLINT_CUSTOM, "-" + lc.option)) {
                values.remove(lc);
            }
        }

        // Create root config
        rootConfig = new Config(values, LintCategory.newEmptySet(), "ROOT");
    }

    /**
     * Categories of warnings that can be generated by the compiler.
     */
    public enum LintCategory {
        /**
         * Warn when code refers to a auxiliary class that is hidden in a source file (ie source file name is
         * different from the class name, and the type is not properly nested) and the referring code
         * is not located in the same source file.
         */
        AUXILIARYCLASS("auxiliaryclass"),

        /**
         * Warn about use of unnecessary casts.
         */
        CAST("cast"),

        /**
         * Warn about issues related to classfile contents.
         *
         * <p>
         * This category is non-specific (e.g., not supported by {@code @SuppressWarnings}).
         */
        CLASSFILE("classfile", false),

        /**
         * Warn about "dangling" documentation comments,
         * not attached to any declaration.
         */
        DANGLING_DOC_COMMENTS("dangling-doc-comments"),

        /**
         * Warn about use of deprecated items.
         */
        DEPRECATION("deprecation"),

        /**
         * Warn about items which are documented with an {@code @deprecated} JavaDoc
         * comment, but which do not have {@code @Deprecated} annotation.
         */
        DEP_ANN("dep-ann"),

        /**
         * Warn about division by constant integer 0.
         */
        DIVZERO("divzero"),

        /**
         * Warn about empty statement after if.
         */
        EMPTY("empty"),

        /**
         * Warn about issues regarding module exports.
         */
        EXPORTS("exports"),

        /**
         * Warn about falling through from one case of a switch statement to the next.
         */
        FALLTHROUGH("fallthrough"),

        /**
         * Warn about finally clauses that do not terminate normally.
         */
        FINALLY("finally"),

        /**
         * Warn about use of incubating modules.
         *
         * <p>
         * This category is non-specific (e.g., not supported by {@code @SuppressWarnings}).
         */
        INCUBATING("incubating", false),

        /**
          * Warn about compiler possible lossy conversions.
          */
        LOSSY_CONVERSIONS("lossy-conversions"),

        /**
          * Warn about compiler generation of a default constructor.
          */
        MISSING_EXPLICIT_CTOR("missing-explicit-ctor"),

        /**
         * Warn about module system related issues.
         */
        MODULE("module"),

        /**
         * Warn about issues regarding module opens.
         */
        OPENS("opens"),

        /**
         * Warn about issues relating to use of command line options.
         *
         * <p>
         * This category is non-specific (e.g., not supported by {@code @SuppressWarnings}).
         */
        OPTIONS("options", false),

        /**
         * Warn when any output file is written to more than once.
         *
         * <p>
         * This category is non-specific (e.g., not supported by {@code @SuppressWarnings}).
         */
        OUTPUT_FILE_CLASH("output-file-clash", false),

        /**
         * Warn about issues regarding method overloads.
         */
        OVERLOADS("overloads"),

        /**
         * Warn about issues regarding method overrides.
         */
        OVERRIDES("overrides"),

        /**
         * Warn about invalid path elements on the command line.
         *
         * <p>
         * This category is non-specific (e.g., not supported by {@code @SuppressWarnings}).
         */
        PATH("path", false),

        /**
         * Warn about issues regarding annotation processing.
         *
         * <p>
         * This category is non-specific (e.g., not supported by {@code @SuppressWarnings}).
         */
        PROCESSING("processing", false),

        /**
         * Warn about unchecked operations on raw types.
         */
        RAW("rawtypes"),

        /**
         * Warn about use of deprecated-for-removal items.
         */
        REMOVAL("removal"),

        /**
         * Warn about use of automatic modules in the requires clauses.
         */
        REQUIRES_AUTOMATIC("requires-automatic"),

        /**
         * Warn about automatic modules in requires transitive.
         */
        REQUIRES_TRANSITIVE_AUTOMATIC("requires-transitive-automatic"),

        /**
         * Warn about Serializable classes that do not provide a serial version ID.
         */
        SERIAL("serial"),

        /**
         * Warn about issues relating to use of statics
         */
        STATIC("static"),

        /**
         * Warn about unnecessary uses of the strictfp modifier
         */
        STRICTFP("strictfp"),

        /**
         * Warn about synchronization attempts on instances of @ValueBased classes.
         */
        SYNCHRONIZATION("synchronization"),

        /**
         * Warn about issues relating to use of text blocks
         */
        TEXT_BLOCKS("text-blocks"),

        /**
         * Warn about possible 'this' escapes before subclass instance is fully initialized.
         */
        THIS_ESCAPE("this-escape"),

        /**
         * Warn about issues relating to use of try blocks (i.e. try-with-resources)
         */
        TRY("try"),

        /**
         * Warn about unchecked operations on raw types.
         */
        UNCHECKED("unchecked"),

        /**
         * Warn about potentially unsafe vararg methods
         */
        VARARGS("varargs"),

        /**
         * Warn about use of preview features.
         */
        PREVIEW("preview"),

        /**
         * Warn about use of restricted methods.
         */
        RESTRICTED("restricted");

        LintCategory(String option) {
            this(option, true);
        }

        LintCategory(String option, boolean specific) {
            this.option = option;
            this.specific = specific;
            map.put(option, this);
        }

        /**
         * Get the {@link LintCategory} having the given command line option.
         *
         * @param option lint category option string
         * @return corresponding {@link LintCategory}, or empty if none exists
         */
        public static Optional<LintCategory> get(String option) {
            return Optional.ofNullable(map.get(option));
        }

        public static EnumSet<LintCategory> newEmptySet() {
            return EnumSet.noneOf(LintCategory.class);
        }

        /**
         * Determine whether this category is specific or non-specific.
         *
         * <p>
         * Specific lint category warnings always occur at a specific location in a source file.
         * (for example {@link #UNCHECKED}). Non-specific lint categories apply generally to the
         * entire compliation process, for example {@link #OUTPUT_FILE_CLASH}.
         */
        public boolean isSpecific() {
            return specific;
        }

        /** Get the string representing this category in @SuppressAnnotations and -Xlint options. */
        public final String option;

<<<<<<< HEAD
        private final boolean specific;
=======
    /**
     * Checks is a warning category has been specifically suppressed, by means
     * of the SuppressWarnings annotation, or, in the case of the deprecated
     * category, whether it has been implicitly suppressed by virtue of the
     * current entity being itself deprecated.
     */
    public boolean isSuppressed(LintCategory lc) {
        initializeRootIfNeeded();
        return suppressedValues.contains(lc);
    }

    /**
     * Helper method. Log a lint warning if its lint category is enabled.
     *
     * @param warning key for the localized warning message
     */
    public void logIfEnabled(LintWarning warning) {
        logIfEnabled(null, warning);
    }

    /**
     * Helper method. Log a lint warning if its lint category is enabled.
     *
     * @param pos source position at which to report the warning
     * @param warning key for the localized warning message
     */
    public void logIfEnabled(DiagnosticPosition pos, LintWarning warning) {
        if (isEnabled(warning.getLintCategory())) {
            log.warning(pos, warning);
        }
>>>>>>> 2b82e2d5
    }

    /**
     * Obtain the set of recognized lint warning categories suppressed at the given symbol's declaration.
     *
     * <p>
     * This set can be non-empty only if the symbol is annotated with either
     * @SuppressWarnings or @Deprecated.
     *
     * @param symbol symbol corresponding to a possibly-annotated declaration
     * @return new warning suppressions applied to sym
     */
    public EnumSet<LintCategory> suppressionsFrom(Symbol symbol) {
        EnumSet<LintCategory> suppressions = suppressionsFrom(symbol.getDeclarationAttributes().stream());
        if (symbol.isDeprecated() && symbol.isDeprecatableViaAnnotation())
            suppressions.add(LintCategory.DEPRECATION);
        return suppressions;
    }

    /**
     * Retrieve the recognized lint categories suppressed by the given @SuppressWarnings annotation.
     *
     * @param annotation @SuppressWarnings annotation, or null
     * @return set of lint categories, possibly empty but never null
     */
    private EnumSet<LintCategory> suppressionsFrom(JCAnnotation annotation) {
        initializeSymbolsIfNeeded();
        if (annotation == null)
            return LintCategory.newEmptySet();
        Assert.check(annotation.attribute.type.tsym == syms.suppressWarningsType.tsym);
        return suppressionsFrom(Stream.of(annotation).map(anno -> anno.attribute));
    }

    // Find the @SuppressWarnings annotation in the given stream and extract the recognized suppressions
    private EnumSet<LintCategory> suppressionsFrom(Stream<Attribute.Compound> attributes) {
        initializeSymbolsIfNeeded();
        EnumSet<LintCategory> result = LintCategory.newEmptySet();
        attributes
          .filter(attribute -> attribute.type.tsym == syms.suppressWarningsType.tsym)
          .map(this::suppressionsFrom)
          .forEach(result::addAll);
        return result;
    }

    // Given a @SuppressWarnings annotation, extract the recognized suppressions
    private EnumSet<LintCategory> suppressionsFrom(Attribute.Compound suppressWarnings) {
        EnumSet<LintCategory> result = LintCategory.newEmptySet();
        Attribute.Array values = (Attribute.Array)suppressWarnings.member(names.value);
        for (Attribute value : values.values) {
            Optional.of((String)((Attribute.Constant)value).value)
              .flatMap(LintCategory::get)
              .ifPresent(result::add);
        }
        return result;
    }

    private void initializeSymbolsIfNeeded() {
        if (syms == null) {
            syms = Symtab.instance(context);
            names = Names.instance(context);
        }
    }
}<|MERGE_RESOLUTION|>--- conflicted
+++ resolved
@@ -983,13 +983,8 @@
 // Internal State
 
     private final Context context;
-<<<<<<< HEAD
+    private final Source source;
     private final Log log;
-    private final Source source;
-=======
-    private final Options options;
-    private final Log log;
->>>>>>> 2b82e2d5
 
     // These are initialized lazily to avoid dependency loops
     private Symtab syms;
@@ -1014,26 +1009,9 @@
     protected Lint(Context context) {
         this.context = context;
         context.put(lintKey, this);
-<<<<<<< HEAD
         log = Log.instance(context);
         source = Source.instance(context);
         Options.instance(context).whenReady(this::initializeRootConfig);
-=======
-        options = Options.instance(context);
-        log = Log.instance(context);
-    }
-
-    // Instantiate a non-root ("symbol scoped") instance
-    protected Lint(Lint other) {
-        other.initializeRootIfNeeded();
-        this.context = other.context;
-        this.options = other.options;
-        this.log = other.log;
-        this.syms = other.syms;
-        this.names = other.names;
-        this.values = other.values.clone();
-        this.suppressedValues = other.suppressedValues.clone();
->>>>>>> 2b82e2d5
     }
 
     // Process command line options on demand to allow use of root Lint early during startup
@@ -1331,40 +1309,7 @@
         /** Get the string representing this category in @SuppressAnnotations and -Xlint options. */
         public final String option;
 
-<<<<<<< HEAD
         private final boolean specific;
-=======
-    /**
-     * Checks is a warning category has been specifically suppressed, by means
-     * of the SuppressWarnings annotation, or, in the case of the deprecated
-     * category, whether it has been implicitly suppressed by virtue of the
-     * current entity being itself deprecated.
-     */
-    public boolean isSuppressed(LintCategory lc) {
-        initializeRootIfNeeded();
-        return suppressedValues.contains(lc);
-    }
-
-    /**
-     * Helper method. Log a lint warning if its lint category is enabled.
-     *
-     * @param warning key for the localized warning message
-     */
-    public void logIfEnabled(LintWarning warning) {
-        logIfEnabled(null, warning);
-    }
-
-    /**
-     * Helper method. Log a lint warning if its lint category is enabled.
-     *
-     * @param pos source position at which to report the warning
-     * @param warning key for the localized warning message
-     */
-    public void logIfEnabled(DiagnosticPosition pos, LintWarning warning) {
-        if (isEnabled(warning.getLintCategory())) {
-            log.warning(pos, warning);
-        }
->>>>>>> 2b82e2d5
     }
 
     /**
