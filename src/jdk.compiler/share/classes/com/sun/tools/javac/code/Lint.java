--- conflicted
+++ resolved
@@ -398,7 +398,6 @@
         SUPPRESSION("suppression", true, false),
 
         /**
-<<<<<<< HEAD
          * Warn about {@code -Xlint:-key} options that don't actually suppress any warnings (requires {@link #OPTIONS}).
          *
          * <p>
@@ -408,13 +407,6 @@
         SUPPRESSION_OPTION("suppression-option", false, false),
 
         /**
-         * Warn about synchronization attempts on instances of @ValueBased classes.
-         */
-        SYNCHRONIZATION("synchronization"),
-
-        /**
-=======
->>>>>>> 0660fdc1
          * Warn about issues relating to use of text blocks
          */
         TEXT_BLOCKS("text-blocks"),
