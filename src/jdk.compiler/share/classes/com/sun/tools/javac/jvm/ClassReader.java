--- conflicted
+++ resolved
@@ -2073,18 +2073,10 @@
             // The method wasn't found: emit a warning and recover
             JavaFileObject prevSource = log.useSource(requestingOwner.classfile);
             try {
-<<<<<<< HEAD
-                if (lint.isActive(LintCategory.CLASSFILE)) {
-                    if (failure == null) {
-                        lint.logIfEnabled(log, LintWarnings.AnnotationMethodNotFound(container, name));
-                    } else {
-                        lint.logIfEnabled(log, LintWarnings.AnnotationMethodNotFoundReason(container,
-=======
                 if (failure == null) {
                     lint.logIfEnabled(log, LintWarnings.AnnotationMethodNotFound(container, name));
                 } else {
                     lint.logIfEnabled(log, LintWarnings.AnnotationMethodNotFoundReason(container,
->>>>>>> d32d4361
                                                                             name,
                                                                             failure.getDetailValue()));//diagnostic, if present
                 }
