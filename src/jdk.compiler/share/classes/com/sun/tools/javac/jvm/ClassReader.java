--- conflicted
+++ resolved
@@ -855,13 +855,8 @@
                 if (!warnedAttrs.contains(name)) {
                     JavaFileObject prev = log.useSource(currentClassFile);
                     try {
-<<<<<<< HEAD
-                        lint.emit(log, LintCategory.CLASSFILE, null,
-                                    Warnings.FutureAttr(name, version.major, version.minor, majorVersion, minorVersion));
-=======
-                        log.warning((DiagnosticPosition) null,
+                        lint.logIfEnabled(log, (DiagnosticPosition) null,
                                     LintWarnings.FutureAttr(name, version.major, version.minor, majorVersion, minorVersion));
->>>>>>> d7379789
                     } finally {
                         log.useSource(prev);
                     }
@@ -1614,13 +1609,7 @@
         } else if (parameterAnnotations.length != numParameters) {
             //the RuntimeVisibleParameterAnnotations and RuntimeInvisibleParameterAnnotations
             //provide annotations for a different number of parameters, ignore:
-<<<<<<< HEAD
-            lint.emit(log, LintCategory.CLASSFILE, Warnings.RuntimeVisibleInvisibleParamAnnotationsMismatch(currentClassFile));
-=======
-            if (lintClassfile) {
-                log.warning(LintWarnings.RuntimeVisibleInvisibleParamAnnotationsMismatch(currentClassFile));
-            }
->>>>>>> d7379789
+            lint.logIfEnabled(log, LintWarnings.RuntimeVisibleInvisibleParamAnnotationsMismatch(currentClassFile));
             for (int pnum = 0; pnum < numParameters; pnum++) {
                 readAnnotations();
             }
@@ -2087,15 +2076,9 @@
             try {
                 if (lint.isActive(LintCategory.CLASSFILE)) {
                     if (failure == null) {
-<<<<<<< HEAD
-                        lint.emit(log, LintCategory.CLASSFILE, null, Warnings.AnnotationMethodNotFound(container, name));
+                        lint.logIfEnabled(log, LintWarnings.AnnotationMethodNotFound(container, name));
                     } else {
-                        lint.emit(log, LintCategory.CLASSFILE, null, Warnings.AnnotationMethodNotFoundReason(container,
-=======
-                        log.warning(LintWarnings.AnnotationMethodNotFound(container, name));
-                    } else {
-                        log.warning(LintWarnings.AnnotationMethodNotFoundReason(container,
->>>>>>> d7379789
+                        lint.logIfEnabled(log, LintWarnings.AnnotationMethodNotFoundReason(container,
                                                                             name,
                                                                             failure.getDetailValue()));//diagnostic, if present
                     }
@@ -2974,13 +2957,7 @@
 
     private void dropParameterAnnotations() {
         parameterAnnotations = null;
-<<<<<<< HEAD
-        lint.emit(log, LintCategory.CLASSFILE, Warnings.RuntimeInvisibleParameterAnnotations(currentClassFile));
-=======
-        if (lintClassfile) {
-            log.warning(LintWarnings.RuntimeInvisibleParameterAnnotations(currentClassFile));
-        }
->>>>>>> d7379789
+        lint.logIfEnabled(log, LintWarnings.RuntimeInvisibleParameterAnnotations(currentClassFile));
     }
     /**
      * Creates the parameter at the position {@code mpIndex} in the parameter list of the owning method.
