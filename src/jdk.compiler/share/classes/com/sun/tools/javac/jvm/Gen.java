/*
 * Copyright (c) 1999, 2025, Oracle and/or its affiliates. All rights reserved.
 * DO NOT ALTER OR REMOVE COPYRIGHT NOTICES OR THIS FILE HEADER.
 *
 * This code is free software; you can redistribute it and/or modify it
 * under the terms of the GNU General Public License version 2 only, as
 * published by the Free Software Foundation.  Oracle designates this
 * particular file as subject to the "Classpath" exception as provided
 * by Oracle in the LICENSE file that accompanied this code.
 *
 * This code is distributed in the hope that it will be useful, but WITHOUT
 * ANY WARRANTY; without even the implied warranty of MERCHANTABILITY or
 * FITNESS FOR A PARTICULAR PURPOSE.  See the GNU General Public License
 * version 2 for more details (a copy is included in the LICENSE file that
 * accompanied this code).
 *
 * You should have received a copy of the GNU General Public License version
 * 2 along with this work; if not, write to the Free Software Foundation,
 * Inc., 51 Franklin St, Fifth Floor, Boston, MA 02110-1301 USA.
 *
 * Please contact Oracle, 500 Oracle Parkway, Redwood Shores, CA 94065 USA
 * or visit www.oracle.com if you need additional information or have any
 * questions.
 */

package com.sun.tools.javac.jvm;

import java.util.HashMap;
import java.util.Map;
import java.util.Set;

import com.sun.tools.javac.jvm.PoolConstant.LoadableConstant;
import com.sun.tools.javac.tree.TreeInfo.PosKind;
import com.sun.tools.javac.util.*;
import com.sun.tools.javac.util.JCDiagnostic.DiagnosticPosition;
import com.sun.tools.javac.util.List;
import com.sun.tools.javac.code.*;
import com.sun.tools.javac.code.Attribute.TypeCompound;
import com.sun.tools.javac.code.Symbol.VarSymbol;
import com.sun.tools.javac.comp.*;
import com.sun.tools.javac.tree.*;

import com.sun.tools.javac.code.Symbol.*;
import com.sun.tools.javac.code.Type.*;
import com.sun.tools.javac.jvm.Code.*;
import com.sun.tools.javac.jvm.Items.*;
import com.sun.tools.javac.resources.CompilerProperties.Errors;
import com.sun.tools.javac.tree.EndPosTable;
import com.sun.tools.javac.tree.JCTree.*;

import static com.sun.tools.javac.code.Flags.*;
import static com.sun.tools.javac.code.Kinds.Kind.*;
import static com.sun.tools.javac.code.TypeTag.*;
import static com.sun.tools.javac.jvm.ByteCodes.*;
import static com.sun.tools.javac.jvm.CRTFlags.*;
import static com.sun.tools.javac.main.Option.*;
import static com.sun.tools.javac.tree.JCTree.Tag.*;

/** This pass maps flat Java (i.e. without inner classes) to bytecodes.
 *
 *  <p><b>This is NOT part of any supported API.
 *  If you write code that depends on this, you do so at your own risk.
 *  This code and its internal interfaces are subject to change or
 *  deletion without notice.</b>
 */
public class Gen extends JCTree.Visitor {
    protected static final Context.Key<Gen> genKey = new Context.Key<>();

    private final Log log;
    private final Symtab syms;
    private final Check chk;
    private final Resolve rs;
    private final TreeMaker make;
    private final Names names;
    private final Target target;
    private final String accessDollar;
    private final Types types;
    private final Lower lower;
    private final Annotate annotate;
    private final StringConcat concat;

    /** Format of stackmap tables to be generated. */
    private final Code.StackMapFormat stackMap;

    /** A type that serves as the expected type for all method expressions.
     */
    private final Type methodType;

    public static Gen instance(Context context) {
        Gen instance = context.get(genKey);
        if (instance == null)
            instance = new Gen(context);
        return instance;
    }

    /** Constant pool writer, set by genClass.
     */
    final PoolWriter poolWriter;

    @SuppressWarnings("this-escape")
    protected Gen(Context context) {
        context.put(genKey, this);

        names = Names.instance(context);
        log = Log.instance(context);
        syms = Symtab.instance(context);
        chk = Check.instance(context);
        rs = Resolve.instance(context);
        make = TreeMaker.instance(context);
        target = Target.instance(context);
        types = Types.instance(context);
        concat = StringConcat.instance(context);

        methodType = new MethodType(null, null, null, syms.methodClass);
        accessDollar = "access" + target.syntheticNameChar();
        lower = Lower.instance(context);

        Options options = Options.instance(context);
        lineDebugInfo =
            options.isUnset(G_CUSTOM) ||
            options.isSet(G_CUSTOM, "lines");
        varDebugInfo =
            options.isUnset(G_CUSTOM)
            ? options.isSet(G)
            : options.isSet(G_CUSTOM, "vars");
        genCrt = options.isSet(XJCOV);
        debugCode = options.isSet("debug.code");
        disableVirtualizedPrivateInvoke = options.isSet("disableVirtualizedPrivateInvoke");
        poolWriter = new PoolWriter(types, names);

        // ignore cldc because we cannot have both stackmap formats
        this.stackMap = StackMapFormat.JSR202;
        annotate = Annotate.instance(context);
        qualifiedSymbolCache = new HashMap<>();
    }

    /** Switches
     */
    private final boolean lineDebugInfo;
    private final boolean varDebugInfo;
    private final boolean genCrt;
    private final boolean debugCode;
    private boolean disableVirtualizedPrivateInvoke;

    /** Code buffer, set by genMethod.
     */
    private Code code;

    /** Items structure, set by genMethod.
     */
    private Items items;

    /** Environment for symbol lookup, set by genClass
     */
    private Env<AttrContext> attrEnv;

    /** The top level tree.
     */
    private JCCompilationUnit toplevel;

    /** The number of code-gen errors in this class.
     */
    private int nerrs = 0;

    /** An object containing mappings of syntax trees to their
     *  ending source positions.
     */
    EndPosTable endPosTable;

    boolean inCondSwitchExpression;
    Chain switchExpressionTrueChain;
    Chain switchExpressionFalseChain;
    List<LocalItem> stackBeforeSwitchExpression;
    LocalItem switchResult;
    PatternMatchingCatchConfiguration patternMatchingCatchConfiguration =
            new PatternMatchingCatchConfiguration(Set.of(), null, null, null);

    /** Cache the symbol to reflect the qualifying type.
     *  key: corresponding type
     *  value: qualified symbol
     */
    Map<Type, Symbol> qualifiedSymbolCache;

    /** Generate code to load an integer constant.
     *  @param n     The integer to be loaded.
     */
    void loadIntConst(int n) {
        items.makeImmediateItem(syms.intType, n).load();
    }

    /** The opcode that loads a zero constant of a given type code.
     *  @param tc   The given type code (@see ByteCode).
     */
    public static int zero(int tc) {
        switch(tc) {
        case INTcode: case BYTEcode: case SHORTcode: case CHARcode:
            return iconst_0;
        case LONGcode:
            return lconst_0;
        case FLOATcode:
            return fconst_0;
        case DOUBLEcode:
            return dconst_0;
        default:
            throw new AssertionError("zero");
        }
    }

    /** The opcode that loads a one constant of a given type code.
     *  @param tc   The given type code (@see ByteCode).
     */
    public static int one(int tc) {
        return zero(tc) + 1;
    }

    /** Generate code to load -1 of the given type code (either int or long).
     *  @param tc   The given type code (@see ByteCode).
     */
    void emitMinusOne(int tc) {
        if (tc == LONGcode) {
            items.makeImmediateItem(syms.longType, Long.valueOf(-1)).load();
        } else {
            code.emitop0(iconst_m1);
        }
    }

    /** Construct a symbol to reflect the qualifying type that should
     *  appear in the byte code as per JLS 13.1.
     *
     *  For {@literal target >= 1.2}: Clone a method with the qualifier as owner (except
     *  for those cases where we need to work around VM bugs).
     *
     *  For {@literal target <= 1.1}: If qualified variable or method is defined in a
     *  non-accessible class, clone it with the qualifier class as owner.
     *
     *  @param sym    The accessed symbol
     *  @param site   The qualifier's type.
     */
    Symbol binaryQualifier(Symbol sym, Type site) {

        if (site.hasTag(ARRAY)) {
            if (sym == syms.lengthVar ||
                sym.owner != syms.arrayClass)
                return sym;
            // array clone can be qualified by the array type in later targets
            Symbol qualifier;
            if ((qualifier = qualifiedSymbolCache.get(site)) == null) {
                qualifier = new ClassSymbol(Flags.PUBLIC, site.tsym.name, site, syms.noSymbol);
                qualifiedSymbolCache.put(site, qualifier);
            }
            return sym.clone(qualifier);
        }

        if (sym.owner == site.tsym ||
            (sym.flags() & (STATIC | SYNTHETIC)) == (STATIC | SYNTHETIC)) {
            return sym;
        }

        // leave alone methods inherited from Object
        // JLS 13.1.
        if (sym.owner == syms.objectType.tsym)
            return sym;

        return sym.clone(site.tsym);
    }

    /** Insert a reference to given type in the constant pool,
     *  checking for an array with too many dimensions;
     *  return the reference's index.
     *  @param type   The type for which a reference is inserted.
     */
    int makeRef(DiagnosticPosition pos, Type type) {
        return poolWriter.putClass(checkDimension(pos, type));
    }

    /** Check if the given type is an array with too many dimensions.
     */
    private Type checkDimension(DiagnosticPosition pos, Type t) {
        checkDimensionInternal(pos, t);
        return t;
    }

    private void checkDimensionInternal(DiagnosticPosition pos, Type t) {
        switch (t.getTag()) {
        case METHOD:
            checkDimension(pos, t.getReturnType());
            for (List<Type> args = t.getParameterTypes(); args.nonEmpty(); args = args.tail)
                checkDimension(pos, args.head);
            break;
        case ARRAY:
            if (types.dimensions(t) > ClassFile.MAX_DIMENSIONS) {
                log.error(pos, Errors.LimitDimensions);
                nerrs++;
            }
            break;
        default:
            break;
        }
    }

    /** Create a temporary variable.
     *  @param type   The variable's type.
     */
    LocalItem makeTemp(Type type) {
        VarSymbol v = new VarSymbol(Flags.SYNTHETIC,
                                    names.empty,
                                    type,
                                    env.enclMethod.sym);
        code.newLocal(v);
        return items.makeLocalItem(v);
    }

    /** Generate code to call a non-private method or constructor.
     *  @param pos         Position to be used for error reporting.
     *  @param site        The type of which the method is a member.
     *  @param name        The method's name.
     *  @param argtypes    The method's argument types.
     *  @param isStatic    A flag that indicates whether we call a
     *                     static or instance method.
     */
    void callMethod(DiagnosticPosition pos,
                    Type site, Name name, List<Type> argtypes,
                    boolean isStatic) {
        Symbol msym = rs.
            resolveInternalMethod(pos, attrEnv, site, name, argtypes, null);
        if (isStatic) items.makeStaticItem(msym).invoke();
        else items.makeMemberItem(msym, name == names.init).invoke();
    }

    /** Is the given method definition an access method
     *  resulting from a qualified super? This is signified by an odd
     *  access code.
     */
    private boolean isAccessSuper(JCMethodDecl enclMethod) {
        return
            (enclMethod.mods.flags & SYNTHETIC) != 0 &&
            isOddAccessName(enclMethod.name);
    }

    /** Does given name start with "access$" and end in an odd digit?
     */
    private boolean isOddAccessName(Name name) {
        final String string = name.toString();
        return
            string.startsWith(accessDollar) &&
            (string.charAt(string.length() - 1) & 1) != 0;
    }

/* ************************************************************************
 * Non-local exits
 *************************************************************************/

    /** Generate code to invoke the finalizer associated with given
     *  environment.
     *  Any calls to finalizers are appended to the environments `cont' chain.
     *  Mark beginning of gap in catch all range for finalizer.
     */
    void genFinalizer(Env<GenContext> env) {
        if (code.isAlive() && env.info.finalize != null)
            env.info.finalize.gen();
    }

    /** Generate code to call all finalizers of structures aborted by
     *  a non-local
     *  exit.  Return target environment of the non-local exit.
     *  @param target      The tree representing the structure that's aborted
     *  @param env         The environment current at the non-local exit.
     */
    Env<GenContext> unwind(JCTree target, Env<GenContext> env) {
        Env<GenContext> env1 = env;
        while (true) {
            genFinalizer(env1);
            if (env1.tree == target) break;
            env1 = env1.next;
        }
        return env1;
    }

    /** Mark end of gap in catch-all range for finalizer.
     *  @param env   the environment which might contain the finalizer
     *               (if it does, env.info.gaps != null).
     */
    void endFinalizerGap(Env<GenContext> env) {
        if (env.info.gaps != null && env.info.gaps.length() % 2 == 1)
            env.info.gaps.append(code.curCP());
    }

    /** Mark end of all gaps in catch-all ranges for finalizers of environments
     *  lying between, and including to two environments.
     *  @param from    the most deeply nested environment to mark
     *  @param to      the least deeply nested environment to mark
     */
    void endFinalizerGaps(Env<GenContext> from, Env<GenContext> to) {
        Env<GenContext> last = null;
        while (last != to) {
            endFinalizerGap(from);
            last = from;
            from = from.next;
        }
    }

    /** Do any of the structures aborted by a non-local exit have
     *  finalizers that require an empty stack?
     *  @param target      The tree representing the structure that's aborted
     *  @param env         The environment current at the non-local exit.
     */
    boolean hasFinally(JCTree target, Env<GenContext> env) {
        while (env.tree != target) {
            if (env.tree.hasTag(TRY) && env.info.finalize.hasFinalizer())
                return true;
            env = env.next;
        }
        return false;
    }

/* ************************************************************************
 * Normalizing class-members.
 *************************************************************************/

    /** Distribute member initializer code into constructors and {@code <clinit>}
     *  method.
     *  @param defs         The list of class member declarations.
     *  @param c            The enclosing class.
     */
    List<JCTree> normalizeDefs(List<JCTree> defs, ClassSymbol c) {
        ListBuffer<JCStatement> initCode = new ListBuffer<>();
        ListBuffer<Attribute.TypeCompound> initTAs = new ListBuffer<>();
        ListBuffer<JCStatement> clinitCode = new ListBuffer<>();
        ListBuffer<Attribute.TypeCompound> clinitTAs = new ListBuffer<>();
        ListBuffer<JCTree> methodDefs = new ListBuffer<>();
        // Sort definitions into three listbuffers:
        //  - initCode for instance initializers
        //  - clinitCode for class initializers
        //  - methodDefs for method definitions
        for (List<JCTree> l = defs; l.nonEmpty(); l = l.tail) {
            JCTree def = l.head;
            switch (def.getTag()) {
            case BLOCK:
                JCBlock block = (JCBlock)def;
                if ((block.flags & STATIC) != 0)
                    clinitCode.append(block);
                else if ((block.flags & SYNTHETIC) == 0)
                    initCode.append(block);
                break;
            case METHODDEF:
                methodDefs.append(def);
                break;
            case VARDEF:
                JCVariableDecl vdef = (JCVariableDecl) def;
                VarSymbol sym = vdef.sym;
                checkDimension(vdef.pos(), sym.type);
                if (vdef.init != null) {
                    if ((sym.flags() & STATIC) == 0) {
                        // Always initialize instance variables.
                        JCStatement init = make.at(vdef.pos()).
                            Assignment(sym, vdef.init);
                        initCode.append(init);
                        endPosTable.replaceTree(vdef, init);
                        initTAs.addAll(getAndRemoveNonFieldTAs(sym));
                    } else if (sym.getConstValue() == null) {
                        // Initialize class (static) variables only if
                        // they are not compile-time constants.
                        JCStatement init = make.at(vdef.pos).
                            Assignment(sym, vdef.init);
                        clinitCode.append(init);
                        endPosTable.replaceTree(vdef, init);
                        clinitTAs.addAll(getAndRemoveNonFieldTAs(sym));
                    } else {
                        checkStringConstant(vdef.init.pos(), sym.getConstValue());
                        /* if the init contains a reference to an external class, add it to the
                         * constant's pool
                         */
                        vdef.init.accept(classReferenceVisitor);
                    }
                }
                break;
            default:
                Assert.error();
            }
        }
        // Insert any instance initializers into all constructors.
        if (initCode.length() != 0) {
            List<JCStatement> inits = initCode.toList();
            initTAs.addAll(c.getInitTypeAttributes());
            List<Attribute.TypeCompound> initTAlist = initTAs.toList();
            for (JCTree t : methodDefs) {
                normalizeMethod((JCMethodDecl)t, inits, initTAlist);
            }
        }
        // If there are class initializers, create a <clinit> method
        // that contains them as its body.
        if (clinitCode.length() != 0) {
            MethodSymbol clinit = new MethodSymbol(
                STATIC | (c.flags() & STRICTFP),
                names.clinit,
                new MethodType(
                    List.nil(), syms.voidType,
                    List.nil(), syms.methodClass),
                c);
            c.members().enter(clinit);
            List<JCStatement> clinitStats = clinitCode.toList();
            JCBlock block = make.at(clinitStats.head.pos()).Block(0, clinitStats);
<<<<<<< HEAD
            block.bracePos = TreeInfo.endPos(endPosTable, clinitStats.last());
=======
            block.bracePos = TreeInfo.endPos(clinitStats.last());
>>>>>>> a62ebc62
            methodDefs.append(make.MethodDef(clinit, block));

            if (!clinitTAs.isEmpty())
                clinit.appendUniqueTypeAttributes(clinitTAs.toList());
            if (!c.getClassInitTypeAttributes().isEmpty())
                clinit.appendUniqueTypeAttributes(c.getClassInitTypeAttributes());
        }
        // Return all method definitions.
        return methodDefs.toList();
    }

    private List<Attribute.TypeCompound> getAndRemoveNonFieldTAs(VarSymbol sym) {
        List<TypeCompound> tas = sym.getRawTypeAttributes();
        ListBuffer<Attribute.TypeCompound> fieldTAs = new ListBuffer<>();
        ListBuffer<Attribute.TypeCompound> nonfieldTAs = new ListBuffer<>();
        for (TypeCompound ta : tas) {
            Assert.check(ta.getPosition().type != TargetType.UNKNOWN);
            if (ta.getPosition().type == TargetType.FIELD) {
                fieldTAs.add(ta);
            } else {
                nonfieldTAs.add(ta);
            }
        }
        sym.setTypeAttributes(fieldTAs.toList());
        return nonfieldTAs.toList();
    }

    /** Check a constant value and report if it is a string that is
     *  too large.
     */
    private void checkStringConstant(DiagnosticPosition pos, Object constValue) {
        if (nerrs != 0 || // only complain about a long string once
            constValue == null ||
            !(constValue instanceof String str) ||
            str.length() < PoolWriter.MAX_STRING_LENGTH)
            return;
        log.error(pos, Errors.LimitString);
        nerrs++;
    }

    /** Insert instance initializer code into constructors prior to the super() call.
     *  @param md        The tree potentially representing a
     *                   constructor's definition.
     *  @param initCode  The list of instance initializer statements.
     *  @param initTAs  Type annotations from the initializer expression.
     */
    void normalizeMethod(JCMethodDecl md, List<JCStatement> initCode, List<TypeCompound> initTAs) {
        if (TreeInfo.isConstructor(md) && TreeInfo.hasConstructorCall(md, names._super)) {
            // We are seeing a constructor that has a super() call.
            // Find the super() invocation and append the given initializer code.
            TreeInfo.mapSuperCalls(md.body, supercall -> make.Block(0, initCode.prepend(supercall)));

            if (md.body.bracePos == Position.NOPOS)
<<<<<<< HEAD
                md.body.bracePos = TreeInfo.endPos(endPosTable, md.body.stats.last());
=======
                md.body.bracePos = TreeInfo.endPos(md.body.stats.last());
>>>>>>> a62ebc62

            md.sym.appendUniqueTypeAttributes(initTAs);
        }
    }

/* ************************************************************************
 * Traversal methods
 *************************************************************************/

    /** Visitor argument: The current environment.
     */
    Env<GenContext> env;

    /** Visitor argument: The expected type (prototype).
     */
    Type pt;

    /** Visitor result: The item representing the computed value.
     */
    Item result;

    /** Visitor method: generate code for a definition, catching and reporting
     *  any completion failures.
     *  @param tree    The definition to be visited.
     *  @param env     The environment current at the definition.
     */
    public void genDef(JCTree tree, Env<GenContext> env) {
        Env<GenContext> prevEnv = this.env;
        try {
            this.env = env;
            tree.accept(this);
        } catch (CompletionFailure ex) {
            chk.completionError(tree.pos(), ex);
        } finally {
            this.env = prevEnv;
        }
    }

    /** Derived visitor method: check whether CharacterRangeTable
     *  should be emitted, if so, put a new entry into CRTable
     *  and call method to generate bytecode.
     *  If not, just call method to generate bytecode.
     *  @see    #genStat(JCTree, Env)
     *
     *  @param  tree     The tree to be visited.
     *  @param  env      The environment to use.
     *  @param  crtFlags The CharacterRangeTable flags
     *                   indicating type of the entry.
     */
    public void genStat(JCTree tree, Env<GenContext> env, int crtFlags) {
        if (!genCrt) {
            genStat(tree, env);
            return;
        }
        int startpc = code.curCP();
        genStat(tree, env);
        if (tree.hasTag(Tag.BLOCK)) crtFlags |= CRT_BLOCK;
        code.crt.put(tree, crtFlags, startpc, code.curCP());
    }

    /** Derived visitor method: generate code for a statement.
     */
    public void genStat(JCTree tree, Env<GenContext> env) {
        if (code.isAlive()) {
            code.statBegin(tree.pos);
            genDef(tree, env);
        } else if (env.info.isSwitch && tree.hasTag(VARDEF)) {
            // variables whose declarations are in a switch
            // can be used even if the decl is unreachable.
            code.newLocal(((JCVariableDecl) tree).sym);
        }
    }

    /** Derived visitor method: check whether CharacterRangeTable
     *  should be emitted, if so, put a new entry into CRTable
     *  and call method to generate bytecode.
     *  If not, just call method to generate bytecode.
     *  @see    #genStats(List, Env)
     *
     *  @param  trees    The list of trees to be visited.
     *  @param  env      The environment to use.
     *  @param  crtFlags The CharacterRangeTable flags
     *                   indicating type of the entry.
     */
    public void genStats(List<JCStatement> trees, Env<GenContext> env, int crtFlags) {
        if (!genCrt) {
            genStats(trees, env);
            return;
        }
        if (trees.length() == 1) {        // mark one statement with the flags
            genStat(trees.head, env, crtFlags | CRT_STATEMENT);
        } else {
            int startpc = code.curCP();
            genStats(trees, env);
            code.crt.put(trees, crtFlags, startpc, code.curCP());
        }
    }

    /** Derived visitor method: generate code for a list of statements.
     */
    public void genStats(List<? extends JCTree> trees, Env<GenContext> env) {
        for (List<? extends JCTree> l = trees; l.nonEmpty(); l = l.tail)
            genStat(l.head, env, CRT_STATEMENT);
    }

    /** Derived visitor method: check whether CharacterRangeTable
     *  should be emitted, if so, put a new entry into CRTable
     *  and call method to generate bytecode.
     *  If not, just call method to generate bytecode.
     *  @see    #genCond(JCTree,boolean)
     *
     *  @param  tree     The tree to be visited.
     *  @param  crtFlags The CharacterRangeTable flags
     *                   indicating type of the entry.
     */
    public CondItem genCond(JCTree tree, int crtFlags) {
        if (!genCrt) return genCond(tree, false);
        int startpc = code.curCP();
        CondItem item = genCond(tree, (crtFlags & CRT_FLOW_CONTROLLER) != 0);
        code.crt.put(tree, crtFlags, startpc, code.curCP());
        return item;
    }

    /** Derived visitor method: generate code for a boolean
     *  expression in a control-flow context.
     *  @param _tree         The expression to be visited.
     *  @param markBranches The flag to indicate that the condition is
     *                      a flow controller so produced conditions
     *                      should contain a proper tree to generate
     *                      CharacterRangeTable branches for them.
     */
    public CondItem genCond(JCTree _tree, boolean markBranches) {
        JCTree inner_tree = TreeInfo.skipParens(_tree);
        if (inner_tree.hasTag(CONDEXPR)) {
            JCConditional tree = (JCConditional)inner_tree;
            CondItem cond = genCond(tree.cond, CRT_FLOW_CONTROLLER);
            if (cond.isTrue()) {
                code.resolve(cond.trueJumps);
                CondItem result = genCond(tree.truepart, CRT_FLOW_TARGET);
                if (markBranches) result.tree = tree.truepart;
                return result;
            }
            if (cond.isFalse()) {
                code.resolve(cond.falseJumps);
                CondItem result = genCond(tree.falsepart, CRT_FLOW_TARGET);
                if (markBranches) result.tree = tree.falsepart;
                return result;
            }
            Chain secondJumps = cond.jumpFalse();
            code.resolve(cond.trueJumps);
            CondItem first = genCond(tree.truepart, CRT_FLOW_TARGET);
            if (markBranches) first.tree = tree.truepart;
            Chain falseJumps = first.jumpFalse();
            code.resolve(first.trueJumps);
            Chain trueJumps = code.branch(goto_);
            code.resolve(secondJumps);
            CondItem second = genCond(tree.falsepart, CRT_FLOW_TARGET);
            CondItem result = items.makeCondItem(second.opcode,
                                      Code.mergeChains(trueJumps, second.trueJumps),
                                      Code.mergeChains(falseJumps, second.falseJumps));
            if (markBranches) result.tree = tree.falsepart;
            return result;
        } else if (inner_tree.hasTag(SWITCH_EXPRESSION)) {
            code.resolvePending();

            boolean prevInCondSwitchExpression = inCondSwitchExpression;
            Chain prevSwitchExpressionTrueChain = switchExpressionTrueChain;
            Chain prevSwitchExpressionFalseChain = switchExpressionFalseChain;
            try {
                inCondSwitchExpression = true;
                switchExpressionTrueChain = null;
                switchExpressionFalseChain = null;
                try {
                    doHandleSwitchExpression((JCSwitchExpression) inner_tree);
                } catch (CompletionFailure ex) {
                    chk.completionError(_tree.pos(), ex);
                    code.state.stacksize = 1;
                }
                CondItem result = items.makeCondItem(goto_,
                                                     switchExpressionTrueChain,
                                                     switchExpressionFalseChain);
                if (markBranches) result.tree = _tree;
                return result;
            } finally {
                inCondSwitchExpression = prevInCondSwitchExpression;
                switchExpressionTrueChain = prevSwitchExpressionTrueChain;
                switchExpressionFalseChain = prevSwitchExpressionFalseChain;
            }
        } else if (inner_tree.hasTag(LETEXPR) && ((LetExpr) inner_tree).needsCond) {
            code.resolvePending();

            LetExpr tree = (LetExpr) inner_tree;
            int limit = code.nextreg;
            int prevLetExprStart = code.setLetExprStackPos(code.state.stacksize);
            try {
                genStats(tree.defs, env);
            } finally {
                code.setLetExprStackPos(prevLetExprStart);
            }
            CondItem result = genCond(tree.expr, markBranches);
            code.endScopes(limit);
            return result;
        } else {
            CondItem result = genExpr(_tree, syms.booleanType).mkCond();
            if (markBranches) result.tree = _tree;
            return result;
        }
    }

    public Code getCode() {
        return code;
    }

    public Items getItems() {
        return items;
    }

    public Env<AttrContext> getAttrEnv() {
        return attrEnv;
    }

    /** Visitor class for expressions which might be constant expressions.
     *  This class is a subset of TreeScanner. Intended to visit trees pruned by
     *  Lower as long as constant expressions looking for references to any
     *  ClassSymbol. Any such reference will be added to the constant pool so
     *  automated tools can detect class dependencies better.
     */
    class ClassReferenceVisitor extends JCTree.Visitor {

        @Override
        public void visitTree(JCTree tree) {}

        @Override
        public void visitBinary(JCBinary tree) {
            tree.lhs.accept(this);
            tree.rhs.accept(this);
        }

        @Override
        public void visitSelect(JCFieldAccess tree) {
            if (tree.selected.type.hasTag(CLASS)) {
                makeRef(tree.selected.pos(), tree.selected.type);
            }
        }

        @Override
        public void visitIdent(JCIdent tree) {
            if (tree.sym.owner instanceof ClassSymbol classSymbol) {
                poolWriter.putClass(classSymbol);
            }
        }

        @Override
        public void visitConditional(JCConditional tree) {
            tree.cond.accept(this);
            tree.truepart.accept(this);
            tree.falsepart.accept(this);
        }

        @Override
        public void visitUnary(JCUnary tree) {
            tree.arg.accept(this);
        }

        @Override
        public void visitParens(JCParens tree) {
            tree.expr.accept(this);
        }

        @Override
        public void visitTypeCast(JCTypeCast tree) {
            tree.expr.accept(this);
        }
    }

    private ClassReferenceVisitor classReferenceVisitor = new ClassReferenceVisitor();

    /** Visitor method: generate code for an expression, catching and reporting
     *  any completion failures.
     *  @param tree    The expression to be visited.
     *  @param pt      The expression's expected type (proto-type).
     */
    public Item genExpr(JCTree tree, Type pt) {
        if (!code.isAlive()) {
            return items.makeStackItem(pt);
        }

        Type prevPt = this.pt;
        try {
            if (tree.type.constValue() != null) {
                // Short circuit any expressions which are constants
                tree.accept(classReferenceVisitor);
                checkStringConstant(tree.pos(), tree.type.constValue());
                Symbol sym = TreeInfo.symbol(tree);
                if (sym != null && isConstantDynamic(sym)) {
                    result = items.makeDynamicItem(sym);
                } else {
                    result = items.makeImmediateItem(tree.type, tree.type.constValue());
                }
            } else {
                this.pt = pt;
                tree.accept(this);
            }
            return result.coerce(pt);
        } catch (CompletionFailure ex) {
            chk.completionError(tree.pos(), ex);
            code.state.stacksize = 1;
            return items.makeStackItem(pt);
        } finally {
            this.pt = prevPt;
        }
    }

    public boolean isConstantDynamic(Symbol sym) {
        return sym.kind == VAR &&
                sym instanceof DynamicVarSymbol dynamicVarSymbol &&
                dynamicVarSymbol.isDynamic();
    }

    /** Derived visitor method: generate code for a list of method arguments.
     *  @param trees    The argument expressions to be visited.
     *  @param pts      The expression's expected types (i.e. the formal parameter
     *                  types of the invoked method).
     */
    public void genArgs(List<JCExpression> trees, List<Type> pts) {
        for (List<JCExpression> l = trees; l.nonEmpty(); l = l.tail) {
            genExpr(l.head, pts.head).load();
            pts = pts.tail;
        }
        // require lists be of same length
        Assert.check(pts.isEmpty());
    }

/* ************************************************************************
 * Visitor methods for statements and definitions
 *************************************************************************/

    /** Thrown when the byte code size exceeds limit.
     */
    public static class CodeSizeOverflow extends RuntimeException {
        private static final long serialVersionUID = 0;
        public CodeSizeOverflow() {}
    }

    public void visitMethodDef(JCMethodDecl tree) {
        // Create a new local environment that points pack at method
        // definition.
        Env<GenContext> localEnv = env.dup(tree);
        localEnv.enclMethod = tree;
        // The expected type of every return statement in this method
        // is the method's return type.
        this.pt = tree.sym.erasure(types).getReturnType();

        checkDimension(tree.pos(), tree.sym.erasure(types));
        genMethod(tree, localEnv, false);
    }
//where
        /** Generate code for a method.
         *  @param tree     The tree representing the method definition.
         *  @param env      The environment current for the method body.
         *  @param fatcode  A flag that indicates whether all jumps are
         *                  within 32K.  We first invoke this method under
         *                  the assumption that fatcode == false, i.e. all
         *                  jumps are within 32K.  If this fails, fatcode
         *                  is set to true and we try again.
         */
        void genMethod(JCMethodDecl tree, Env<GenContext> env, boolean fatcode) {
            MethodSymbol meth = tree.sym;
            int extras = 0;
            // Count up extra parameters
            if (meth.isConstructor()) {
                extras++;
                if (meth.enclClass().isInner() &&
                    !meth.enclClass().isStatic()) {
                    extras++;
                }
            } else if ((tree.mods.flags & STATIC) == 0) {
                extras++;
            }
            //      System.err.println("Generating " + meth + " in " + meth.owner); //DEBUG
            if (Code.width(types.erasure(env.enclMethod.sym.type).getParameterTypes()) + extras >
                ClassFile.MAX_PARAMETERS) {
                log.error(tree.pos(), Errors.LimitParameters);
                nerrs++;
            }

            else if (tree.body != null) {
                // Create a new code structure and initialize it.
                int startpcCrt = initCode(tree, env, fatcode);

                try {
                    genStat(tree.body, env);
                } catch (CodeSizeOverflow e) {
                    // Failed due to code limit, try again with jsr/ret
                    startpcCrt = initCode(tree, env, fatcode);
                    genStat(tree.body, env);
                }

                if (code.state.stacksize != 0) {
                    log.error(tree.body.pos(), Errors.StackSimError(tree.sym));
                    throw new AssertionError();
                }

                // If last statement could complete normally, insert a
                // return at the end.
                if (code.isAlive()) {
                    code.statBegin(TreeInfo.endPos(endPosTable, tree.body));
                    if (env.enclMethod == null ||
                        env.enclMethod.sym.type.getReturnType().hasTag(VOID)) {
                        code.emitop0(return_);
                    } else {
                        // sometime dead code seems alive (4415991);
                        // generate a small loop instead
                        int startpc = code.entryPoint();
                        CondItem c = items.makeCondItem(goto_);
                        code.resolve(c.jumpTrue(), startpc);
                    }
                }
                if (genCrt)
                    code.crt.put(tree.body,
                                 CRT_BLOCK,
                                 startpcCrt,
                                 code.curCP());

                code.endScopes(0);

                // If we exceeded limits, panic
                if (code.checkLimits(tree.pos(), log)) {
                    nerrs++;
                    return;
                }

                // If we generated short code but got a long jump, do it again
                // with fatCode = true.
                if (!fatcode && code.fatcode) genMethod(tree, env, true);

                // Clean up
                if(stackMap == StackMapFormat.JSR202) {
                    code.lastFrame = null;
                    code.frameBeforeLast = null;
                }

                // Compress exception table
                code.compressCatchTable();

                // Fill in type annotation positions for exception parameters
                code.fillExceptionParameterPositions();
            }
        }

        private int initCode(JCMethodDecl tree, Env<GenContext> env, boolean fatcode) {
            MethodSymbol meth = tree.sym;

            // Create a new code structure.
            meth.code = code = new Code(meth,
                                        fatcode,
                                        lineDebugInfo ? toplevel.lineMap : null,
                                        varDebugInfo,
                                        stackMap,
                                        debugCode,
                                        genCrt ? new CRTable(tree, endPosTable)
                                               : null,
                                        syms,
                                        types,
                                        poolWriter);
            items = new Items(poolWriter, code, syms, types);
            if (code.debugCode) {
                System.err.println(meth + " for body " + tree);
            }

            // If method is not static, create a new local variable address
            // for `this'.
            if ((tree.mods.flags & STATIC) == 0) {
                Type selfType = meth.owner.type;
                if (meth.isConstructor() && selfType != syms.objectType)
                    selfType = UninitializedType.uninitializedThis(selfType);
                code.setDefined(
                        code.newLocal(
                            new VarSymbol(FINAL, names._this, selfType, meth.owner)));
            }

            // Mark all parameters as defined from the beginning of
            // the method.
            for (List<JCVariableDecl> l = tree.params; l.nonEmpty(); l = l.tail) {
                checkDimension(l.head.pos(), l.head.sym.type);
                code.setDefined(code.newLocal(l.head.sym));
            }

            // Get ready to generate code for method body.
            int startpcCrt = genCrt ? code.curCP() : 0;
            code.entryPoint();

            // Suppress initial stackmap
            code.pendingStackMap = false;

            return startpcCrt;
        }

    public void visitVarDef(JCVariableDecl tree) {
        VarSymbol v = tree.sym;
        if (tree.init != null) {
            checkStringConstant(tree.init.pos(), v.getConstValue());
            if (v.getConstValue() == null || varDebugInfo) {
                Assert.check(code.isStatementStart());
                code.newLocal(v);
                genExpr(tree.init, v.erasure(types)).load();
                items.makeLocalItem(v).store();
                Assert.check(code.isStatementStart());
            }
        } else {
            code.newLocal(v);
        }
        checkDimension(tree.pos(), v.type);
    }

    public void visitSkip(JCSkip tree) {
    }

    public void visitBlock(JCBlock tree) {
        /* this method is heavily invoked, as expected, for deeply nested blocks, if blocks doesn't happen to have
         * patterns there will be an unnecessary tax on memory consumption every time this method is executed, for this
         * reason we have created helper methods and here at a higher level we just discriminate depending on the
         * presence, or not, of patterns in a given block
         */
        if (tree.patternMatchingCatch != null) {
            visitBlockWithPatterns(tree);
        } else {
            internalVisitBlock(tree);
        }
    }

    private void visitBlockWithPatterns(JCBlock tree) {
        PatternMatchingCatchConfiguration prevConfiguration = patternMatchingCatchConfiguration;
        try {
            patternMatchingCatchConfiguration =
                    new PatternMatchingCatchConfiguration(tree.patternMatchingCatch.calls2Handle(),
                                                         new ListBuffer<int[]>(),
                                                         tree.patternMatchingCatch.handler(),
                                                         code.state.dup());
            internalVisitBlock(tree);
        } finally {
            generatePatternMatchingCatch(env);
            patternMatchingCatchConfiguration = prevConfiguration;
        }
    }

    private void generatePatternMatchingCatch(Env<GenContext> env) {
        if (patternMatchingCatchConfiguration.handler != null &&
            !patternMatchingCatchConfiguration.ranges.isEmpty()) {
            Chain skipCatch = code.branch(goto_);
            JCCatch handler = patternMatchingCatchConfiguration.handler();
            code.entryPoint(patternMatchingCatchConfiguration.startState(),
                            handler.param.sym.type);
            genPatternMatchingCatch(handler,
                                    env,
                                    patternMatchingCatchConfiguration.ranges.toList());
            code.resolve(skipCatch);
        }
    }

    private void internalVisitBlock(JCBlock tree) {
        int limit = code.nextreg;
        Env<GenContext> localEnv = env.dup(tree, new GenContext());
        genStats(tree.stats, localEnv);
        // End the scope of all block-local variables in variable info.
        if (!env.tree.hasTag(METHODDEF)) {
            code.statBegin(tree.bracePos);
            code.endScopes(limit);
            code.pendingStatPos = Position.NOPOS;
        }
    }

    public void visitDoLoop(JCDoWhileLoop tree) {
        genLoop(tree, tree.body, tree.cond, List.nil(), false);
    }

    public void visitWhileLoop(JCWhileLoop tree) {
        genLoop(tree, tree.body, tree.cond, List.nil(), true);
    }

    public void visitForLoop(JCForLoop tree) {
        int limit = code.nextreg;
        genStats(tree.init, env);
        genLoop(tree, tree.body, tree.cond, tree.step, true);
        code.endScopes(limit);
    }
    //where
        /** Generate code for a loop.
         *  @param loop       The tree representing the loop.
         *  @param body       The loop's body.
         *  @param cond       The loop's controlling condition.
         *  @param step       "Step" statements to be inserted at end of
         *                    each iteration.
         *  @param testFirst  True if the loop test belongs before the body.
         */
        private void genLoop(JCStatement loop,
                             JCStatement body,
                             JCExpression cond,
                             List<JCExpressionStatement> step,
                             boolean testFirst) {
            Env<GenContext> loopEnv = env.dup(loop, new GenContext());
            int startpc = code.entryPoint();
            if (testFirst) { //while or for loop
                CondItem c;
                if (cond != null) {
                    code.statBegin(cond.pos);
                    Assert.check(code.isStatementStart());
                    c = genCond(TreeInfo.skipParens(cond), CRT_FLOW_CONTROLLER);
                } else {
                    c = items.makeCondItem(goto_);
                }
                Chain loopDone = c.jumpFalse();
                code.resolve(c.trueJumps);
                Assert.check(code.isStatementStart());
                genStat(body, loopEnv, CRT_STATEMENT | CRT_FLOW_TARGET);
                code.resolve(loopEnv.info.cont);
                genStats(step, loopEnv);
                code.resolve(code.branch(goto_), startpc);
                code.resolve(loopDone);
            } else {
                genStat(body, loopEnv, CRT_STATEMENT | CRT_FLOW_TARGET);
                code.resolve(loopEnv.info.cont);
                genStats(step, loopEnv);
                if (code.isAlive()) {
                    CondItem c;
                    if (cond != null) {
                        code.statBegin(cond.pos);
                        Assert.check(code.isStatementStart());
                        c = genCond(TreeInfo.skipParens(cond), CRT_FLOW_CONTROLLER);
                    } else {
                        c = items.makeCondItem(goto_);
                    }
                    code.resolve(c.jumpTrue(), startpc);
                    Assert.check(code.isStatementStart());
                    code.resolve(c.falseJumps);
                }
            }
            code.resolve(loopEnv.info.exit);
        }

    public void visitForeachLoop(JCEnhancedForLoop tree) {
        throw new AssertionError(); // should have been removed by Lower.
    }

    public void visitLabelled(JCLabeledStatement tree) {
        Env<GenContext> localEnv = env.dup(tree, new GenContext());
        genStat(tree.body, localEnv, CRT_STATEMENT);
        code.resolve(localEnv.info.exit);
    }

    public void visitSwitch(JCSwitch tree) {
        handleSwitch(tree, tree.selector, tree.cases, tree.patternSwitch);
    }

    @Override
    public void visitSwitchExpression(JCSwitchExpression tree) {
        code.resolvePending();
        boolean prevInCondSwitchExpression = inCondSwitchExpression;
        try {
            inCondSwitchExpression = false;
            doHandleSwitchExpression(tree);
        } finally {
            inCondSwitchExpression = prevInCondSwitchExpression;
        }
        result = items.makeStackItem(pt);
    }

    private void doHandleSwitchExpression(JCSwitchExpression tree) {
        List<LocalItem> prevStackBeforeSwitchExpression = stackBeforeSwitchExpression;
        LocalItem prevSwitchResult = switchResult;
        int limit = code.nextreg;
        try {
            stackBeforeSwitchExpression = List.nil();
            switchResult = null;
            if (hasTry(tree)) {
                //if the switch expression contains try-catch, the catch handlers need to have
                //an empty stack. So stash whole stack to local variables, and restore it before
                //breaks:
                while (code.state.stacksize > 0) {
                    Type type = code.state.peek();
                    Name varName = names.fromString(target.syntheticNameChar() +
                                                    "stack" +
                                                    target.syntheticNameChar() +
                                                    tree.pos +
                                                    target.syntheticNameChar() +
                                                    code.state.stacksize);
                    VarSymbol var = new VarSymbol(Flags.SYNTHETIC, varName, type,
                                                  this.env.enclMethod.sym);
                    LocalItem item = items.new LocalItem(type, code.newLocal(var));
                    stackBeforeSwitchExpression = stackBeforeSwitchExpression.prepend(item);
                    item.store();
                }
                switchResult = makeTemp(tree.type);
            }
            int prevLetExprStart = code.setLetExprStackPos(code.state.stacksize);
            try {
                handleSwitch(tree, tree.selector, tree.cases, tree.patternSwitch);
            } finally {
                code.setLetExprStackPos(prevLetExprStart);
            }
        } finally {
            stackBeforeSwitchExpression = prevStackBeforeSwitchExpression;
            switchResult = prevSwitchResult;
            code.endScopes(limit);
        }
    }
    //where:
        private boolean hasTry(JCSwitchExpression tree) {
            class HasTryScanner extends TreeScanner {
                private boolean hasTry;

                @Override
                public void visitTry(JCTry tree) {
                    hasTry = true;
                }

                @Override
                public void visitSynchronized(JCSynchronized tree) {
                    hasTry = true;
                }

                @Override
                public void visitClassDef(JCClassDecl tree) {
                }

                @Override
                public void visitLambda(JCLambda tree) {
                }
            };

            HasTryScanner hasTryScanner = new HasTryScanner();

            hasTryScanner.scan(tree);
            return hasTryScanner.hasTry;
        }

    private void handleSwitch(JCTree swtch, JCExpression selector, List<JCCase> cases,
                              boolean patternSwitch) {
        int limit = code.nextreg;
        Assert.check(!selector.type.hasTag(CLASS));
        int switchStart = patternSwitch ? code.entryPoint() : -1;
        int startpcCrt = genCrt ? code.curCP() : 0;
        Assert.check(code.isStatementStart());
        Item sel = genExpr(selector, syms.intType);
        if (cases.isEmpty()) {
            // We are seeing:  switch <sel> {}
            sel.load().drop();
            if (genCrt)
                code.crt.put(TreeInfo.skipParens(selector),
                             CRT_FLOW_CONTROLLER, startpcCrt, code.curCP());
        } else {
            // We are seeing a nonempty switch.
            sel.load();
            if (genCrt)
                code.crt.put(TreeInfo.skipParens(selector),
                             CRT_FLOW_CONTROLLER, startpcCrt, code.curCP());
            Env<GenContext> switchEnv = env.dup(swtch, new GenContext());
            switchEnv.info.isSwitch = true;

            // Compute number of labels and minimum and maximum label values.
            // For each case, store its label in an array.
            int lo = Integer.MAX_VALUE;  // minimum label.
            int hi = Integer.MIN_VALUE;  // maximum label.
            int nlabels = 0;               // number of labels.

            int[] labels = new int[cases.length()];  // the label array.
            int defaultIndex = -1;     // the index of the default clause.

            List<JCCase> l = cases;
            for (int i = 0; i < labels.length; i++) {
                if (l.head.labels.head instanceof JCConstantCaseLabel constLabel) {
                    Assert.check(l.head.labels.size() == 1);
                    int val = ((Number) constLabel.expr.type.constValue()).intValue();
                    labels[i] = val;
                    if (val < lo) lo = val;
                    if (hi < val) hi = val;
                    nlabels++;
                } else {
                    Assert.check(defaultIndex == -1);
                    defaultIndex = i;
                }
                l = l.tail;
            }

            // Determine whether to issue a tableswitch or a lookupswitch
            // instruction.
            long table_space_cost = 4 + ((long) hi - lo + 1); // words
            long table_time_cost = 3; // comparisons
            long lookup_space_cost = 3 + 2 * (long) nlabels;
            long lookup_time_cost = nlabels;
            int opcode =
                nlabels > 0 &&
                table_space_cost + 3 * table_time_cost <=
                lookup_space_cost + 3 * lookup_time_cost
                ?
                tableswitch : lookupswitch;

            int startpc = code.curCP();    // the position of the selector operation
            code.emitop0(opcode);
            code.align(4);
            int tableBase = code.curCP();  // the start of the jump table
            int[] offsets = null;          // a table of offsets for a lookupswitch
            code.emit4(-1);                // leave space for default offset
            if (opcode == tableswitch) {
                code.emit4(lo);            // minimum label
                code.emit4(hi);            // maximum label
                for (long i = lo; i <= hi; i++) {  // leave space for jump table
                    code.emit4(-1);
                }
            } else {
                code.emit4(nlabels);    // number of labels
                for (int i = 0; i < nlabels; i++) {
                    code.emit4(-1); code.emit4(-1); // leave space for lookup table
                }
                offsets = new int[labels.length];
            }
            Code.State stateSwitch = code.state.dup();
            code.markDead();

            // For each case do:
            l = cases;
            for (int i = 0; i < labels.length; i++) {
                JCCase c = l.head;
                l = l.tail;

                int pc = code.entryPoint(stateSwitch);
                // Insert offset directly into code or else into the
                // offsets table.
                if (i != defaultIndex) {
                    if (opcode == tableswitch) {
                        code.put4(
                            tableBase + 4 * (labels[i] - lo + 3),
                            pc - startpc);
                    } else {
                        offsets[i] = pc - startpc;
                    }
                } else {
                    code.put4(tableBase, pc - startpc);
                }

                // Generate code for the statements in this case.
                genStats(c.stats, switchEnv, CRT_FLOW_TARGET);
            }

            if (switchEnv.info.cont != null) {
                Assert.check(patternSwitch);
                code.resolve(switchEnv.info.cont, switchStart);
            }

            // Resolve all breaks.
            code.resolve(switchEnv.info.exit);

            // If we have not set the default offset, we do so now.
            if (code.get4(tableBase) == -1) {
                code.put4(tableBase, code.entryPoint(stateSwitch) - startpc);
            }

            if (opcode == tableswitch) {
                // Let any unfilled slots point to the default case.
                int defaultOffset = code.get4(tableBase);
                for (long i = lo; i <= hi; i++) {
                    int t = (int)(tableBase + 4 * (i - lo + 3));
                    if (code.get4(t) == -1)
                        code.put4(t, defaultOffset);
                }
            } else {
                // Sort non-default offsets and copy into lookup table.
                if (defaultIndex >= 0)
                    for (int i = defaultIndex; i < labels.length - 1; i++) {
                        labels[i] = labels[i+1];
                        offsets[i] = offsets[i+1];
                    }
                if (nlabels > 0)
                    qsort2(labels, offsets, 0, nlabels - 1);
                for (int i = 0; i < nlabels; i++) {
                    int caseidx = tableBase + 8 * (i + 1);
                    code.put4(caseidx, labels[i]);
                    code.put4(caseidx + 4, offsets[i]);
                }
            }

            if (swtch instanceof JCSwitchExpression) {
                 // Emit line position for the end of a switch expression
                 code.statBegin(TreeInfo.endPos(endPosTable, swtch));
            }
        }
        code.endScopes(limit);
    }
//where
        /** Sort (int) arrays of keys and values
         */
       static void qsort2(int[] keys, int[] values, int lo, int hi) {
            int i = lo;
            int j = hi;
            int pivot = keys[(i+j)/2];
            do {
                while (keys[i] < pivot) i++;
                while (pivot < keys[j]) j--;
                if (i <= j) {
                    int temp1 = keys[i];
                    keys[i] = keys[j];
                    keys[j] = temp1;
                    int temp2 = values[i];
                    values[i] = values[j];
                    values[j] = temp2;
                    i++;
                    j--;
                }
            } while (i <= j);
            if (lo < j) qsort2(keys, values, lo, j);
            if (i < hi) qsort2(keys, values, i, hi);
        }

    public void visitSynchronized(JCSynchronized tree) {
        int limit = code.nextreg;
        // Generate code to evaluate lock and save in temporary variable.
        final LocalItem lockVar = makeTemp(syms.objectType);
        Assert.check(code.isStatementStart());
        genExpr(tree.lock, tree.lock.type).load().duplicate();
        lockVar.store();

        // Generate code to enter monitor.
        code.emitop0(monitorenter);
        code.state.lock(lockVar.reg);

        // Generate code for a try statement with given body, no catch clauses
        // in a new environment with the "exit-monitor" operation as finalizer.
        final Env<GenContext> syncEnv = env.dup(tree, new GenContext());
        syncEnv.info.finalize = new GenFinalizer() {
            void gen() {
                genLast();
                Assert.check(syncEnv.info.gaps.length() % 2 == 0);
                syncEnv.info.gaps.append(code.curCP());
            }
            void genLast() {
                if (code.isAlive()) {
                    lockVar.load();
                    code.emitop0(monitorexit);
                    code.state.unlock(lockVar.reg);
                }
            }
        };
        syncEnv.info.gaps = new ListBuffer<>();
        genTry(tree.body, List.nil(), syncEnv);
        code.endScopes(limit);
    }

    public void visitTry(final JCTry tree) {
        // Generate code for a try statement with given body and catch clauses,
        // in a new environment which calls the finally block if there is one.
        final Env<GenContext> tryEnv = env.dup(tree, new GenContext());
        final Env<GenContext> oldEnv = env;
        tryEnv.info.finalize = new GenFinalizer() {
            void gen() {
                Assert.check(tryEnv.info.gaps.length() % 2 == 0);
                tryEnv.info.gaps.append(code.curCP());
                genLast();
            }
            void genLast() {
                if (tree.finalizer != null)
                    genStat(tree.finalizer, oldEnv, CRT_BLOCK);
            }
            boolean hasFinalizer() {
                return tree.finalizer != null;
            }

            @Override
            void afterBody() {
                if (tree.finalizer != null && (tree.finalizer.flags & BODY_ONLY_FINALIZE) != 0) {
                    //for body-only finally, remove the GenFinalizer after try body
                    //so that the finally is not generated to catch bodies:
                    tryEnv.info.finalize = null;
                }
            }

        };
        tryEnv.info.gaps = new ListBuffer<>();
        genTry(tree.body, tree.catchers, tryEnv);
    }
    //where
        /** Generate code for a try or synchronized statement
         *  @param body      The body of the try or synchronized statement.
         *  @param catchers  The list of catch clauses.
         *  @param env       The current environment of the body.
         */
        void genTry(JCTree body, List<JCCatch> catchers, Env<GenContext> env) {
            int limit = code.nextreg;
            int startpc = code.curCP();
            Code.State stateTry = code.state.dup();
            genStat(body, env, CRT_BLOCK);
            int endpc = code.curCP();
            List<Integer> gaps = env.info.gaps.toList();
            code.statBegin(TreeInfo.endPos(endPosTable, body));
            genFinalizer(env);
            code.statBegin(TreeInfo.endPos(endPosTable, env.tree));
            Chain exitChain;
            boolean actualTry = env.tree.hasTag(TRY);
            if (startpc == endpc && actualTry) {
                exitChain = code.branch(dontgoto);
            } else {
                exitChain = code.branch(goto_);
            }
            endFinalizerGap(env);
            env.info.finalize.afterBody();
            boolean hasFinalizer =
                env.info.finalize != null &&
                env.info.finalize.hasFinalizer();
            if (startpc != endpc) for (List<JCCatch> l = catchers; l.nonEmpty(); l = l.tail) {
                // start off with exception on stack
                code.entryPoint(stateTry, l.head.param.sym.type);
                genCatch(l.head, env, startpc, endpc, gaps);
                genFinalizer(env);
                if (hasFinalizer || l.tail.nonEmpty()) {
                    code.statBegin(TreeInfo.endPos(endPosTable, env.tree));
                    exitChain = Code.mergeChains(exitChain,
                                                 code.branch(goto_));
                }
                endFinalizerGap(env);
            }
            if (hasFinalizer && (startpc != endpc || !actualTry)) {
                // Create a new register segment to avoid allocating
                // the same variables in finalizers and other statements.
                code.newRegSegment();

                // Add a catch-all clause.

                // start off with exception on stack
                int catchallpc = code.entryPoint(stateTry, syms.throwableType);

                // Register all exception ranges for catch all clause.
                // The range of the catch all clause is from the beginning
                // of the try or synchronized block until the present
                // code pointer excluding all gaps in the current
                // environment's GenContext.
                int startseg = startpc;
                while (env.info.gaps.nonEmpty()) {
                    int endseg = env.info.gaps.next().intValue();
                    registerCatch(body.pos(), startseg, endseg,
                                  catchallpc, 0);
                    startseg = env.info.gaps.next().intValue();
                }
                code.statBegin(TreeInfo.finalizerPos(endPosTable, env.tree, PosKind.FIRST_STAT_POS));
                code.markStatBegin();

                Item excVar = makeTemp(syms.throwableType);
                excVar.store();
                genFinalizer(env);
                code.resolvePending();
                code.statBegin(TreeInfo.finalizerPos(endPosTable, env.tree, PosKind.END_POS));
                code.markStatBegin();

                excVar.load();
                registerCatch(body.pos(), startseg,
                              env.info.gaps.next().intValue(),
                              catchallpc, 0);
                code.emitop0(athrow);
                code.markDead();

                // If there are jsr's to this finalizer, ...
                if (env.info.cont != null) {
                    // Resolve all jsr's.
                    code.resolve(env.info.cont);

                    // Mark statement line number
                    code.statBegin(TreeInfo.finalizerPos(endPosTable, env.tree, PosKind.FIRST_STAT_POS));
                    code.markStatBegin();

                    // Save return address.
                    LocalItem retVar = makeTemp(syms.throwableType);
                    retVar.store();

                    // Generate finalizer code.
                    env.info.finalize.genLast();

                    // Return.
                    code.emitop1w(ret, retVar.reg);
                    code.markDead();
                }
            }
            // Resolve all breaks.
            code.resolve(exitChain);

            code.endScopes(limit);
        }

        /** Generate code for a catch clause.
         *  @param tree     The catch clause.
         *  @param env      The environment current in the enclosing try.
         *  @param startpc  Start pc of try-block.
         *  @param endpc    End pc of try-block.
         */
        void genCatch(JCCatch tree,
                      Env<GenContext> env,
                      int startpc, int endpc,
                      List<Integer> gaps) {
            if (startpc != endpc) {
                List<Pair<List<Attribute.TypeCompound>, JCExpression>> catchTypeExprs
                        = catchTypesWithAnnotations(tree);
                while (gaps.nonEmpty()) {
                    for (Pair<List<Attribute.TypeCompound>, JCExpression> subCatch1 : catchTypeExprs) {
                        JCExpression subCatch = subCatch1.snd;
                        int catchType = makeRef(tree.pos(), subCatch.type);
                        int end = gaps.head.intValue();
                        registerCatch(tree.pos(),
                                      startpc,  end, code.curCP(),
                                      catchType);
                        for (Attribute.TypeCompound tc :  subCatch1.fst) {
                                tc.position.setCatchInfo(catchType, startpc);
                        }
                    }
                    gaps = gaps.tail;
                    startpc = gaps.head.intValue();
                    gaps = gaps.tail;
                }
                if (startpc < endpc) {
                    for (Pair<List<Attribute.TypeCompound>, JCExpression> subCatch1 : catchTypeExprs) {
                        JCExpression subCatch = subCatch1.snd;
                        int catchType = makeRef(tree.pos(), subCatch.type);
                        registerCatch(tree.pos(),
                                      startpc, endpc, code.curCP(),
                                      catchType);
                        for (Attribute.TypeCompound tc :  subCatch1.fst) {
                            tc.position.setCatchInfo(catchType, startpc);
                        }
                    }
                }
                genCatchBlock(tree, env);
            }
        }
        void genPatternMatchingCatch(JCCatch tree,
                                     Env<GenContext> env,
                                     List<int[]> ranges) {
            for (int[] range : ranges) {
                JCExpression subCatch = tree.param.vartype;
                int catchType = makeRef(tree.pos(), subCatch.type);
                registerCatch(tree.pos(),
                              range[0], range[1], code.curCP(),
                              catchType);
            }
            genCatchBlock(tree, env);
        }
        void genCatchBlock(JCCatch tree, Env<GenContext> env) {
            VarSymbol exparam = tree.param.sym;
            code.statBegin(tree.pos);
            code.markStatBegin();
            int limit = code.nextreg;
            code.newLocal(exparam);
            items.makeLocalItem(exparam).store();
            code.statBegin(TreeInfo.firstStatPos(tree.body));
            genStat(tree.body, env, CRT_BLOCK);
            code.endScopes(limit);
            code.statBegin(TreeInfo.endPos(endPosTable, tree.body));
        }
        // where
        List<Pair<List<Attribute.TypeCompound>, JCExpression>> catchTypesWithAnnotations(JCCatch tree) {
            return TreeInfo.isMultiCatch(tree) ?
                    catchTypesWithAnnotationsFromMulticatch((JCTypeUnion)tree.param.vartype, tree.param.sym.getRawTypeAttributes()) :
                    List.of(new Pair<>(tree.param.sym.getRawTypeAttributes(), tree.param.vartype));
        }
        // where
        List<Pair<List<Attribute.TypeCompound>, JCExpression>> catchTypesWithAnnotationsFromMulticatch(JCTypeUnion tree, List<TypeCompound> first) {
            List<JCExpression> alts = tree.alternatives;
            List<Pair<List<TypeCompound>, JCExpression>> res = List.of(new Pair<>(first, alts.head));
            alts = alts.tail;

            while(alts != null && alts.head != null) {
                JCExpression alt = alts.head;
                if (alt instanceof JCAnnotatedType annotatedType) {
                    res = res.prepend(new Pair<>(annotate.fromAnnotations(annotatedType.annotations), alt));
                } else {
                    res = res.prepend(new Pair<>(List.nil(), alt));
                }
                alts = alts.tail;
            }
            return res.reverse();
        }

        /** Register a catch clause in the "Exceptions" code-attribute.
         */
        void registerCatch(DiagnosticPosition pos,
                           int startpc, int endpc,
                           int handler_pc, int catch_type) {
            char startpc1 = (char)startpc;
            char endpc1 = (char)endpc;
            char handler_pc1 = (char)handler_pc;
            if (startpc1 == startpc &&
                endpc1 == endpc &&
                handler_pc1 == handler_pc) {
                code.addCatch(startpc1, endpc1, handler_pc1,
                              (char)catch_type);
            } else {
                log.error(pos, Errors.LimitCodeTooLargeForTryStmt);
                nerrs++;
            }
        }

    public void visitIf(JCIf tree) {
        int limit = code.nextreg;
        Chain thenExit = null;
        Assert.check(code.isStatementStart());
        CondItem c = genCond(TreeInfo.skipParens(tree.cond),
                             CRT_FLOW_CONTROLLER);
        Chain elseChain = c.jumpFalse();
        Assert.check(code.isStatementStart());
        if (!c.isFalse()) {
            code.resolve(c.trueJumps);
            genStat(tree.thenpart, env, CRT_STATEMENT | CRT_FLOW_TARGET);
            thenExit = code.branch(goto_);
        }
        if (elseChain != null) {
            code.resolve(elseChain);
            if (tree.elsepart != null) {
                genStat(tree.elsepart, env,CRT_STATEMENT | CRT_FLOW_TARGET);
            }
        }
        code.resolve(thenExit);
        code.endScopes(limit);
        Assert.check(code.isStatementStart());
    }

    public void visitExec(JCExpressionStatement tree) {
        // Optimize x++ to ++x and x-- to --x.
        JCExpression e = tree.expr;
        switch (e.getTag()) {
            case POSTINC:
                ((JCUnary) e).setTag(PREINC);
                break;
            case POSTDEC:
                ((JCUnary) e).setTag(PREDEC);
                break;
        }
        Assert.check(code.isStatementStart());
        genExpr(tree.expr, tree.expr.type).drop();
        Assert.check(code.isStatementStart());
    }

    public void visitBreak(JCBreak tree) {
        Assert.check(code.isStatementStart());
        final Env<GenContext> targetEnv = unwindBreak(tree.target);
        targetEnv.info.addExit(code.branch(goto_));
        endFinalizerGaps(env, targetEnv);
    }

    public void visitYield(JCYield tree) {
        Assert.check(code.isStatementStart());
        final Env<GenContext> targetEnv;
        if (inCondSwitchExpression) {
            CondItem value = genCond(tree.value, CRT_FLOW_TARGET);
            Chain falseJumps = value.jumpFalse();

            code.resolve(value.trueJumps);
            Env<GenContext> localEnv = unwindBreak(tree.target);
            reloadStackBeforeSwitchExpr();
            Chain trueJumps = code.branch(goto_);

            endFinalizerGaps(env, localEnv);

            code.resolve(falseJumps);
            targetEnv = unwindBreak(tree.target);
            reloadStackBeforeSwitchExpr();
            falseJumps = code.branch(goto_);

            if (switchExpressionTrueChain == null) {
                switchExpressionTrueChain = trueJumps;
            } else {
                switchExpressionTrueChain =
                        Code.mergeChains(switchExpressionTrueChain, trueJumps);
            }
            if (switchExpressionFalseChain == null) {
                switchExpressionFalseChain = falseJumps;
            } else {
                switchExpressionFalseChain =
                        Code.mergeChains(switchExpressionFalseChain, falseJumps);
            }
        } else {
            genExpr(tree.value, pt).load();
            if (switchResult != null)
                switchResult.store();

            targetEnv = unwindBreak(tree.target);

            if (code.isAlive()) {
                reloadStackBeforeSwitchExpr();
                if (switchResult != null)
                    switchResult.load();

                targetEnv.info.addExit(code.branch(goto_));
                code.markDead();
            }
        }
        endFinalizerGaps(env, targetEnv);
    }
    //where:
        /** As side-effect, might mark code as dead disabling any further emission.
         */
        private Env<GenContext> unwindBreak(JCTree target) {
            int tmpPos = code.pendingStatPos;
            Env<GenContext> targetEnv = unwind(target, env);
            code.pendingStatPos = tmpPos;
            return targetEnv;
        }

        private void reloadStackBeforeSwitchExpr() {
            for (LocalItem li : stackBeforeSwitchExpression)
                li.load();
        }

    public void visitContinue(JCContinue tree) {
        int tmpPos = code.pendingStatPos;
        Env<GenContext> targetEnv = unwind(tree.target, env);
        code.pendingStatPos = tmpPos;
        Assert.check(code.isStatementStart());
        targetEnv.info.addCont(code.branch(goto_));
        endFinalizerGaps(env, targetEnv);
    }

    public void visitReturn(JCReturn tree) {
        int limit = code.nextreg;
        final Env<GenContext> targetEnv;

        /* Save and then restore the location of the return in case a finally
         * is expanded (with unwind()) in the middle of our bytecodes.
         */
        int tmpPos = code.pendingStatPos;
        if (tree.expr != null) {
            Assert.check(code.isStatementStart());
            Item r = genExpr(tree.expr, pt).load();
            if (hasFinally(env.enclMethod, env)) {
                r = makeTemp(pt);
                r.store();
            }
            targetEnv = unwind(env.enclMethod, env);
            code.pendingStatPos = tmpPos;
            r.load();
            code.emitop0(ireturn + Code.truncate(Code.typecode(pt)));
        } else {
            targetEnv = unwind(env.enclMethod, env);
            code.pendingStatPos = tmpPos;
            code.emitop0(return_);
        }
        endFinalizerGaps(env, targetEnv);
        code.endScopes(limit);
    }

    public void visitThrow(JCThrow tree) {
        Assert.check(code.isStatementStart());
        genExpr(tree.expr, tree.expr.type).load();
        code.emitop0(athrow);
        Assert.check(code.isStatementStart());
    }

/* ************************************************************************
 * Visitor methods for expressions
 *************************************************************************/

    public void visitApply(JCMethodInvocation tree) {
        setTypeAnnotationPositions(tree.pos);
        // Generate code for method.
        Item m = genExpr(tree.meth, methodType);
        // Generate code for all arguments, where the expected types are
        // the parameters of the method's external type (that is, any implicit
        // outer instance of a super(...) call appears as first parameter).
        MethodSymbol msym = (MethodSymbol)TreeInfo.symbol(tree.meth);
        genArgs(tree.args,
                msym.externalType(types).getParameterTypes());
        if (!msym.isDynamic()) {
            code.statBegin(tree.pos);
        }
        if (patternMatchingCatchConfiguration.invocations().contains(tree)) {
            int start = code.curCP();
            result = m.invoke();
            patternMatchingCatchConfiguration.ranges().add(new int[] {start, code.curCP()});
        } else {
            if (msym.isConstructor() && TreeInfo.isConstructorCall(tree)) {
                //if this is a this(...) or super(...) call, there is a pending
                //"uninitialized this" before this call. One catch handler cannot
                //handle exceptions that may come from places with "uninitialized this"
                //and (initialized) this, hence generate one set of handlers here
                //for the "uninitialized this" case, and another set of handlers
                //will be generated at the end of the method for the initialized this,
                //if needed:
                generatePatternMatchingCatch(env);
                result = m.invoke();
                patternMatchingCatchConfiguration =
                        patternMatchingCatchConfiguration.restart(code.state.dup());
            } else {
                result = m.invoke();
            }
        }
    }

    public void visitConditional(JCConditional tree) {
        Chain thenExit = null;
        code.statBegin(tree.cond.pos);
        CondItem c = genCond(tree.cond, CRT_FLOW_CONTROLLER);
        Chain elseChain = c.jumpFalse();
        if (!c.isFalse()) {
            code.resolve(c.trueJumps);
            int startpc = genCrt ? code.curCP() : 0;
            code.statBegin(tree.truepart.pos);
            genExpr(tree.truepart, pt).load();
            if (genCrt) code.crt.put(tree.truepart, CRT_FLOW_TARGET,
                                     startpc, code.curCP());
            thenExit = code.branch(goto_);
        }
        if (elseChain != null) {
            code.resolve(elseChain);
            int startpc = genCrt ? code.curCP() : 0;
            code.statBegin(tree.falsepart.pos);
            genExpr(tree.falsepart, pt).load();
            if (genCrt) code.crt.put(tree.falsepart, CRT_FLOW_TARGET,
                                     startpc, code.curCP());
        }
        code.resolve(thenExit);
        result = items.makeStackItem(pt);
    }

    private void setTypeAnnotationPositions(int treePos) {
        MethodSymbol meth = code.meth;
        boolean initOrClinit = code.meth.getKind() == javax.lang.model.element.ElementKind.CONSTRUCTOR
                || code.meth.getKind() == javax.lang.model.element.ElementKind.STATIC_INIT;

        for (Attribute.TypeCompound ta : meth.getRawTypeAttributes()) {
            if (ta.hasUnknownPosition())
                ta.tryFixPosition();

            if (ta.position.matchesPos(treePos))
                ta.position.updatePosOffset(code.cp);
        }

        if (!initOrClinit)
            return;

        for (Attribute.TypeCompound ta : meth.owner.getRawTypeAttributes()) {
            if (ta.hasUnknownPosition())
                ta.tryFixPosition();

            if (ta.position.matchesPos(treePos))
                ta.position.updatePosOffset(code.cp);
        }

        ClassSymbol clazz = meth.enclClass();
        for (Symbol s : new com.sun.tools.javac.model.FilteredMemberList(clazz.members())) {
            if (!s.getKind().isField())
                continue;

            for (Attribute.TypeCompound ta : s.getRawTypeAttributes()) {
                if (ta.hasUnknownPosition())
                    ta.tryFixPosition();

                if (ta.position.matchesPos(treePos))
                    ta.position.updatePosOffset(code.cp);
            }
        }
    }

    public void visitNewClass(JCNewClass tree) {
        // Enclosing instances or anonymous classes should have been eliminated
        // by now.
        Assert.check(tree.encl == null && tree.def == null);
        setTypeAnnotationPositions(tree.pos);

        code.emitop2(new_, checkDimension(tree.pos(), tree.type), PoolWriter::putClass);
        code.emitop0(dup);

        // Generate code for all arguments, where the expected types are
        // the parameters of the constructor's external type (that is,
        // any implicit outer instance appears as first parameter).
        genArgs(tree.args, tree.constructor.externalType(types).getParameterTypes());

        items.makeMemberItem(tree.constructor, true).invoke();
        result = items.makeStackItem(tree.type);
    }

    public void visitNewArray(JCNewArray tree) {
        setTypeAnnotationPositions(tree.pos);

        if (tree.elems != null) {
            Type elemtype = types.elemtype(tree.type);
            loadIntConst(tree.elems.length());
            Item arr = makeNewArray(tree.pos(), tree.type, 1);
            int i = 0;
            for (List<JCExpression> l = tree.elems; l.nonEmpty(); l = l.tail) {
                arr.duplicate();
                loadIntConst(i);
                i++;
                genExpr(l.head, elemtype).load();
                items.makeIndexedItem(elemtype).store();
            }
            result = arr;
        } else {
            for (List<JCExpression> l = tree.dims; l.nonEmpty(); l = l.tail) {
                genExpr(l.head, syms.intType).load();
            }
            result = makeNewArray(tree.pos(), tree.type, tree.dims.length());
        }
    }
//where
        /** Generate code to create an array with given element type and number
         *  of dimensions.
         */
        Item makeNewArray(DiagnosticPosition pos, Type type, int ndims) {
            Type elemtype = types.elemtype(type);
            if (types.dimensions(type) > ClassFile.MAX_DIMENSIONS) {
                log.error(pos, Errors.LimitDimensions);
                nerrs++;
            }
            int elemcode = Code.arraycode(elemtype);
            if (elemcode == 0 || (elemcode == 1 && ndims == 1)) {
                code.emitAnewarray(makeRef(pos, elemtype), type);
            } else if (elemcode == 1) {
                code.emitMultianewarray(ndims, makeRef(pos, type), type);
            } else {
                code.emitNewarray(elemcode, type);
            }
            return items.makeStackItem(type);
        }

    public void visitParens(JCParens tree) {
        result = genExpr(tree.expr, tree.expr.type);
    }

    public void visitAssign(JCAssign tree) {
        Item l = genExpr(tree.lhs, tree.lhs.type);
        genExpr(tree.rhs, tree.lhs.type).load();
        if (tree.rhs.type.hasTag(BOT)) {
            /* This is just a case of widening reference conversion that per 5.1.5 simply calls
               for "regarding a reference as having some other type in a manner that can be proved
               correct at compile time."
            */
            code.state.forceStackTop(tree.lhs.type);
        }
        result = items.makeAssignItem(l);
    }

    public void visitAssignop(JCAssignOp tree) {
        OperatorSymbol operator = tree.operator;
        Item l;
        if (operator.opcode == string_add) {
            l = concat.makeConcat(tree);
        } else {
            // Generate code for first expression
            l = genExpr(tree.lhs, tree.lhs.type);

            // If we have an increment of -32768 to +32767 of a local
            // int variable we can use an incr instruction instead of
            // proceeding further.
            if ((tree.hasTag(PLUS_ASG) || tree.hasTag(MINUS_ASG)) &&
                l instanceof LocalItem localItem &&
                tree.lhs.type.getTag().isSubRangeOf(INT) &&
                tree.rhs.type.getTag().isSubRangeOf(INT) &&
                tree.rhs.type.constValue() != null) {
                int ival = ((Number) tree.rhs.type.constValue()).intValue();
                if (tree.hasTag(MINUS_ASG)) ival = -ival;
                localItem.incr(ival);
                result = l;
                return;
            }
            // Otherwise, duplicate expression, load one copy
            // and complete binary operation.
            l.duplicate();
            l.coerce(operator.type.getParameterTypes().head).load();
            completeBinop(tree.lhs, tree.rhs, operator).coerce(tree.lhs.type);
        }
        result = items.makeAssignItem(l);
    }

    public void visitUnary(JCUnary tree) {
        OperatorSymbol operator = tree.operator;
        if (tree.hasTag(NOT)) {
            CondItem od = genCond(tree.arg, false);
            result = od.negate();
        } else {
            Item od = genExpr(tree.arg, operator.type.getParameterTypes().head);
            switch (tree.getTag()) {
            case POS:
                result = od.load();
                break;
            case NEG:
                result = od.load();
                code.emitop0(operator.opcode);
                break;
            case COMPL:
                result = od.load();
                emitMinusOne(od.typecode);
                code.emitop0(operator.opcode);
                break;
            case PREINC: case PREDEC:
                od.duplicate();
                if (od instanceof LocalItem localItem &&
                    (operator.opcode == iadd || operator.opcode == isub)) {
                    localItem.incr(tree.hasTag(PREINC) ? 1 : -1);
                    result = od;
                } else {
                    od.load();
                    code.emitop0(one(od.typecode));
                    code.emitop0(operator.opcode);
                    // Perform narrowing primitive conversion if byte,
                    // char, or short.  Fix for 4304655.
                    if (od.typecode != INTcode &&
                        Code.truncate(od.typecode) == INTcode)
                      code.emitop0(int2byte + od.typecode - BYTEcode);
                    result = items.makeAssignItem(od);
                }
                break;
            case POSTINC: case POSTDEC:
                od.duplicate();
                if (od instanceof LocalItem localItem &&
                    (operator.opcode == iadd || operator.opcode == isub)) {
                    Item res = od.load();
                    localItem.incr(tree.hasTag(POSTINC) ? 1 : -1);
                    result = res;
                } else {
                    Item res = od.load();
                    od.stash(od.typecode);
                    code.emitop0(one(od.typecode));
                    code.emitop0(operator.opcode);
                    // Perform narrowing primitive conversion if byte,
                    // char, or short.  Fix for 4304655.
                    if (od.typecode != INTcode &&
                        Code.truncate(od.typecode) == INTcode)
                      code.emitop0(int2byte + od.typecode - BYTEcode);
                    od.store();
                    result = res;
                }
                break;
            case NULLCHK:
                result = od.load();
                code.emitop0(dup);
                genNullCheck(tree);
                break;
            default:
                Assert.error();
            }
        }
    }

    /** Generate a null check from the object value at stack top. */
    private void genNullCheck(JCTree tree) {
        code.statBegin(tree.pos);
        callMethod(tree.pos(), syms.objectsType, names.requireNonNull,
                   List.of(syms.objectType), true);
        code.emitop0(pop);
    }

    public void visitBinary(JCBinary tree) {
        OperatorSymbol operator = tree.operator;
        if (operator.opcode == string_add) {
            result = concat.makeConcat(tree);
        } else if (tree.hasTag(AND)) {
            CondItem lcond = genCond(tree.lhs, CRT_FLOW_CONTROLLER);
            if (!lcond.isFalse()) {
                Chain falseJumps = lcond.jumpFalse();
                code.resolve(lcond.trueJumps);
                CondItem rcond = genCond(tree.rhs, CRT_FLOW_TARGET);
                result = items.
                    makeCondItem(rcond.opcode,
                                 rcond.trueJumps,
                                 Code.mergeChains(falseJumps,
                                                  rcond.falseJumps));
            } else {
                result = lcond;
            }
        } else if (tree.hasTag(OR)) {
            CondItem lcond = genCond(tree.lhs, CRT_FLOW_CONTROLLER);
            if (!lcond.isTrue()) {
                Chain trueJumps = lcond.jumpTrue();
                code.resolve(lcond.falseJumps);
                CondItem rcond = genCond(tree.rhs, CRT_FLOW_TARGET);
                result = items.
                    makeCondItem(rcond.opcode,
                                 Code.mergeChains(trueJumps, rcond.trueJumps),
                                 rcond.falseJumps);
            } else {
                result = lcond;
            }
        } else {
            Item od = genExpr(tree.lhs, operator.type.getParameterTypes().head);
            od.load();
            result = completeBinop(tree.lhs, tree.rhs, operator);
        }
    }


        /** Complete generating code for operation, with left operand
         *  already on stack.
         *  @param lhs       The tree representing the left operand.
         *  @param rhs       The tree representing the right operand.
         *  @param operator  The operator symbol.
         */
        Item completeBinop(JCTree lhs, JCTree rhs, OperatorSymbol operator) {
            MethodType optype = (MethodType)operator.type;
            int opcode = operator.opcode;
            if (opcode >= if_icmpeq && opcode <= if_icmple &&
                    rhs.type.constValue() instanceof Number number &&
                    number.intValue() == 0) {
                opcode = opcode + (ifeq - if_icmpeq);
            } else if (opcode >= if_acmpeq && opcode <= if_acmpne &&
                       TreeInfo.isNull(rhs)) {
                opcode = opcode + (if_acmp_null - if_acmpeq);
            } else {
                // The expected type of the right operand is
                // the second parameter type of the operator, except for
                // shifts with long shiftcount, where we convert the opcode
                // to a short shift and the expected type to int.
                Type rtype = operator.erasure(types).getParameterTypes().tail.head;
                if (opcode >= ishll && opcode <= lushrl) {
                    opcode = opcode + (ishl - ishll);
                    rtype = syms.intType;
                }
                // Generate code for right operand and load.
                genExpr(rhs, rtype).load();
                // If there are two consecutive opcode instructions,
                // emit the first now.
                if (opcode >= (1 << preShift)) {
                    code.emitop0(opcode >> preShift);
                    opcode = opcode & 0xFF;
                }
            }
            if (opcode >= ifeq && opcode <= if_acmpne ||
                opcode == if_acmp_null || opcode == if_acmp_nonnull) {
                return items.makeCondItem(opcode);
            } else {
                code.emitop0(opcode);
                return items.makeStackItem(optype.restype);
            }
        }

    public void visitTypeCast(JCTypeCast tree) {
        result = genExpr(tree.expr, tree.clazz.type).load();
        setTypeAnnotationPositions(tree.pos);
        // Additional code is only needed if we cast to a reference type
        // which is not statically a supertype of the expression's type.
        // For basic types, the coerce(...) in genExpr(...) will do
        // the conversion.
        if (!tree.clazz.type.isPrimitive() &&
           !types.isSameType(tree.expr.type, tree.clazz.type) &&
           types.asSuper(tree.expr.type, tree.clazz.type.tsym) == null) {
            code.emitop2(checkcast, checkDimension(tree.pos(), tree.clazz.type), PoolWriter::putClass);
        }
    }

    public void visitWildcard(JCWildcard tree) {
        throw new AssertionError(this.getClass().getName());
    }

    public void visitTypeTest(JCInstanceOf tree) {
        genExpr(tree.expr, tree.expr.type).load();
        setTypeAnnotationPositions(tree.pos);
        code.emitop2(instanceof_, makeRef(tree.pos(), tree.pattern.type));
        result = items.makeStackItem(syms.booleanType);
    }

    public void visitIndexed(JCArrayAccess tree) {
        genExpr(tree.indexed, tree.indexed.type).load();
        genExpr(tree.index, syms.intType).load();
        result = items.makeIndexedItem(tree.type);
    }

    public void visitIdent(JCIdent tree) {
        Symbol sym = tree.sym;
        if (tree.name == names._this || tree.name == names._super) {
            Item res = tree.name == names._this
                ? items.makeThisItem()
                : items.makeSuperItem();
            if (sym.kind == MTH) {
                // Generate code to address the constructor.
                res.load();
                res = items.makeMemberItem(sym, true);
            }
            result = res;
       } else if (isInvokeDynamic(sym) || isConstantDynamic(sym)) {
            if (isConstantDynamic(sym)) {
                setTypeAnnotationPositions(tree.pos);
            }
            result = items.makeDynamicItem(sym);
        } else if (sym.kind == VAR && (sym.owner.kind == MTH || sym.owner.kind == VAR)) {
            result = items.makeLocalItem((VarSymbol)sym);
        } else if ((sym.flags() & STATIC) != 0) {
            if (!isAccessSuper(env.enclMethod))
                sym = binaryQualifier(sym, env.enclClass.type);
            result = items.makeStaticItem(sym);
        } else {
            items.makeThisItem().load();
            sym = binaryQualifier(sym, env.enclClass.type);
            result = items.makeMemberItem(sym, nonVirtualForPrivateAccess(sym));
        }
    }

    //where
    private boolean nonVirtualForPrivateAccess(Symbol sym) {
        boolean useVirtual = target.hasVirtualPrivateInvoke() &&
                             !disableVirtualizedPrivateInvoke;
        return !useVirtual && ((sym.flags() & PRIVATE) != 0);
    }

    public void visitSelect(JCFieldAccess tree) {
        Symbol sym = tree.sym;

        if (tree.name == names._class) {
            code.emitLdc((LoadableConstant)checkDimension(tree.pos(), tree.selected.type));
            result = items.makeStackItem(pt);
            return;
       }

        Symbol ssym = TreeInfo.symbol(tree.selected);

        // Are we selecting via super?
        boolean selectSuper =
            ssym != null && (ssym.kind == TYP || ssym.name == names._super);

        // Are we accessing a member of the superclass in an access method
        // resulting from a qualified super?
        boolean accessSuper = isAccessSuper(env.enclMethod);

        Item base = (selectSuper)
            ? items.makeSuperItem()
            : genExpr(tree.selected, tree.selected.type);

        if (sym.kind == VAR && ((VarSymbol) sym).getConstValue() != null) {
            // We are seeing a variable that is constant but its selecting
            // expression is not.
            if ((sym.flags() & STATIC) != 0) {
                if (!selectSuper && (ssym == null || ssym.kind != TYP))
                    base = base.load();
                base.drop();
            } else {
                base.load();
                genNullCheck(tree.selected);
            }
            result = items.
                makeImmediateItem(sym.type, ((VarSymbol) sym).getConstValue());
        } else {
            if (isInvokeDynamic(sym)) {
                result = items.makeDynamicItem(sym);
                return;
            } else {
                sym = binaryQualifier(sym, tree.selected.type);
            }
            if ((sym.flags() & STATIC) != 0) {
                if (!selectSuper && (ssym == null || ssym.kind != TYP))
                    base = base.load();
                base.drop();
                result = items.makeStaticItem(sym);
            } else {
                base.load();
                if (sym == syms.lengthVar) {
                    code.emitop0(arraylength);
                    result = items.makeStackItem(syms.intType);
                } else {
                    result = items.
                        makeMemberItem(sym,
                                       nonVirtualForPrivateAccess(sym) ||
                                       selectSuper || accessSuper);
                }
            }
        }
    }

    public boolean isInvokeDynamic(Symbol sym) {
        return sym.kind == MTH && ((MethodSymbol)sym).isDynamic();
    }

    public void visitLiteral(JCLiteral tree) {
        if (tree.type.hasTag(BOT)) {
            code.emitop0(aconst_null);
            result = items.makeStackItem(tree.type);
        }
        else
            result = items.makeImmediateItem(tree.type, tree.value);
    }

    public void visitLetExpr(LetExpr tree) {
        code.resolvePending();

        int limit = code.nextreg;
        int prevLetExprStart = code.setLetExprStackPos(code.state.stacksize);
        try {
            genStats(tree.defs, env);
        } finally {
            code.setLetExprStackPos(prevLetExprStart);
        }
        result = genExpr(tree.expr, tree.expr.type).load();
        code.endScopes(limit);
    }

    private void generateReferencesToPrunedTree(ClassSymbol classSymbol) {
        List<JCTree> prunedInfo = lower.prunedTree.get(classSymbol);
        if (prunedInfo != null) {
            for (JCTree prunedTree: prunedInfo) {
                prunedTree.accept(classReferenceVisitor);
            }
        }
    }

/* ************************************************************************
 * main method
 *************************************************************************/

    /** Generate code for a class definition.
     *  @param env   The attribution environment that belongs to the
     *               outermost class containing this class definition.
     *               We need this for resolving some additional symbols.
     *  @param cdef  The tree representing the class definition.
     *  @return      True if code is generated with no errors.
     */
    public boolean genClass(Env<AttrContext> env, JCClassDecl cdef) {
        try {
            attrEnv = env;
            ClassSymbol c = cdef.sym;
            this.toplevel = env.toplevel;
            this.endPosTable = toplevel.endPositions;
            /* method normalizeDefs() can add references to external classes into the constant pool
             */
            cdef.defs = normalizeDefs(cdef.defs, c);
            generateReferencesToPrunedTree(c);
            Env<GenContext> localEnv = new Env<>(cdef, new GenContext());
            localEnv.toplevel = env.toplevel;
            localEnv.enclClass = cdef;

            for (List<JCTree> l = cdef.defs; l.nonEmpty(); l = l.tail) {
                genDef(l.head, localEnv);
            }
            if (poolWriter.size() > PoolWriter.MAX_ENTRIES) {
                log.error(cdef.pos(), Errors.LimitPool);
                nerrs++;
            }
            if (nerrs != 0) {
                // if errors, discard code
                for (List<JCTree> l = cdef.defs; l.nonEmpty(); l = l.tail) {
                    if (l.head.hasTag(METHODDEF))
                        ((JCMethodDecl) l.head).sym.code = null;
                }
            }
            cdef.defs = List.nil(); // discard trees
            return nerrs == 0;
        } finally {
            // note: this method does NOT support recursion.
            attrEnv = null;
            this.env = null;
            toplevel = null;
            endPosTable = null;
            nerrs = 0;
            qualifiedSymbolCache.clear();
        }
    }

/* ************************************************************************
 * Auxiliary classes
 *************************************************************************/

    /** An abstract class for finalizer generation.
     */
    abstract class GenFinalizer {
        /** Generate code to clean up when unwinding. */
        abstract void gen();

        /** Generate code to clean up at last. */
        abstract void genLast();

        /** Does this finalizer have some nontrivial cleanup to perform? */
        boolean hasFinalizer() { return true; }

        /** Should be invoked after the try's body has been visited. */
        void afterBody() {}
    }

    /** code generation contexts,
     *  to be used as type parameter for environments.
     */
    final class GenContext {

        /**
         * The top defined local variables for exit or continue branches to merge into.
         * It may contain uninitialized variables to be initialized by branched code,
         * so we cannot use Code.State.defined bits.
         */
        final int limit;

        /** A chain for all unresolved jumps that exit the current environment.
         */
        Chain exit = null;

        /** A chain for all unresolved jumps that continue in the
         *  current environment.
         */
        Chain cont = null;

        /** A closure that generates the finalizer of the current environment.
         *  Only set for Synchronized and Try contexts.
         */
        GenFinalizer finalize = null;

        /** Is this a switch statement?  If so, allocate registers
         * even when the variable declaration is unreachable.
         */
        boolean isSwitch = false;

        /** A list buffer containing all gaps in the finalizer range,
         *  where a catch all exception should not apply.
         */
        ListBuffer<Integer> gaps = null;

        GenContext() {
            var code = Gen.this.code;
            this.limit = code == null ? 0 : code.nextreg;
        }

        /** Add given chain to exit chain.
         */
        void addExit(Chain c)  {
            if (c != null) {
                c.state.defined.excludeFrom(limit);
            }
            exit = Code.mergeChains(c, exit);
        }

        /** Add given chain to cont chain.
         */
        void addCont(Chain c) {
            if (c != null) {
                c.state.defined.excludeFrom(limit);
            }
            cont = Code.mergeChains(c, cont);
        }
    }

    record PatternMatchingCatchConfiguration(Set<JCMethodInvocation> invocations,
                                            ListBuffer<int[]> ranges,
                                            JCCatch handler,
                                            State startState) {
        public PatternMatchingCatchConfiguration restart(State newState) {
            return new PatternMatchingCatchConfiguration(invocations(),
                                                        new ListBuffer<int[]>(),
                                                        handler(),
                                                        newState);
        }
    }
}<|MERGE_RESOLUTION|>--- conflicted
+++ resolved
@@ -500,11 +500,7 @@
             c.members().enter(clinit);
             List<JCStatement> clinitStats = clinitCode.toList();
             JCBlock block = make.at(clinitStats.head.pos()).Block(0, clinitStats);
-<<<<<<< HEAD
-            block.bracePos = TreeInfo.endPos(endPosTable, clinitStats.last());
-=======
             block.bracePos = TreeInfo.endPos(clinitStats.last());
->>>>>>> a62ebc62
             methodDefs.append(make.MethodDef(clinit, block));
 
             if (!clinitTAs.isEmpty())
@@ -558,11 +554,7 @@
             TreeInfo.mapSuperCalls(md.body, supercall -> make.Block(0, initCode.prepend(supercall)));
 
             if (md.body.bracePos == Position.NOPOS)
-<<<<<<< HEAD
-                md.body.bracePos = TreeInfo.endPos(endPosTable, md.body.stats.last());
-=======
                 md.body.bracePos = TreeInfo.endPos(md.body.stats.last());
->>>>>>> a62ebc62
 
             md.sym.appendUniqueTypeAttributes(initTAs);
         }
@@ -969,7 +961,7 @@
                 // If last statement could complete normally, insert a
                 // return at the end.
                 if (code.isAlive()) {
-                    code.statBegin(TreeInfo.endPos(endPosTable, tree.body));
+                    code.statBegin(TreeInfo.endPos(tree.body));
                     if (env.enclMethod == null ||
                         env.enclMethod.sym.type.getReturnType().hasTag(VOID)) {
                         code.emitop0(return_);
@@ -1023,7 +1015,7 @@
                                         varDebugInfo,
                                         stackMap,
                                         debugCode,
-                                        genCrt ? new CRTable(tree, endPosTable)
+                                        genCrt ? new CRTable(tree, env.toplevel.endPositions)
                                                : null,
                                         syms,
                                         types,
@@ -1446,7 +1438,7 @@
 
             if (swtch instanceof JCSwitchExpression) {
                  // Emit line position for the end of a switch expression
-                 code.statBegin(TreeInfo.endPos(endPosTable, swtch));
+                 code.statBegin(TreeInfo.endPos(swtch));
             }
         }
         code.endScopes(limit);
@@ -1555,9 +1547,9 @@
             genStat(body, env, CRT_BLOCK);
             int endpc = code.curCP();
             List<Integer> gaps = env.info.gaps.toList();
-            code.statBegin(TreeInfo.endPos(endPosTable, body));
+            code.statBegin(TreeInfo.endPos(body));
             genFinalizer(env);
-            code.statBegin(TreeInfo.endPos(endPosTable, env.tree));
+            code.statBegin(TreeInfo.endPos(env.tree));
             Chain exitChain;
             boolean actualTry = env.tree.hasTag(TRY);
             if (startpc == endpc && actualTry) {
@@ -1576,7 +1568,7 @@
                 genCatch(l.head, env, startpc, endpc, gaps);
                 genFinalizer(env);
                 if (hasFinalizer || l.tail.nonEmpty()) {
-                    code.statBegin(TreeInfo.endPos(endPosTable, env.tree));
+                    code.statBegin(TreeInfo.endPos(env.tree));
                     exitChain = Code.mergeChains(exitChain,
                                                  code.branch(goto_));
                 }
@@ -1604,14 +1596,14 @@
                                   catchallpc, 0);
                     startseg = env.info.gaps.next().intValue();
                 }
-                code.statBegin(TreeInfo.finalizerPos(endPosTable, env.tree, PosKind.FIRST_STAT_POS));
+                code.statBegin(TreeInfo.finalizerPos(env.tree, PosKind.FIRST_STAT_POS));
                 code.markStatBegin();
 
                 Item excVar = makeTemp(syms.throwableType);
                 excVar.store();
                 genFinalizer(env);
                 code.resolvePending();
-                code.statBegin(TreeInfo.finalizerPos(endPosTable, env.tree, PosKind.END_POS));
+                code.statBegin(TreeInfo.finalizerPos(env.tree, PosKind.END_POS));
                 code.markStatBegin();
 
                 excVar.load();
@@ -1627,7 +1619,7 @@
                     code.resolve(env.info.cont);
 
                     // Mark statement line number
-                    code.statBegin(TreeInfo.finalizerPos(endPosTable, env.tree, PosKind.FIRST_STAT_POS));
+                    code.statBegin(TreeInfo.finalizerPos(env.tree, PosKind.FIRST_STAT_POS));
                     code.markStatBegin();
 
                     // Save return address.
@@ -1714,7 +1706,7 @@
             code.statBegin(TreeInfo.firstStatPos(tree.body));
             genStat(tree.body, env, CRT_BLOCK);
             code.endScopes(limit);
-            code.statBegin(TreeInfo.endPos(endPosTable, tree.body));
+            code.statBegin(TreeInfo.endPos(tree.body));
         }
         // where
         List<Pair<List<Attribute.TypeCompound>, JCExpression>> catchTypesWithAnnotations(JCCatch tree) {
