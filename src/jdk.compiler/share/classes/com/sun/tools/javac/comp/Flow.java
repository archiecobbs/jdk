/*
 * Copyright (c) 1999, 2025, Oracle and/or its affiliates. All rights reserved.
 * DO NOT ALTER OR REMOVE COPYRIGHT NOTICES OR THIS FILE HEADER.
 *
 * This code is free software; you can redistribute it and/or modify it
 * under the terms of the GNU General Public License version 2 only, as
 * published by the Free Software Foundation.  Oracle designates this
 * particular file as subject to the "Classpath" exception as provided
 * by Oracle in the LICENSE file that accompanied this code.
 *
 * This code is distributed in the hope that it will be useful, but WITHOUT
 * ANY WARRANTY; without even the implied warranty of MERCHANTABILITY or
 * FITNESS FOR A PARTICULAR PURPOSE.  See the GNU General Public License
 * version 2 for more details (a copy is included in the LICENSE file that
 * accompanied this code).
 *
 * You should have received a copy of the GNU General Public License version
 * 2 along with this work; if not, write to the Free Software Foundation,
 * Inc., 51 Franklin St, Fifth Floor, Boston, MA 02110-1301 USA.
 *
 * Please contact Oracle, 500 Oracle Parkway, Redwood Shores, CA 94065 USA
 * or visit www.oracle.com if you need additional information or have any
 * questions.
 */

//todo: one might eliminate uninits.andSets when monotonic

package com.sun.tools.javac.comp;

import java.util.Map;
import java.util.Map.Entry;
import java.util.HashMap;
import java.util.HashSet;
import java.util.Set;
import java.util.function.Consumer;

import com.sun.source.tree.LambdaExpressionTree.BodyKind;
import com.sun.tools.javac.code.*;
import com.sun.tools.javac.code.Scope.WriteableScope;
import com.sun.tools.javac.resources.CompilerProperties.Errors;
import com.sun.tools.javac.resources.CompilerProperties.LintWarnings;
import com.sun.tools.javac.resources.CompilerProperties.Warnings;
import com.sun.tools.javac.tree.*;
import com.sun.tools.javac.util.*;
import com.sun.tools.javac.util.JCDiagnostic.DiagnosticPosition;
import com.sun.tools.javac.util.JCDiagnostic.Error;
import com.sun.tools.javac.util.JCDiagnostic.Warning;

import com.sun.tools.javac.code.Symbol.*;
import com.sun.tools.javac.tree.JCTree.*;

import static com.sun.tools.javac.code.Flags.*;
import static com.sun.tools.javac.code.Flags.BLOCK;
import com.sun.tools.javac.code.Kinds.Kind;
import static com.sun.tools.javac.code.Kinds.Kind.*;
import com.sun.tools.javac.code.Type.TypeVar;
import static com.sun.tools.javac.code.TypeTag.BOOLEAN;
import static com.sun.tools.javac.code.TypeTag.VOID;
import com.sun.tools.javac.resources.CompilerProperties.Fragments;
import static com.sun.tools.javac.tree.JCTree.Tag.*;
import com.sun.tools.javac.util.JCDiagnostic.Fragment;
import java.util.Arrays;
import java.util.Iterator;
import java.util.function.Predicate;
import java.util.stream.Collectors;

import static java.util.stream.Collectors.groupingBy;

/** This pass implements dataflow analysis for Java programs though
 *  different AST visitor steps. Liveness analysis (see AliveAnalyzer) checks that
 *  every statement is reachable. Exception analysis (see FlowAnalyzer) ensures that
 *  every checked exception that is thrown is declared or caught.  Definite assignment analysis
 *  (see AssignAnalyzer) ensures that each variable is assigned when used.  Definite
 *  unassignment analysis (see AssignAnalyzer) in ensures that no final variable
 *  is assigned more than once. Finally, local variable capture analysis (see CaptureAnalyzer)
 *  determines that local variables accessed within the scope of an inner class/lambda
 *  are either final or effectively-final.
 *
 *  <p>The JLS has a number of problems in the
 *  specification of these flow analysis problems. This implementation
 *  attempts to address those issues.
 *
 *  <p>First, there is no accommodation for a finally clause that cannot
 *  complete normally. For liveness analysis, an intervening finally
 *  clause can cause a break, continue, or return not to reach its
 *  target.  For exception analysis, an intervening finally clause can
 *  cause any exception to be "caught".  For DA/DU analysis, the finally
 *  clause can prevent a transfer of control from propagating DA/DU
 *  state to the target.  In addition, code in the finally clause can
 *  affect the DA/DU status of variables.
 *
 *  <p>For try statements, we introduce the idea of a variable being
 *  definitely unassigned "everywhere" in a block.  A variable V is
 *  "unassigned everywhere" in a block iff it is unassigned at the
 *  beginning of the block and there is no reachable assignment to V
 *  in the block.  An assignment V=e is reachable iff V is not DA
 *  after e.  Then we can say that V is DU at the beginning of the
 *  catch block iff V is DU everywhere in the try block.  Similarly, V
 *  is DU at the beginning of the finally block iff V is DU everywhere
 *  in the try block and in every catch block.  Specifically, the
 *  following bullet is added to 16.2.2
 *  <pre>
 *      V is <em>unassigned everywhere</em> in a block if it is
 *      unassigned before the block and there is no reachable
 *      assignment to V within the block.
 *  </pre>
 *  <p>In 16.2.15, the third bullet (and all of its sub-bullets) for all
 *  try blocks is changed to
 *  <pre>
 *      V is definitely unassigned before a catch block iff V is
 *      definitely unassigned everywhere in the try block.
 *  </pre>
 *  <p>The last bullet (and all of its sub-bullets) for try blocks that
 *  have a finally block is changed to
 *  <pre>
 *      V is definitely unassigned before the finally block iff
 *      V is definitely unassigned everywhere in the try block
 *      and everywhere in each catch block of the try statement.
 *  </pre>
 *  <p>In addition,
 *  <pre>
 *      V is definitely assigned at the end of a constructor iff
 *      V is definitely assigned after the block that is the body
 *      of the constructor and V is definitely assigned at every
 *      return that can return from the constructor.
 *  </pre>
 *  <p>In addition, each continue statement with the loop as its target
 *  is treated as a jump to the end of the loop body, and "intervening"
 *  finally clauses are treated as follows: V is DA "due to the
 *  continue" iff V is DA before the continue statement or V is DA at
 *  the end of any intervening finally block.  V is DU "due to the
 *  continue" iff any intervening finally cannot complete normally or V
 *  is DU at the end of every intervening finally block.  This "due to
 *  the continue" concept is then used in the spec for the loops.
 *
 *  <p>Similarly, break statements must consider intervening finally
 *  blocks.  For liveness analysis, a break statement for which any
 *  intervening finally cannot complete normally is not considered to
 *  cause the target statement to be able to complete normally. Then
 *  we say V is DA "due to the break" iff V is DA before the break or
 *  V is DA at the end of any intervening finally block.  V is DU "due
 *  to the break" iff any intervening finally cannot complete normally
 *  or V is DU at the break and at the end of every intervening
 *  finally block.  (I suspect this latter condition can be
 *  simplified.)  This "due to the break" is then used in the spec for
 *  all statements that can be "broken".
 *
 *  <p>The return statement is treated similarly.  V is DA "due to a
 *  return statement" iff V is DA before the return statement or V is
 *  DA at the end of any intervening finally block.  Note that we
 *  don't have to worry about the return expression because this
 *  concept is only used for constructors.
 *
 *  <p>There is no spec in the JLS for when a variable is definitely
 *  assigned at the end of a constructor, which is needed for final
 *  fields (8.3.1.2).  We implement the rule that V is DA at the end
 *  of the constructor iff it is DA and the end of the body of the
 *  constructor and V is DA "due to" every return of the constructor.
 *
 *  <p>Intervening finally blocks similarly affect exception analysis.  An
 *  intervening finally that cannot complete normally allows us to ignore
 *  an otherwise uncaught exception.
 *
 *  <p>To implement the semantics of intervening finally clauses, all
 *  nonlocal transfers (break, continue, return, throw, method call that
 *  can throw a checked exception, and a constructor invocation that can
 *  thrown a checked exception) are recorded in a queue, and removed
 *  from the queue when we complete processing the target of the
 *  nonlocal transfer.  This allows us to modify the queue in accordance
 *  with the above rules when we encounter a finally clause.  The only
 *  exception to this [no pun intended] is that checked exceptions that
 *  are known to be caught or declared to be caught in the enclosing
 *  method are not recorded in the queue, but instead are recorded in a
 *  global variable "{@code Set<Type> thrown}" that records the type of all
 *  exceptions that can be thrown.
 *
 *  <p>Other minor issues the treatment of members of other classes
 *  (always considered DA except that within an anonymous class
 *  constructor, where DA status from the enclosing scope is
 *  preserved), treatment of the case expression (V is DA before the
 *  case expression iff V is DA after the switch expression),
 *  treatment of variables declared in a switch block (the implied
 *  DA/DU status after the switch expression is DU and not DA for
 *  variables defined in a switch block), the treatment of boolean ?:
 *  expressions (The JLS rules only handle b and c non-boolean; the
 *  new rule is that if b and c are boolean valued, then V is
 *  (un)assigned after a?b:c when true/false iff V is (un)assigned
 *  after b when true/false and V is (un)assigned after c when
 *  true/false).
 *
 *  <p>There is the remaining question of what syntactic forms constitute a
 *  reference to a variable.  It is conventional to allow this.x on the
 *  left-hand-side to initialize a final instance field named x, yet
 *  this.x isn't considered a "use" when appearing on a right-hand-side
 *  in most implementations.  Should parentheses affect what is
 *  considered a variable reference?  The simplest rule would be to
 *  allow unqualified forms only, parentheses optional, and phase out
 *  support for assigning to a final field via this.x.
 *
 *  <p><b>This is NOT part of any supported API.
 *  If you write code that depends on this, you do so at your own risk.
 *  This code and its internal interfaces are subject to change or
 *  deletion without notice.</b>
 */
public class Flow {
    protected static final Context.Key<Flow> flowKey = new Context.Key<>();

    private final Names names;
    private final Log log;
    private final Symtab syms;
    private final Types types;
    private final Check chk;
    private       TreeMaker make;
    private final Resolve rs;
    private final JCDiagnostic.Factory diags;
    private Env<AttrContext> attrEnv;
    private       Lint lint;
    private       LintSuppression lintSuppression;
    private final Infer infer;

    public static Flow instance(Context context) {
        Flow instance = context.get(flowKey);
        if (instance == null)
            instance = new Flow(context);
        return instance;
    }

    public void analyzeTree(Env<AttrContext> env, TreeMaker make) {
        new AliveAnalyzer().analyzeTree(env, make);
        new AssignAnalyzer().analyzeTree(env, make);
        new FlowAnalyzer().analyzeTree(env, make);
        new CaptureAnalyzer().analyzeTree(env, make);
<<<<<<< HEAD

        // Warnings not directly related to dataflow but applicable once it completes
        new ThisEscapeAnalyzer(names, syms, types, rs, log, lint).analyzeTree(env);
        lintSuppression.reportUnnecessarySuppressWarnings(log, env.tree);
=======
>>>>>>> 27646e55
    }

    public void analyzeLambda(Env<AttrContext> env, JCLambda that, TreeMaker make, boolean speculative) {
        Log.DiagnosticHandler diagHandler = null;
        //we need to disable diagnostics temporarily; the problem is that if
        //a lambda expression contains e.g. an unreachable statement, an error
        //message will be reported and will cause compilation to skip the flow analysis
        //step - if we suppress diagnostics, we won't stop at Attr for flow-analysis
        //related errors, which will allow for more errors to be detected
        if (!speculative) {
            diagHandler = new Log.DiscardDiagnosticHandler(log);
        }
        try {
            new LambdaAliveAnalyzer().analyzeTree(env, that, make);
        } finally {
            if (!speculative) {
                log.popDiagnosticHandler(diagHandler);
            }
        }
    }

    public List<Type> analyzeLambdaThrownTypes(final Env<AttrContext> env,
            JCLambda that, TreeMaker make) {
        //we need to disable diagnostics temporarily; the problem is that if
        //a lambda expression contains e.g. an unreachable statement, an error
        //message will be reported and will cause compilation to skip the flow analysis
        //step - if we suppress diagnostics, we won't stop at Attr for flow-analysis
        //related errors, which will allow for more errors to be detected
        Log.DiagnosticHandler diagHandler = new Log.DiscardDiagnosticHandler(log);
        try {
            new LambdaAssignAnalyzer(env).analyzeTree(env, that, make);
            LambdaFlowAnalyzer flowAnalyzer = new LambdaFlowAnalyzer();
            flowAnalyzer.analyzeTree(env, that, make);
            return flowAnalyzer.inferredThrownTypes;
        } finally {
            log.popDiagnosticHandler(diagHandler);
        }
    }

    public boolean aliveAfter(Env<AttrContext> env, JCTree that, TreeMaker make) {
        //we need to disable diagnostics temporarily; the problem is that if
        //"that" contains e.g. an unreachable statement, an error
        //message will be reported and will cause compilation to skip the flow analysis
        //step - if we suppress diagnostics, we won't stop at Attr for flow-analysis
        //related errors, which will allow for more errors to be detected
        Log.DiagnosticHandler diagHandler = new Log.DiscardDiagnosticHandler(log);
        try {
            SnippetAliveAnalyzer analyzer = new SnippetAliveAnalyzer();

            analyzer.analyzeTree(env, that, make);
            return analyzer.isAlive();
        } finally {
            log.popDiagnosticHandler(diagHandler);
        }
    }

    public boolean breaksToTree(Env<AttrContext> env, JCTree breakTo, JCTree body, TreeMaker make) {
        //we need to disable diagnostics temporarily; the problem is that if
        //"that" contains e.g. an unreachable statement, an error
        //message will be reported and will cause compilation to skip the flow analysis
        //step - if we suppress diagnostics, we won't stop at Attr for flow-analysis
        //related errors, which will allow for more errors to be detected
        Log.DiagnosticHandler diagHandler = new Log.DiscardDiagnosticHandler(log);
        try {
            SnippetBreakToAnalyzer analyzer = new SnippetBreakToAnalyzer(breakTo);

            analyzer.analyzeTree(env, body, make);
            return analyzer.breaksTo();
        } finally {
            log.popDiagnosticHandler(diagHandler);
        }
    }

    /**
     * Definite assignment scan mode
     */
    enum FlowKind {
        /**
         * This is the normal DA/DU analysis mode
         */
        NORMAL("var.might.already.be.assigned", false),
        /**
         * This is the speculative DA/DU analysis mode used to speculatively
         * derive assertions within loop bodies
         */
        SPECULATIVE_LOOP("var.might.be.assigned.in.loop", true);

        final String errKey;
        final boolean isFinal;

        FlowKind(String errKey, boolean isFinal) {
            this.errKey = errKey;
            this.isFinal = isFinal;
        }

        boolean isFinal() {
            return isFinal;
        }
    }

    @SuppressWarnings("this-escape")
    protected Flow(Context context) {
        context.put(flowKey, this);
        names = Names.instance(context);
        log = Log.instance(context);
        syms = Symtab.instance(context);
        types = Types.instance(context);
        chk = Check.instance(context);
        lint = Lint.instance(context);
        lintSuppression = LintSuppression.instance(context);
        infer = Infer.instance(context);
        rs = Resolve.instance(context);
        diags = JCDiagnostic.Factory.instance(context);
        Source source = Source.instance(context);
    }

    /**
     * Base visitor class for all visitors implementing dataflow analysis logic.
     * This class define the shared logic for handling jumps (break/continue statements).
     */
    abstract static class BaseAnalyzer extends TreeScanner {

        enum JumpKind {
            BREAK(JCTree.Tag.BREAK) {
                @Override
                JCTree getTarget(JCTree tree) {
                    return ((JCBreak)tree).target;
                }
            },
            CONTINUE(JCTree.Tag.CONTINUE) {
                @Override
                JCTree getTarget(JCTree tree) {
                    return ((JCContinue)tree).target;
                }
            },
            YIELD(JCTree.Tag.YIELD) {
                @Override
                JCTree getTarget(JCTree tree) {
                    return ((JCYield)tree).target;
                }
            };

            final JCTree.Tag treeTag;

            private JumpKind(Tag treeTag) {
                this.treeTag = treeTag;
            }

            abstract JCTree getTarget(JCTree tree);
        }

        /** The currently pending exits that go from current inner blocks
         *  to an enclosing block, in source order.
         */
        ListBuffer<PendingExit> pendingExits;

        /** A class whose initializers we are scanning. Because initializer
         *  scans can be triggered out of sequence when visiting certain nodes
         *  (e.g., super()), we protect against infinite loops that could be
         *  triggered by incorrect code (e.g., super() inside initializer).
         */
        JCClassDecl initScanClass;

        /** A pending exit.  These are the statements return, break, and
         *  continue.  In addition, exception-throwing expressions or
         *  statements are put here when not known to be caught.  This
         *  will typically result in an error unless it is within a
         *  try-finally whose finally block cannot complete normally.
         */
        static class PendingExit {
            JCTree tree;

            PendingExit(JCTree tree) {
                this.tree = tree;
            }

            void resolveJump() {
                //do nothing
            }
        }

        abstract void markDead();

        /** Record an outward transfer of control. */
        void recordExit(PendingExit pe) {
            pendingExits.append(pe);
            markDead();
        }

        /** Resolve all jumps of this statement. */
        private Liveness resolveJump(JCTree tree,
                         ListBuffer<PendingExit> oldPendingExits,
                         JumpKind jk) {
            boolean resolved = false;
            List<PendingExit> exits = pendingExits.toList();
            pendingExits = oldPendingExits;
            for (; exits.nonEmpty(); exits = exits.tail) {
                PendingExit exit = exits.head;
                if (exit.tree.hasTag(jk.treeTag) &&
                        jk.getTarget(exit.tree) == tree) {
                    exit.resolveJump();
                    resolved = true;
                } else {
                    pendingExits.append(exit);
                }
            }
            return Liveness.from(resolved);
        }

        /** Resolve all continues of this statement. */
        Liveness resolveContinues(JCTree tree) {
            return resolveJump(tree, new ListBuffer<PendingExit>(), JumpKind.CONTINUE);
        }

        /** Resolve all breaks of this statement. */
        Liveness resolveBreaks(JCTree tree, ListBuffer<PendingExit> oldPendingExits) {
            return resolveJump(tree, oldPendingExits, JumpKind.BREAK);
        }

        /** Resolve all yields of this statement. */
        Liveness resolveYields(JCTree tree, ListBuffer<PendingExit> oldPendingExits) {
            return resolveJump(tree, oldPendingExits, JumpKind.YIELD);
        }

        @Override
        public void scan(JCTree tree) {
            if (tree != null && (
                    tree.type == null ||
                    tree.type != Type.stuckType)) {
                super.scan(tree);
            }
        }

        public void visitPackageDef(JCPackageDecl tree) {
            // Do nothing for PackageDecl
        }

        protected void scanSyntheticBreak(TreeMaker make, JCTree swtch) {
            if (swtch.hasTag(SWITCH_EXPRESSION)) {
                JCYield brk = make.at(Position.NOPOS).Yield(make.Erroneous()
                                                                .setType(swtch.type));
                brk.target = swtch;
                scan(brk);
            } else {
                JCBreak brk = make.at(Position.NOPOS).Break(null);
                brk.target = swtch;
                scan(brk);
            }
        }

        // Do something with all static or non-static field initializers and initialization blocks.
        protected void forEachInitializer(JCClassDecl classDef, boolean isStatic, Consumer<? super JCTree> handler) {
            if (classDef == initScanClass)          // avoid infinite loops
                return;
            JCClassDecl initScanClassPrev = initScanClass;
            initScanClass = classDef;
            try {
                for (List<JCTree> defs = classDef.defs; defs.nonEmpty(); defs = defs.tail) {
                    JCTree def = defs.head;

                    // Don't recurse into nested classes
                    if (def.hasTag(CLASSDEF))
                        continue;

                    /* we need to check for flags in the symbol too as there could be cases for which implicit flags are
                     * represented in the symbol but not in the tree modifiers as they were not originally in the source
                     * code
                     */
                    boolean isDefStatic = ((TreeInfo.flags(def) | (TreeInfo.symbolFor(def) == null ? 0 : TreeInfo.symbolFor(def).flags_field)) & STATIC) != 0;
                    if (!def.hasTag(METHODDEF) && (isDefStatic == isStatic))
                        handler.accept(def);
                }
            } finally {
                initScanClass = initScanClassPrev;
            }
        }
    }

    /**
     * This pass implements the first step of the dataflow analysis, namely
     * the liveness analysis check. This checks that every statement is reachable.
     * The output of this analysis pass are used by other analyzers. This analyzer
     * sets the 'finallyCanCompleteNormally' field in the JCTry class.
     */
    class AliveAnalyzer extends BaseAnalyzer {

        /** A flag that indicates whether the last statement could
         *  complete normally.
         */
        private Liveness alive;

        @Override
        void markDead() {
            alive = Liveness.DEAD;
        }

    /* ***********************************************************************
     * Visitor methods for statements and definitions
     *************************************************************************/

        /** Analyze a definition.
         */
        void scanDef(JCTree tree) {
            scanStat(tree);
            if (tree != null && tree.hasTag(JCTree.Tag.BLOCK) && alive == Liveness.DEAD) {
                log.error(tree.pos(),
                          Errors.InitializerMustBeAbleToCompleteNormally);
            }
        }

        /** Analyze a statement. Check that statement is reachable.
         */
        void scanStat(JCTree tree) {
            if (alive == Liveness.DEAD && tree != null) {
                log.error(tree.pos(), Errors.UnreachableStmt);
                if (!tree.hasTag(SKIP)) alive = Liveness.RECOVERY;
            }
            scan(tree);
        }

        /** Analyze list of statements.
         */
        void scanStats(List<? extends JCStatement> trees) {
            if (trees != null)
                for (List<? extends JCStatement> l = trees; l.nonEmpty(); l = l.tail)
                    scanStat(l.head);
        }

        /* ------------ Visitor methods for various sorts of trees -------------*/

        public void visitClassDef(JCClassDecl tree) {
            if (tree.sym == null) return;
            Liveness alivePrev = alive;
            ListBuffer<PendingExit> pendingExitsPrev = pendingExits;
            Lint lintPrev = lint;

            pendingExits = new ListBuffer<>();
            lint = lint.augment(tree.sym);

            try {
                // process all the nested classes
                for (List<JCTree> l = tree.defs; l.nonEmpty(); l = l.tail) {
                    if (l.head.hasTag(CLASSDEF)) {
                        scan(l.head);
                    }
                }

                // process all the static initializers
                forEachInitializer(tree, true, def -> {
                    scanDef(def);
                    clearPendingExits(false);
                });

                // process all the instance initializers
                forEachInitializer(tree, false, def -> {
                    scanDef(def);
                    clearPendingExits(false);
                });

                // process all the methods
                for (List<JCTree> l = tree.defs; l.nonEmpty(); l = l.tail) {
                    if (l.head.hasTag(METHODDEF)) {
                        scan(l.head);
                    }
                }
            } finally {
                pendingExits = pendingExitsPrev;
                alive = alivePrev;
                lint = lintPrev;
            }
        }

        public void visitMethodDef(JCMethodDecl tree) {
            if (tree.body == null) return;
            Lint lintPrev = lint;

            lint = lint.augment(tree.sym);

            Assert.check(pendingExits.isEmpty());

            try {
                alive = Liveness.ALIVE;
                scanStat(tree.body);
                tree.completesNormally = alive != Liveness.DEAD;

                if (alive == Liveness.ALIVE && !tree.sym.type.getReturnType().hasTag(VOID))
                    log.error(TreeInfo.diagEndPos(tree.body), Errors.MissingRetStmt);

                clearPendingExits(true);
            } finally {
                lint = lintPrev;
            }
        }

        private void clearPendingExits(boolean inMethod) {
            List<PendingExit> exits = pendingExits.toList();
            pendingExits = new ListBuffer<>();
            while (exits.nonEmpty()) {
                PendingExit exit = exits.head;
                exits = exits.tail;
                Assert.check((inMethod && exit.tree.hasTag(RETURN)) ||
                                log.hasErrorOn(exit.tree.pos()));
            }
        }

        public void visitVarDef(JCVariableDecl tree) {
            if (tree.init != null) {
                Lint lintPrev = lint;
                lint = lint.augment(tree.sym);
                try{
                    scan(tree.init);
                } finally {
                    lint = lintPrev;
                }
            }
        }

        public void visitBlock(JCBlock tree) {
            scanStats(tree.stats);
        }

        public void visitDoLoop(JCDoWhileLoop tree) {
            ListBuffer<PendingExit> prevPendingExits = pendingExits;
            pendingExits = new ListBuffer<>();
            scanStat(tree.body);
            alive = alive.or(resolveContinues(tree));
            scan(tree.cond);
            alive = alive.and(!tree.cond.type.isTrue());
            alive = alive.or(resolveBreaks(tree, prevPendingExits));
        }

        public void visitWhileLoop(JCWhileLoop tree) {
            ListBuffer<PendingExit> prevPendingExits = pendingExits;
            pendingExits = new ListBuffer<>();
            scan(tree.cond);
            alive = Liveness.from(!tree.cond.type.isFalse());
            scanStat(tree.body);
            alive = alive.or(resolveContinues(tree));
            alive = resolveBreaks(tree, prevPendingExits).or(
                !tree.cond.type.isTrue());
        }

        public void visitForLoop(JCForLoop tree) {
            ListBuffer<PendingExit> prevPendingExits = pendingExits;
            scanStats(tree.init);
            pendingExits = new ListBuffer<>();
            if (tree.cond != null) {
                scan(tree.cond);
                alive = Liveness.from(!tree.cond.type.isFalse());
            } else {
                alive = Liveness.ALIVE;
            }
            scanStat(tree.body);
            alive = alive.or(resolveContinues(tree));
            scan(tree.step);
            alive = resolveBreaks(tree, prevPendingExits).or(
                tree.cond != null && !tree.cond.type.isTrue());
        }

        public void visitForeachLoop(JCEnhancedForLoop tree) {
            visitVarDef(tree.var);
            ListBuffer<PendingExit> prevPendingExits = pendingExits;
            scan(tree.expr);
            pendingExits = new ListBuffer<>();
            scanStat(tree.body);
            alive = alive.or(resolveContinues(tree));
            resolveBreaks(tree, prevPendingExits);
            alive = Liveness.ALIVE;
        }

        public void visitLabelled(JCLabeledStatement tree) {
            ListBuffer<PendingExit> prevPendingExits = pendingExits;
            pendingExits = new ListBuffer<>();
            scanStat(tree.body);
            alive = alive.or(resolveBreaks(tree, prevPendingExits));
        }

        public void visitSwitch(JCSwitch tree) {
            ListBuffer<PendingExit> prevPendingExits = pendingExits;
            pendingExits = new ListBuffer<>();
            scan(tree.selector);
            boolean exhaustiveSwitch = TreeInfo.expectedExhaustive(tree);
            for (List<JCCase> l = tree.cases; l.nonEmpty(); l = l.tail) {
                alive = Liveness.ALIVE;
                JCCase c = l.head;
                for (JCCaseLabel pat : c.labels) {
                    scan(pat);
                }
                scanStats(c.stats);
                if (alive != Liveness.DEAD && c.caseKind == JCCase.RULE) {
                    scanSyntheticBreak(make, tree);
                    alive = Liveness.DEAD;
                }
                // Warn about fall-through if lint switch fallthrough enabled.
                if (alive == Liveness.ALIVE &&
                    c.stats.nonEmpty() && l.tail.nonEmpty())
                    lint.logIfEnabled(log, l.tail.head.pos(),
                                LintWarnings.PossibleFallThroughIntoCase);
            }
            tree.isExhaustive = tree.hasUnconditionalPattern ||
                                TreeInfo.isErrorEnumSwitch(tree.selector, tree.cases);
            if (exhaustiveSwitch) {
                tree.isExhaustive |= exhausts(tree.selector, tree.cases);
                if (!tree.isExhaustive) {
                    log.error(tree, Errors.NotExhaustiveStatement);
                }
            }
            if (!tree.hasUnconditionalPattern && !exhaustiveSwitch) {
                alive = Liveness.ALIVE;
            }
            alive = alive.or(resolveBreaks(tree, prevPendingExits));
        }

        @Override
        public void visitSwitchExpression(JCSwitchExpression tree) {
            ListBuffer<PendingExit> prevPendingExits = pendingExits;
            pendingExits = new ListBuffer<>();
            scan(tree.selector);
            Liveness prevAlive = alive;
            for (List<JCCase> l = tree.cases; l.nonEmpty(); l = l.tail) {
                alive = Liveness.ALIVE;
                JCCase c = l.head;
                for (JCCaseLabel pat : c.labels) {
                    scan(pat);
                }
                scanStats(c.stats);
                if (alive == Liveness.ALIVE) {
                    if (c.caseKind == JCCase.RULE) {
                        log.error(TreeInfo.diagEndPos(c.body),
                                  Errors.RuleCompletesNormally);
                    } else if (l.tail.isEmpty()) {
                        log.error(TreeInfo.diagEndPos(tree),
                                  Errors.SwitchExpressionCompletesNormally);
                    }
                }
            }

            if (tree.hasUnconditionalPattern ||
                TreeInfo.isErrorEnumSwitch(tree.selector, tree.cases)) {
                tree.isExhaustive = true;
            } else {
                tree.isExhaustive = exhausts(tree.selector, tree.cases);
            }

            if (!tree.isExhaustive) {
                log.error(tree, Errors.NotExhaustive);
            }
            alive = prevAlive;
            alive = alive.or(resolveYields(tree, prevPendingExits));
        }

        private boolean exhausts(JCExpression selector, List<JCCase> cases) {
            Set<PatternDescription> patternSet = new HashSet<>();
            Map<Symbol, Set<Symbol>> enum2Constants = new HashMap<>();
            Set<Object> booleanLiterals = new HashSet<>(Set.of(0, 1));
            for (JCCase c : cases) {
                if (!TreeInfo.unguardedCase(c))
                    continue;

                for (var l : c.labels) {
                    if (l instanceof JCPatternCaseLabel patternLabel) {
                        for (Type component : components(selector.type)) {
                            patternSet.add(makePatternDescription(component, patternLabel.pat));
                        }
                    } else if (l instanceof JCConstantCaseLabel constantLabel) {
                        if (types.unboxedTypeOrType(selector.type).hasTag(TypeTag.BOOLEAN)) {
                            Object value = ((JCLiteral) constantLabel.expr).value;
                            booleanLiterals.remove(value);
                        } else {
                            Symbol s = TreeInfo.symbol(constantLabel.expr);
                            if (s != null && s.isEnum()) {
                                enum2Constants.computeIfAbsent(s.owner, x -> {
                                    Set<Symbol> result = new HashSet<>();
                                    s.owner.members()
                                            .getSymbols(sym -> sym.kind == Kind.VAR && sym.isEnum())
                                            .forEach(result::add);
                                    return result;
                                }).remove(s);
                            }
                        }
                    }
                }
            }

            if (types.unboxedTypeOrType(selector.type).hasTag(TypeTag.BOOLEAN) && booleanLiterals.isEmpty()) {
                return true;
            }

            for (Entry<Symbol, Set<Symbol>> e : enum2Constants.entrySet()) {
                if (e.getValue().isEmpty()) {
                    patternSet.add(new BindingPattern(e.getKey().type));
                }
            }
            Set<PatternDescription> patterns = patternSet;
            boolean useHashes = true;
            try {
                boolean repeat = true;
                while (repeat) {
                    Set<PatternDescription> updatedPatterns;
                    updatedPatterns = reduceBindingPatterns(selector.type, patterns);
                    updatedPatterns = reduceNestedPatterns(updatedPatterns, useHashes);
                    updatedPatterns = reduceRecordPatterns(updatedPatterns);
                    updatedPatterns = removeCoveredRecordPatterns(updatedPatterns);
                    repeat = !updatedPatterns.equals(patterns);
                    if (checkCovered(selector.type, patterns)) {
                        return true;
                    }
                    if (!repeat) {
                        //there may be situation like:
                        //class B permits S1, S2
                        //patterns: R(S1, B), R(S2, S2)
                        //this might be joined to R(B, S2), as B could be rewritten to S2
                        //but hashing in reduceNestedPatterns will not allow that
                        //disable the use of hashing, and use subtyping in
                        //reduceNestedPatterns to handle situations like this:
                        repeat = useHashes;
                        useHashes = false;
                    } else {
                        //if a reduction happened, make sure hashing in reduceNestedPatterns
                        //is enabled, as the hashing speeds up the process significantly:
                        useHashes = true;
                    }
                    patterns = updatedPatterns;
                }
                return checkCovered(selector.type, patterns);
            } catch (CompletionFailure cf) {
                chk.completionError(selector.pos(), cf);
                return true; //error recovery
            }
        }

        private boolean checkCovered(Type seltype, Iterable<PatternDescription> patterns) {
            for (Type seltypeComponent : components(seltype)) {
                for (PatternDescription pd : patterns) {
                    if(isBpCovered(seltypeComponent, pd)) {
                        return true;
                    }
                }
            }
            return false;
        }

        private List<Type> components(Type seltype) {
            return switch (seltype.getTag()) {
                case CLASS -> {
                    if (seltype.isCompound()) {
                        if (seltype.isIntersection()) {
                            yield ((Type.IntersectionClassType) seltype).getComponents()
                                                                        .stream()
                                                                        .flatMap(t -> components(t).stream())
                                                                        .collect(List.collector());
                        }
                        yield List.nil();
                    }
                    yield List.of(types.erasure(seltype));
                }
                case TYPEVAR -> components(((TypeVar) seltype).getUpperBound());
                default -> List.of(types.erasure(seltype));
            };
        }

        /* In a set of patterns, search for a sub-set of binding patterns that
         * in combination exhaust their sealed supertype. If such a sub-set
         * is found, it is removed, and replaced with a binding pattern
         * for the sealed supertype.
         */
        private Set<PatternDescription> reduceBindingPatterns(Type selectorType, Set<PatternDescription> patterns) {
            Set<Symbol> existingBindings = patterns.stream()
                                                   .filter(pd -> pd instanceof BindingPattern)
                                                   .map(pd -> ((BindingPattern) pd).type.tsym)
                                                   .collect(Collectors.toSet());

            for (PatternDescription pdOne : patterns) {
                if (pdOne instanceof BindingPattern bpOne) {
                    Set<PatternDescription> toAdd = new HashSet<>();

                    for (Type sup : types.directSupertypes(bpOne.type)) {
                        ClassSymbol clazz = (ClassSymbol) types.erasure(sup).tsym;

                        clazz.complete();

                        if (clazz.isSealed() && clazz.isAbstract() &&
                            //if a binding pattern for clazz already exists, no need to analyze it again:
                            !existingBindings.contains(clazz)) {
                            ListBuffer<PatternDescription> bindings = new ListBuffer<>();
                            //do not reduce to types unrelated to the selector type:
                            Type clazzErasure = types.erasure(clazz.type);
                            if (components(selectorType).stream()
                                                        .map(types::erasure)
                                                        .noneMatch(c -> types.isSubtype(clazzErasure, c))) {
                                continue;
                            }

                            Set<Symbol> permitted = allPermittedSubTypes(clazz, csym -> {
                                Type instantiated;
                                if (csym.type.allparams().isEmpty()) {
                                    instantiated = csym.type;
                                } else {
                                    instantiated = infer.instantiatePatternType(selectorType, csym);
                                }

                                return instantiated != null && types.isCastable(selectorType, instantiated);
                            });

                            for (PatternDescription pdOther : patterns) {
                                if (pdOther instanceof BindingPattern bpOther) {
                                    Set<Symbol> currentPermittedSubTypes =
                                            allPermittedSubTypes(bpOther.type.tsym, s -> true);

                                    PERMITTED: for (Iterator<Symbol> it = permitted.iterator(); it.hasNext();) {
                                        Symbol perm = it.next();

                                        for (Symbol currentPermitted : currentPermittedSubTypes) {
                                            if (types.isSubtype(types.erasure(currentPermitted.type),
                                                                types.erasure(perm.type))) {
                                                it.remove();
                                                continue PERMITTED;
                                            }
                                        }
                                        if (types.isSubtype(types.erasure(perm.type),
                                                            types.erasure(bpOther.type))) {
                                            it.remove();
                                        }
                                    }
                                }
                            }

                            if (permitted.isEmpty()) {
                                toAdd.add(new BindingPattern(clazz.type));
                            }
                        }
                    }

                    if (!toAdd.isEmpty()) {
                        Set<PatternDescription> newPatterns = new HashSet<>(patterns);
                        newPatterns.addAll(toAdd);
                        return newPatterns;
                    }
                }
            }
            return patterns;
        }

        private Set<Symbol> allPermittedSubTypes(TypeSymbol root, Predicate<ClassSymbol> accept) {
            Set<Symbol> permitted = new HashSet<>();
            List<ClassSymbol> permittedSubtypesClosure = baseClasses(root);

            while (permittedSubtypesClosure.nonEmpty()) {
                ClassSymbol current = permittedSubtypesClosure.head;

                permittedSubtypesClosure = permittedSubtypesClosure.tail;

                current.complete();

                if (current.isSealed() && current.isAbstract()) {
                    for (Type t : current.getPermittedSubclasses()) {
                        ClassSymbol csym = (ClassSymbol) t.tsym;

                        if (accept.test(csym)) {
                            permittedSubtypesClosure = permittedSubtypesClosure.prepend(csym);
                            permitted.add(csym);
                        }
                    }
                }
            }

            return permitted;
        }

        private List<ClassSymbol> baseClasses(TypeSymbol root) {
            if (root instanceof ClassSymbol clazz) {
                return List.of(clazz);
            } else if (root instanceof TypeVariableSymbol tvar) {
                ListBuffer<ClassSymbol> result = new ListBuffer<>();
                for (Type bound : tvar.getBounds()) {
                    result.appendList(baseClasses(bound.tsym));
                }
                return result.toList();
            } else {
                return List.nil();
            }
        }

        /* Among the set of patterns, find sub-set of patterns such:
         * $record($prefix$, $nested, $suffix$)
         * Where $record, $prefix$ and $suffix$ is the same for each pattern
         * in the set, and the patterns only differ in one "column" in
         * the $nested pattern.
         * Then, the set of $nested patterns is taken, and passed recursively
         * to reduceNestedPatterns and to reduceBindingPatterns, to
         * simplify the pattern. If that succeeds, the original found sub-set
         * of patterns is replaced with a new set of patterns of the form:
         * $record($prefix$, $resultOfReduction, $suffix$)
         *
         * useHashes: when true, patterns will be subject to exact equivalence;
         *            when false, two binding patterns will be considered equivalent
         *            if one of them is more generic than the other one;
         *            when false, the processing will be significantly slower,
         *            as pattern hashes cannot be used to speed up the matching process
         */
        private Set<PatternDescription> reduceNestedPatterns(Set<PatternDescription> patterns,
                                                             boolean useHashes) {
            /* implementation note:
             * finding a sub-set of patterns that only differ in a single
             * column is time-consuming task, so this method speeds it up by:
             * - group the patterns by their record class
             * - for each column (nested pattern) do:
             * -- group patterns by their hash
             * -- in each such by-hash group, find sub-sets that only differ in
             *    the chosen column, and then call reduceBindingPatterns and reduceNestedPatterns
             *    on patterns in the chosen column, as described above
             */
            var groupByRecordClass =
                    patterns.stream()
                            .filter(pd -> pd instanceof RecordPattern)
                            .map(pd -> (RecordPattern) pd)
                            .collect(groupingBy(pd -> (ClassSymbol) pd.recordType.tsym));

            for (var e : groupByRecordClass.entrySet()) {
                int nestedPatternsCount = e.getKey().getRecordComponents().size();
                Set<RecordPattern> current = new HashSet<>(e.getValue());

                for (int mismatchingCandidate = 0;
                     mismatchingCandidate < nestedPatternsCount;
                     mismatchingCandidate++) {
                    int mismatchingCandidateFin = mismatchingCandidate;
                    var groupEquivalenceCandidates =
                            current
                             .stream()
                             //error recovery, ignore patterns with incorrect number of nested patterns:
                             .filter(pd -> pd.nested.length == nestedPatternsCount)
                             .collect(groupingBy(pd -> useHashes ? pd.hashCode(mismatchingCandidateFin) : 0));
                    for (var candidates : groupEquivalenceCandidates.values()) {
                        var candidatesArr = candidates.toArray(RecordPattern[]::new);

                        for (int firstCandidate = 0;
                             firstCandidate < candidatesArr.length;
                             firstCandidate++) {
                            RecordPattern rpOne = candidatesArr[firstCandidate];
                            ListBuffer<RecordPattern> join = new ListBuffer<>();

                            join.append(rpOne);

                            NEXT_PATTERN: for (int nextCandidate = 0;
                                               nextCandidate < candidatesArr.length;
                                               nextCandidate++) {
                                if (firstCandidate == nextCandidate) {
                                    continue;
                                }

                                RecordPattern rpOther = candidatesArr[nextCandidate];
                                if (rpOne.recordType.tsym == rpOther.recordType.tsym) {
                                    for (int i = 0; i < rpOne.nested.length; i++) {
                                        if (i != mismatchingCandidate) {
                                            if (!rpOne.nested[i].equals(rpOther.nested[i])) {
                                                if (useHashes ||
                                                    //when not using hashes,
                                                    //check if rpOne.nested[i] is
                                                    //a subtype of rpOther.nested[i]:
                                                    !(rpOne.nested[i] instanceof BindingPattern bpOne) ||
                                                    !(rpOther.nested[i] instanceof BindingPattern bpOther) ||
                                                    !types.isSubtype(types.erasure(bpOne.type), types.erasure(bpOther.type))) {
                                                    continue NEXT_PATTERN;
                                                }
                                            }
                                        }
                                    }
                                    join.append(rpOther);
                                }
                            }

                            var nestedPatterns = join.stream().map(rp -> rp.nested[mismatchingCandidateFin]).collect(Collectors.toSet());
                            var updatedPatterns = reduceNestedPatterns(nestedPatterns, useHashes);

                            updatedPatterns = reduceRecordPatterns(updatedPatterns);
                            updatedPatterns = removeCoveredRecordPatterns(updatedPatterns);
                            updatedPatterns = reduceBindingPatterns(rpOne.fullComponentTypes()[mismatchingCandidateFin], updatedPatterns);

                            if (!nestedPatterns.equals(updatedPatterns)) {
                                if (useHashes) {
                                    current.removeAll(join);
                                }

                                for (PatternDescription nested : updatedPatterns) {
                                    PatternDescription[] newNested =
                                            Arrays.copyOf(rpOne.nested, rpOne.nested.length);
                                    newNested[mismatchingCandidateFin] = nested;
                                    current.add(new RecordPattern(rpOne.recordType(),
                                                                    rpOne.fullComponentTypes(),
                                                                    newNested));
                                }
                            }
                        }
                    }
                }

                if (!current.equals(new HashSet<>(e.getValue()))) {
                    Set<PatternDescription> result = new HashSet<>(patterns);
                    result.removeAll(e.getValue());
                    result.addAll(current);
                    return result;
                }
            }
            return patterns;
        }

        /* In the set of patterns, find those for which, given:
         * $record($nested1, $nested2, ...)
         * all the $nestedX pattern cover the given record component,
         * and replace those with a simple binding pattern over $record.
         */
        private Set<PatternDescription> reduceRecordPatterns(Set<PatternDescription> patterns) {
            var newPatterns = new HashSet<PatternDescription>();
            boolean modified = false;
            for (PatternDescription pd : patterns) {
                if (pd instanceof RecordPattern rpOne) {
                    PatternDescription reducedPattern = reduceRecordPattern(rpOne);
                    if (reducedPattern != rpOne) {
                        newPatterns.add(reducedPattern);
                        modified = true;
                        continue;
                    }
                }
                newPatterns.add(pd);
            }
            return modified ? newPatterns : patterns;
        }

        private PatternDescription reduceRecordPattern(PatternDescription pattern) {
            if (pattern instanceof RecordPattern rpOne) {
                Type[] componentType = rpOne.fullComponentTypes();
                //error recovery, ignore patterns with incorrect number of nested patterns:
                if (componentType.length != rpOne.nested.length) {
                    return pattern;
                }
                PatternDescription[] reducedNestedPatterns = null;
                boolean covered = true;
                for (int i = 0; i < componentType.length; i++) {
                    PatternDescription newNested = reduceRecordPattern(rpOne.nested[i]);
                    if (newNested != rpOne.nested[i]) {
                        if (reducedNestedPatterns == null) {
                            reducedNestedPatterns = Arrays.copyOf(rpOne.nested, rpOne.nested.length);
                        }
                        reducedNestedPatterns[i] = newNested;
                    }

                    covered &= checkCovered(componentType[i], List.of(newNested));
                }
                if (covered) {
                    return new BindingPattern(rpOne.recordType);
                } else if (reducedNestedPatterns != null) {
                    return new RecordPattern(rpOne.recordType, rpOne.fullComponentTypes(), reducedNestedPatterns);
                }
            }
            return pattern;
        }

        private Set<PatternDescription> removeCoveredRecordPatterns(Set<PatternDescription> patterns) {
            Set<Symbol> existingBindings = patterns.stream()
                                                   .filter(pd -> pd instanceof BindingPattern)
                                                   .map(pd -> ((BindingPattern) pd).type.tsym)
                                                   .collect(Collectors.toSet());
            Set<PatternDescription> result = new HashSet<>(patterns);

            for (Iterator<PatternDescription> it = result.iterator(); it.hasNext();) {
                PatternDescription pd = it.next();
                if (pd instanceof RecordPattern rp && existingBindings.contains(rp.recordType.tsym)) {
                    it.remove();
                }
            }

            return result;
        }

        public void visitTry(JCTry tree) {
            ListBuffer<PendingExit> prevPendingExits = pendingExits;
            pendingExits = new ListBuffer<>();
            for (JCTree resource : tree.resources) {
                if (resource instanceof JCVariableDecl variableDecl) {
                    visitVarDef(variableDecl);
                } else if (resource instanceof JCExpression expression) {
                    scan(expression);
                } else {
                    throw new AssertionError(tree);  // parser error
                }
            }

            scanStat(tree.body);
            Liveness aliveEnd = alive;

            for (List<JCCatch> l = tree.catchers; l.nonEmpty(); l = l.tail) {
                alive = Liveness.ALIVE;
                JCVariableDecl param = l.head.param;
                scan(param);
                scanStat(l.head.body);
                aliveEnd = aliveEnd.or(alive);
            }
            if (tree.finalizer != null) {
                ListBuffer<PendingExit> exits = pendingExits;
                pendingExits = prevPendingExits;
                alive = Liveness.ALIVE;
                scanStat(tree.finalizer);
                tree.finallyCanCompleteNormally = alive != Liveness.DEAD;
                if (alive == Liveness.DEAD) {
                    lint.logIfEnabled(log, TreeInfo.diagEndPos(tree.finalizer),
                                LintWarnings.FinallyCannotComplete);
                } else {
                    while (exits.nonEmpty()) {
                        pendingExits.append(exits.next());
                    }
                    alive = aliveEnd;
                }
            } else {
                alive = aliveEnd;
                ListBuffer<PendingExit> exits = pendingExits;
                pendingExits = prevPendingExits;
                while (exits.nonEmpty()) pendingExits.append(exits.next());
            }
        }

        @Override
        public void visitIf(JCIf tree) {
            scan(tree.cond);
            scanStat(tree.thenpart);
            if (tree.elsepart != null) {
                Liveness aliveAfterThen = alive;
                alive = Liveness.ALIVE;
                scanStat(tree.elsepart);
                alive = alive.or(aliveAfterThen);
            } else {
                alive = Liveness.ALIVE;
            }
        }

        public void visitBreak(JCBreak tree) {
            recordExit(new PendingExit(tree));
        }

        @Override
        public void visitYield(JCYield tree) {
            scan(tree.value);
            recordExit(new PendingExit(tree));
        }

        public void visitContinue(JCContinue tree) {
            recordExit(new PendingExit(tree));
        }

        public void visitReturn(JCReturn tree) {
            scan(tree.expr);
            recordExit(new PendingExit(tree));
        }

        public void visitThrow(JCThrow tree) {
            scan(tree.expr);
            markDead();
        }

        public void visitApply(JCMethodInvocation tree) {
            scan(tree.meth);
            scan(tree.args);
        }

        public void visitNewClass(JCNewClass tree) {
            scan(tree.encl);
            scan(tree.args);
            if (tree.def != null) {
                scan(tree.def);
            }
        }

        @Override
        public void visitLambda(JCLambda tree) {
            if (tree.type != null &&
                    tree.type.isErroneous()) {
                return;
            }

            ListBuffer<PendingExit> prevPending = pendingExits;
            Liveness prevAlive = alive;
            try {
                pendingExits = new ListBuffer<>();
                alive = Liveness.ALIVE;
                scanStat(tree.body);
                tree.canCompleteNormally = alive != Liveness.DEAD;
            }
            finally {
                pendingExits = prevPending;
                alive = prevAlive;
            }
        }

        public void visitModuleDef(JCModuleDecl tree) {
            // Do nothing for modules
        }

    /* ************************************************************************
     * main method
     *************************************************************************/

        /** Perform definite assignment/unassignment analysis on a tree.
         */
        public void analyzeTree(Env<AttrContext> env, TreeMaker make) {
            analyzeTree(env, env.tree, make);
        }
        public void analyzeTree(Env<AttrContext> env, JCTree tree, TreeMaker make) {
            try {
                attrEnv = env;
                Flow.this.make = make;
                pendingExits = new ListBuffer<>();
                alive = Liveness.ALIVE;
                scan(tree);
            } finally {
                pendingExits = null;
                Flow.this.make = null;
            }
        }
    }

    private boolean isBpCovered(Type componentType, PatternDescription newNested) {
        if (newNested instanceof BindingPattern bp) {
            Type seltype = types.erasure(componentType);
            Type pattype = types.erasure(bp.type);

            return seltype.isPrimitive() ?
                    types.isUnconditionallyExact(seltype, pattype) :
                    (bp.type.isPrimitive() && types.isUnconditionallyExact(types.unboxedType(seltype), bp.type)) || types.isSubtype(seltype, pattype);
        }
        return false;
    }

    /**
     * This pass implements the second step of the dataflow analysis, namely
     * the exception analysis. This is to ensure that every checked exception that is
     * thrown is declared or caught. The analyzer uses some info that has been set by
     * the liveliness analyzer.
     */
    class FlowAnalyzer extends BaseAnalyzer {

        /** A flag that indicates whether the last statement could
         *  complete normally.
         */
        HashMap<Symbol, List<Type>> preciseRethrowTypes;

        /** The current class being defined.
         */
        JCClassDecl classDef;

        /** The list of possibly thrown declarable exceptions.
         */
        List<Type> thrown;

        /** The list of exceptions that are either caught or declared to be
         *  thrown.
         */
        List<Type> caught;

        class ThrownPendingExit extends BaseAnalyzer.PendingExit {

            Type thrown;

            ThrownPendingExit(JCTree tree, Type thrown) {
                super(tree);
                this.thrown = thrown;
            }
        }

        @Override
        void markDead() {
            //do nothing
        }

        /*-------------------- Exceptions ----------------------*/

        /** Complain that pending exceptions are not caught.
         */
        void errorUncaught() {
            for (PendingExit exit = pendingExits.next();
                 exit != null;
                 exit = pendingExits.next()) {
                if (exit instanceof ThrownPendingExit thrownExit) {
                    if (classDef != null &&
                        classDef.pos == exit.tree.pos) {
                        log.error(exit.tree.pos(),
                                  Errors.UnreportedExceptionDefaultConstructor(thrownExit.thrown));
                    } else if (exit.tree.hasTag(VARDEF) &&
                            ((JCVariableDecl)exit.tree).sym.isResourceVariable()) {
                        log.error(exit.tree.pos(),
                                  Errors.UnreportedExceptionImplicitClose(thrownExit.thrown,
                                                                          ((JCVariableDecl)exit.tree).sym.name));
                    } else {
                        log.error(exit.tree.pos(),
                                  Errors.UnreportedExceptionNeedToCatchOrThrow(thrownExit.thrown));
                    }
                } else {
                    Assert.check(log.hasErrorOn(exit.tree.pos()));
                }
            }
        }

        /** Record that exception is potentially thrown and check that it
         *  is caught.
         */
        void markThrown(JCTree tree, Type exc) {
            if (!chk.isUnchecked(tree.pos(), exc)) {
                if (!chk.isHandled(exc, caught)) {
                    pendingExits.append(new ThrownPendingExit(tree, exc));
                }
                thrown = chk.incl(exc, thrown);
            }
        }

    /* ***********************************************************************
     * Visitor methods for statements and definitions
     *************************************************************************/

        /* ------------ Visitor methods for various sorts of trees -------------*/

        public void visitClassDef(JCClassDecl tree) {
            if (tree.sym == null) return;

            JCClassDecl classDefPrev = classDef;
            List<Type> thrownPrev = thrown;
            List<Type> caughtPrev = caught;
            ListBuffer<PendingExit> pendingExitsPrev = pendingExits;
            Lint lintPrev = lint;
            boolean anonymousClass = tree.name == names.empty;
            pendingExits = new ListBuffer<>();
            if (!anonymousClass) {
                caught = List.nil();
            }
            classDef = tree;
            thrown = List.nil();
            lint = lint.augment(tree.sym);

            try {
                // process all the nested classes
                for (List<JCTree> l = tree.defs; l.nonEmpty(); l = l.tail) {
                    if (l.head.hasTag(CLASSDEF)) {
                        scan(l.head);
                    }
                }

                // process all the static initializers
                forEachInitializer(tree, true, def -> {
                    scan(def);
                    errorUncaught();
                });

                // in an anonymous class, add the set of thrown exceptions to
                // the throws clause of the synthetic constructor and propagate
                // outwards.
                // Changing the throws clause on the fly is okay here because
                // the anonymous constructor can't be invoked anywhere else,
                // and its type hasn't been cached.
                if (anonymousClass) {
                    for (List<JCTree> l = tree.defs; l.nonEmpty(); l = l.tail) {
                        if (TreeInfo.isConstructor(l.head)) {
                            JCMethodDecl mdef = (JCMethodDecl)l.head;
                            scan(mdef);
                            mdef.thrown = make.Types(thrown);
                            mdef.sym.type = types.createMethodTypeWithThrown(mdef.sym.type, thrown);
                        }
                    }
                    thrownPrev = chk.union(thrown, thrownPrev);
                }

                // process all the methods
                for (List<JCTree> l = tree.defs; l.nonEmpty(); l = l.tail) {
                    if (anonymousClass && TreeInfo.isConstructor(l.head))
                        continue; // there can never be an uncaught exception.
                    if (l.head.hasTag(METHODDEF)) {
                        scan(l.head);
                        errorUncaught();
                    }
                }

                thrown = thrownPrev;
            } finally {
                pendingExits = pendingExitsPrev;
                caught = caughtPrev;
                classDef = classDefPrev;
                lint = lintPrev;
            }
        }

        public void visitMethodDef(JCMethodDecl tree) {
            if (tree.body == null) return;

            List<Type> caughtPrev = caught;
            List<Type> mthrown = tree.sym.type.getThrownTypes();
            Lint lintPrev = lint;

            lint = lint.augment(tree.sym);

            Assert.check(pendingExits.isEmpty());

            try {
                for (List<JCVariableDecl> l = tree.params; l.nonEmpty(); l = l.tail) {
                    JCVariableDecl def = l.head;
                    scan(def);
                }
                if (TreeInfo.hasConstructorCall(tree, names._super))
                    caught = chk.union(caught, mthrown);
                else if ((tree.sym.flags() & (BLOCK | STATIC)) != BLOCK)
                    caught = mthrown;
                // else we are in an instance initializer block;
                // leave caught unchanged.

                scan(tree.body);

                List<PendingExit> exits = pendingExits.toList();
                pendingExits = new ListBuffer<>();
                while (exits.nonEmpty()) {
                    PendingExit exit = exits.head;
                    exits = exits.tail;
                    if (!(exit instanceof ThrownPendingExit)) {
                        Assert.check(exit.tree.hasTag(RETURN) ||
                                         log.hasErrorOn(exit.tree.pos()));
                    } else {
                        // uncaught throws will be reported later
                        pendingExits.append(exit);
                    }
                }
            } finally {
                caught = caughtPrev;
                lint = lintPrev;
            }
        }

        public void visitVarDef(JCVariableDecl tree) {
            if (tree.init != null) {
                Lint lintPrev = lint;
                lint = lint.augment(tree.sym);
                try{
                    scan(tree.init);
                } finally {
                    lint = lintPrev;
                }
            }
        }

        public void visitBlock(JCBlock tree) {
            scan(tree.stats);
        }

        public void visitDoLoop(JCDoWhileLoop tree) {
            ListBuffer<PendingExit> prevPendingExits = pendingExits;
            pendingExits = new ListBuffer<>();
            scan(tree.body);
            resolveContinues(tree);
            scan(tree.cond);
            resolveBreaks(tree, prevPendingExits);
        }

        public void visitWhileLoop(JCWhileLoop tree) {
            ListBuffer<PendingExit> prevPendingExits = pendingExits;
            pendingExits = new ListBuffer<>();
            scan(tree.cond);
            scan(tree.body);
            resolveContinues(tree);
            resolveBreaks(tree, prevPendingExits);
        }

        public void visitForLoop(JCForLoop tree) {
            ListBuffer<PendingExit> prevPendingExits = pendingExits;
            scan(tree.init);
            pendingExits = new ListBuffer<>();
            if (tree.cond != null) {
                scan(tree.cond);
            }
            scan(tree.body);
            resolveContinues(tree);
            scan(tree.step);
            resolveBreaks(tree, prevPendingExits);
        }

        public void visitForeachLoop(JCEnhancedForLoop tree) {
            visitVarDef(tree.var);
            ListBuffer<PendingExit> prevPendingExits = pendingExits;
            scan(tree.expr);
            pendingExits = new ListBuffer<>();
            scan(tree.body);
            resolveContinues(tree);
            resolveBreaks(tree, prevPendingExits);
        }

        public void visitLabelled(JCLabeledStatement tree) {
            ListBuffer<PendingExit> prevPendingExits = pendingExits;
            pendingExits = new ListBuffer<>();
            scan(tree.body);
            resolveBreaks(tree, prevPendingExits);
        }

        public void visitSwitch(JCSwitch tree) {
            handleSwitch(tree, tree.selector, tree.cases);
        }

        @Override
        public void visitSwitchExpression(JCSwitchExpression tree) {
            handleSwitch(tree, tree.selector, tree.cases);
        }

        private void handleSwitch(JCTree tree, JCExpression selector, List<JCCase> cases) {
            ListBuffer<PendingExit> prevPendingExits = pendingExits;
            pendingExits = new ListBuffer<>();
            scan(selector);
            for (List<JCCase> l = cases; l.nonEmpty(); l = l.tail) {
                JCCase c = l.head;
                scan(c.labels);
                scan(c.stats);
            }
            if (tree.hasTag(SWITCH_EXPRESSION)) {
                resolveYields(tree, prevPendingExits);
            } else {
                resolveBreaks(tree, prevPendingExits);
            }
        }

        public void visitTry(JCTry tree) {
            List<Type> caughtPrev = caught;
            List<Type> thrownPrev = thrown;
            thrown = List.nil();
            for (List<JCCatch> l = tree.catchers; l.nonEmpty(); l = l.tail) {
                List<JCExpression> subClauses = TreeInfo.isMultiCatch(l.head) ?
                        ((JCTypeUnion)l.head.param.vartype).alternatives :
                        List.of(l.head.param.vartype);
                for (JCExpression ct : subClauses) {
                    caught = chk.incl(ct.type, caught);
                }
            }

            ListBuffer<PendingExit> prevPendingExits = pendingExits;
            pendingExits = new ListBuffer<>();
            for (JCTree resource : tree.resources) {
                if (resource instanceof JCVariableDecl variableDecl) {
                    visitVarDef(variableDecl);
                } else if (resource instanceof JCExpression expression) {
                    scan(expression);
                } else {
                    throw new AssertionError(tree);  // parser error
                }
            }
            for (JCTree resource : tree.resources) {
                List<Type> closeableSupertypes = resource.type.isCompound() ?
                    types.interfaces(resource.type).prepend(types.supertype(resource.type)) :
                    List.of(resource.type);
                for (Type sup : closeableSupertypes) {
                    if (types.asSuper(sup, syms.autoCloseableType.tsym) != null) {
                        Symbol closeMethod = rs.resolveQualifiedMethod(tree,
                                attrEnv,
                                types.skipTypeVars(sup, false),
                                names.close,
                                List.nil(),
                                List.nil());
                        Type mt = types.memberType(resource.type, closeMethod);
                        if (closeMethod.kind == MTH) {
                            for (Type t : mt.getThrownTypes()) {
                                markThrown(resource, t);
                            }
                        }
                    }
                }
            }
            scan(tree.body);
            List<Type> thrownInTry = chk.union(thrown, List.of(syms.runtimeExceptionType, syms.errorType));
            thrown = thrownPrev;
            caught = caughtPrev;

            List<Type> caughtInTry = List.nil();
            for (List<JCCatch> l = tree.catchers; l.nonEmpty(); l = l.tail) {
                JCVariableDecl param = l.head.param;
                List<JCExpression> subClauses = TreeInfo.isMultiCatch(l.head) ?
                        ((JCTypeUnion)l.head.param.vartype).alternatives :
                        List.of(l.head.param.vartype);
                List<Type> ctypes = List.nil();
                List<Type> rethrownTypes = chk.diff(thrownInTry, caughtInTry);
                for (JCExpression ct : subClauses) {
                    Type exc = ct.type;
                    if (exc != syms.unknownType) {
                        ctypes = ctypes.append(exc);
                        if (types.isSameType(exc, syms.objectType))
                            continue;
                        var pos = subClauses.size() > 1 ? ct.pos() : l.head.pos();
                        checkCaughtType(pos, exc, thrownInTry, caughtInTry);
                        caughtInTry = chk.incl(exc, caughtInTry);
                    }
                }
                scan(param);
                preciseRethrowTypes.put(param.sym, chk.intersect(ctypes, rethrownTypes));
                scan(l.head.body);
                preciseRethrowTypes.remove(param.sym);
            }
            if (tree.finalizer != null) {
                List<Type> savedThrown = thrown;
                thrown = List.nil();
                ListBuffer<PendingExit> exits = pendingExits;
                pendingExits = prevPendingExits;
                scan(tree.finalizer);
                if (!tree.finallyCanCompleteNormally) {
                    // discard exits and exceptions from try and finally
                    thrown = chk.union(thrown, thrownPrev);
                } else {
                    thrown = chk.union(thrown, chk.diff(thrownInTry, caughtInTry));
                    thrown = chk.union(thrown, savedThrown);
                    // FIX: this doesn't preserve source order of exits in catch
                    // versus finally!
                    while (exits.nonEmpty()) {
                        pendingExits.append(exits.next());
                    }
                }
            } else {
                thrown = chk.union(thrown, chk.diff(thrownInTry, caughtInTry));
                ListBuffer<PendingExit> exits = pendingExits;
                pendingExits = prevPendingExits;
                while (exits.nonEmpty()) pendingExits.append(exits.next());
            }
        }

        @Override
        public void visitIf(JCIf tree) {
            scan(tree.cond);
            scan(tree.thenpart);
            if (tree.elsepart != null) {
                scan(tree.elsepart);
            }
        }

        void checkCaughtType(DiagnosticPosition pos, Type exc, List<Type> thrownInTry, List<Type> caughtInTry) {
            if (chk.subset(exc, caughtInTry)) {
                log.error(pos, Errors.ExceptAlreadyCaught(exc));
            } else if (!chk.isUnchecked(pos, exc) &&
                    !isExceptionOrThrowable(exc) &&
                    !chk.intersects(exc, thrownInTry)) {
                log.error(pos, Errors.ExceptNeverThrownInTry(exc));
            } else {
                List<Type> catchableThrownTypes = chk.intersect(List.of(exc), thrownInTry);
                // 'catchableThrownTypes' cannot possibly be empty - if 'exc' was an
                // unchecked exception, the result list would not be empty, as the augmented
                // thrown set includes { RuntimeException, Error }; if 'exc' was a checked
                // exception, that would have been covered in the branch above
                if (chk.diff(catchableThrownTypes, caughtInTry).isEmpty() &&
                        !isExceptionOrThrowable(exc)) {
                    Warning key = catchableThrownTypes.length() == 1 ?
                            Warnings.UnreachableCatch(catchableThrownTypes) :
                            Warnings.UnreachableCatch1(catchableThrownTypes);
                    log.warning(pos, key);
                }
            }
        }
        //where
            private boolean isExceptionOrThrowable(Type exc) {
                return exc.tsym == syms.throwableType.tsym ||
                    exc.tsym == syms.exceptionType.tsym;
            }

        public void visitBreak(JCBreak tree) {
            recordExit(new PendingExit(tree));
        }

        public void visitYield(JCYield tree) {
            scan(tree.value);
            recordExit(new PendingExit(tree));
        }

        public void visitContinue(JCContinue tree) {
            recordExit(new PendingExit(tree));
        }

        public void visitReturn(JCReturn tree) {
            scan(tree.expr);
            recordExit(new PendingExit(tree));
        }

        public void visitThrow(JCThrow tree) {
            scan(tree.expr);
            Symbol sym = TreeInfo.symbol(tree.expr);
            if (sym != null &&
                sym.kind == VAR &&
                (sym.flags() & (FINAL | EFFECTIVELY_FINAL)) != 0 &&
                preciseRethrowTypes.get(sym) != null) {
                for (Type t : preciseRethrowTypes.get(sym)) {
                    markThrown(tree, t);
                }
            }
            else {
                markThrown(tree, tree.expr.type);
            }
            markDead();
        }

        public void visitApply(JCMethodInvocation tree) {
            scan(tree.meth);
            scan(tree.args);

            // Mark as thrown the exceptions thrown by the method being invoked
            for (List<Type> l = tree.meth.type.getThrownTypes(); l.nonEmpty(); l = l.tail)
                markThrown(tree, l.head);

            // After super(), scan initializers to uncover any exceptions they throw
            if (TreeInfo.name(tree.meth) == names._super) {
                forEachInitializer(classDef, false, def -> {
                    scan(def);
                    errorUncaught();
                });
            }
        }

        public void visitNewClass(JCNewClass tree) {
            scan(tree.encl);
            scan(tree.args);
           // scan(tree.def);
            for (List<Type> l = tree.constructorType.getThrownTypes();
                 l.nonEmpty();
                 l = l.tail) {
                markThrown(tree, l.head);
            }
            List<Type> caughtPrev = caught;
            try {
                // If the new class expression defines an anonymous class,
                // analysis of the anonymous constructor may encounter thrown
                // types which are unsubstituted type variables.
                // However, since the constructor's actual thrown types have
                // already been marked as thrown, it is safe to simply include
                // each of the constructor's formal thrown types in the set of
                // 'caught/declared to be thrown' types, for the duration of
                // the class def analysis.
                if (tree.def != null)
                    for (List<Type> l = tree.constructor.type.getThrownTypes();
                         l.nonEmpty();
                         l = l.tail) {
                        caught = chk.incl(l.head, caught);
                    }
                scan(tree.def);
            }
            finally {
                caught = caughtPrev;
            }
        }

        @Override
        public void visitLambda(JCLambda tree) {
            if (tree.type != null &&
                    tree.type.isErroneous()) {
                return;
            }
            List<Type> prevCaught = caught;
            List<Type> prevThrown = thrown;
            ListBuffer<PendingExit> prevPending = pendingExits;
            try {
                pendingExits = new ListBuffer<>();
                caught = tree.getDescriptorType(types).getThrownTypes();
                thrown = List.nil();
                scan(tree.body);
                List<PendingExit> exits = pendingExits.toList();
                pendingExits = new ListBuffer<>();
                while (exits.nonEmpty()) {
                    PendingExit exit = exits.head;
                    exits = exits.tail;
                    if (!(exit instanceof ThrownPendingExit)) {
                        Assert.check(exit.tree.hasTag(RETURN) ||
                                        log.hasErrorOn(exit.tree.pos()));
                    } else {
                        // uncaught throws will be reported later
                        pendingExits.append(exit);
                    }
                }

                errorUncaught();
            } finally {
                pendingExits = prevPending;
                caught = prevCaught;
                thrown = prevThrown;
            }
        }

        public void visitModuleDef(JCModuleDecl tree) {
            // Do nothing for modules
        }

    /* ************************************************************************
     * main method
     *************************************************************************/

        /** Perform definite assignment/unassignment analysis on a tree.
         */
        public void analyzeTree(Env<AttrContext> env, TreeMaker make) {
            analyzeTree(env, env.tree, make);
        }
        public void analyzeTree(Env<AttrContext> env, JCTree tree, TreeMaker make) {
            try {
                attrEnv = env;
                Flow.this.make = make;
                pendingExits = new ListBuffer<>();
                preciseRethrowTypes = new HashMap<>();
                this.thrown = this.caught = null;
                this.classDef = null;
                scan(tree);
            } finally {
                pendingExits = null;
                Flow.this.make = null;
                this.thrown = this.caught = null;
                this.classDef = null;
            }
        }
    }

    /**
     * Specialized pass that performs reachability analysis on a lambda
     */
    class LambdaAliveAnalyzer extends AliveAnalyzer {

        boolean inLambda;

        @Override
        public void visitReturn(JCReturn tree) {
            //ignore lambda return expression (which might not even be attributed)
            recordExit(new PendingExit(tree));
        }

        @Override
        public void visitLambda(JCLambda tree) {
            if (inLambda || tree.getBodyKind() == BodyKind.EXPRESSION) {
                return;
            }
            inLambda = true;
            try {
                super.visitLambda(tree);
            } finally {
                inLambda = false;
            }
        }

        @Override
        public void visitClassDef(JCClassDecl tree) {
            //skip
        }
    }

    /**
     * Determine if alive after the given tree.
     */
    class SnippetAliveAnalyzer extends AliveAnalyzer {
        @Override
        public void visitClassDef(JCClassDecl tree) {
            //skip
        }
        @Override
        public void visitLambda(JCLambda tree) {
            //skip
        }
        public boolean isAlive() {
            return super.alive != Liveness.DEAD;
        }
    }

    class SnippetBreakToAnalyzer extends AliveAnalyzer {
        private final JCTree breakTo;
        private boolean breaksTo;

        public SnippetBreakToAnalyzer(JCTree breakTo) {
            this.breakTo = breakTo;
        }

        @Override
        public void visitBreak(JCBreak tree) {
            breaksTo |= breakTo == tree.target && super.alive == Liveness.ALIVE;
        }

        public boolean breaksTo() {
            return breaksTo;
        }
    }

    /**
     * Specialized pass that performs DA/DU on a lambda
     */
    class LambdaAssignAnalyzer extends AssignAnalyzer {
        WriteableScope enclosedSymbols;
        boolean inLambda;

        LambdaAssignAnalyzer(Env<AttrContext> env) {
            enclosedSymbols = WriteableScope.create(env.enclClass.sym);
        }

        @Override
        public void visitLambda(JCLambda tree) {
            if (inLambda) {
                return;
            }
            inLambda = true;
            try {
                super.visitLambda(tree);
            } finally {
                inLambda = false;
            }
        }

        @Override
        public void visitVarDef(JCVariableDecl tree) {
            enclosedSymbols.enter(tree.sym);
            super.visitVarDef(tree);
        }
        @Override
        protected boolean trackable(VarSymbol sym) {
            return enclosedSymbols.includes(sym) &&
                   sym.owner.kind == MTH;
        }

        @Override
        public void visitClassDef(JCClassDecl tree) {
            //skip
        }
    }

    /**
     * Specialized pass that performs inference of thrown types for lambdas.
     */
    class LambdaFlowAnalyzer extends FlowAnalyzer {
        List<Type> inferredThrownTypes;
        boolean inLambda;
        @Override
        public void visitLambda(JCLambda tree) {
            if ((tree.type != null &&
                    tree.type.isErroneous()) || inLambda) {
                return;
            }
            List<Type> prevCaught = caught;
            List<Type> prevThrown = thrown;
            ListBuffer<PendingExit> prevPending = pendingExits;
            inLambda = true;
            try {
                pendingExits = new ListBuffer<>();
                caught = List.of(syms.throwableType);
                thrown = List.nil();
                scan(tree.body);
                inferredThrownTypes = thrown;
            } finally {
                pendingExits = prevPending;
                caught = prevCaught;
                thrown = prevThrown;
                inLambda = false;
            }
        }
        @Override
        public void visitClassDef(JCClassDecl tree) {
            //skip
        }
    }

    /**
     * This pass implements (i) definite assignment analysis, which ensures that
     * each variable is assigned when used and (ii) definite unassignment analysis,
     * which ensures that no final variable is assigned more than once. This visitor
     * depends on the results of the liveliness analyzer. This pass is also used to mark
     * effectively-final local variables/parameters.
     */

    public class AssignAnalyzer extends BaseAnalyzer {

        /** The set of definitely assigned variables.
         */
        final Bits inits;

        /** The set of definitely unassigned variables.
         */
        final Bits uninits;

        /** The set of variables that are definitely unassigned everywhere
         *  in current try block. This variable is maintained lazily; it is
         *  updated only when something gets removed from uninits,
         *  typically by being assigned in reachable code.  To obtain the
         *  correct set of variables which are definitely unassigned
         *  anywhere in current try block, intersect uninitsTry and
         *  uninits.
         */
        final Bits uninitsTry;

        /** When analyzing a condition, inits and uninits are null.
         *  Instead we have:
         */
        final Bits initsWhenTrue;
        final Bits initsWhenFalse;
        final Bits uninitsWhenTrue;
        final Bits uninitsWhenFalse;

        /** A mapping from addresses to variable symbols.
         */
        protected JCVariableDecl[] vardecls;

        /** The current class being defined.
         */
        JCClassDecl classDef;

        /** The first variable sequence number in this class definition.
         */
        int firstadr;

        /** The next available variable sequence number.
         */
        protected int nextadr;

        /** The first variable sequence number in a block that can return.
         */
        protected int returnadr;

        /** The list of unreferenced automatic resources.
         */
        WriteableScope unrefdResources;

        /** Modified when processing a loop body the second time for DU analysis. */
        FlowKind flowKind = FlowKind.NORMAL;

        /** The starting position of the analyzed tree */
        int startPos;

        public class AssignPendingExit extends BaseAnalyzer.PendingExit {

            final Bits inits;
            final Bits uninits;
            final Bits exit_inits = new Bits(true);
            final Bits exit_uninits = new Bits(true);

            public AssignPendingExit(JCTree tree, final Bits inits, final Bits uninits) {
                super(tree);
                this.inits = inits;
                this.uninits = uninits;
                this.exit_inits.assign(inits);
                this.exit_uninits.assign(uninits);
            }

            @Override
            public void resolveJump() {
                inits.andSet(exit_inits);
                uninits.andSet(exit_uninits);
            }
        }

        public AssignAnalyzer() {
            this.inits = new Bits();
            uninits = new Bits();
            uninitsTry = new Bits();
            initsWhenTrue = new Bits(true);
            initsWhenFalse = new Bits(true);
            uninitsWhenTrue = new Bits(true);
            uninitsWhenFalse = new Bits(true);
        }

        private boolean isConstructor;

        @Override
        protected void markDead() {
            inits.inclRange(returnadr, nextadr);
            uninits.inclRange(returnadr, nextadr);
        }

        /*-------------- Processing variables ----------------------*/

        /** Do we need to track init/uninit state of this symbol?
         *  I.e. is symbol either a local or a blank final variable?
         */
        protected boolean trackable(VarSymbol sym) {
            return
                sym.pos >= startPos &&
                ((sym.owner.kind == MTH || sym.owner.kind == VAR ||
                isFinalUninitializedField(sym)));
        }

        boolean isFinalUninitializedField(VarSymbol sym) {
            return sym.owner.kind == TYP &&
                   ((sym.flags() & (FINAL | HASINIT | PARAMETER)) == FINAL &&
                   classDef.sym.isEnclosedBy((ClassSymbol)sym.owner));
        }

        /** Initialize new trackable variable by setting its address field
         *  to the next available sequence number and entering it under that
         *  index into the vars array.
         */
        void newVar(JCVariableDecl varDecl) {
            VarSymbol sym = varDecl.sym;
            vardecls = ArrayUtils.ensureCapacity(vardecls, nextadr);
            if ((sym.flags() & FINAL) == 0) {
                sym.flags_field |= EFFECTIVELY_FINAL;
            }
            sym.adr = nextadr;
            vardecls[nextadr] = varDecl;
            inits.excl(nextadr);
            uninits.incl(nextadr);
            nextadr++;
        }

        /** Record an initialization of a trackable variable.
         */
        void letInit(DiagnosticPosition pos, VarSymbol sym) {
            if (sym.adr >= firstadr && trackable(sym)) {
                if ((sym.flags() & EFFECTIVELY_FINAL) != 0) {
                    if (!uninits.isMember(sym.adr)) {
                        //assignment targeting an effectively final variable
                        //makes the variable lose its status of effectively final
                        //if the variable is _not_ definitively unassigned
                        sym.flags_field &= ~EFFECTIVELY_FINAL;
                    } else {
                        uninit(sym);
                    }
                }
                else if ((sym.flags() & FINAL) != 0) {
                    if ((sym.flags() & PARAMETER) != 0) {
                        if ((sym.flags() & UNION) != 0) { //multi-catch parameter
                            log.error(pos, Errors.MulticatchParameterMayNotBeAssigned(sym));
                        }
                        else {
                            log.error(pos,
                                      Errors.FinalParameterMayNotBeAssigned(sym));
                        }
                    } else if (!uninits.isMember(sym.adr)) {
                        log.error(pos, diags.errorKey(flowKind.errKey, sym));
                    } else {
                        uninit(sym);
                    }
                }
                inits.incl(sym.adr);
            } else if ((sym.flags() & FINAL) != 0) {
                log.error(pos, Errors.VarMightAlreadyBeAssigned(sym));
            }
        }
        //where
            void uninit(VarSymbol sym) {
                if (!inits.isMember(sym.adr)) {
                    // reachable assignment
                    uninits.excl(sym.adr);
                    uninitsTry.excl(sym.adr);
                } else {
                    //log.rawWarning(pos, "unreachable assignment");//DEBUG
                    uninits.excl(sym.adr);
                }
            }

        /** If tree is either a simple name or of the form this.name or
         *  C.this.name, and tree represents a trackable variable,
         *  record an initialization of the variable.
         */
        void letInit(JCTree tree) {
            tree = TreeInfo.skipParens(tree);
            if (tree.hasTag(IDENT) || tree.hasTag(SELECT)) {
                Symbol sym = TreeInfo.symbol(tree);
                if (sym.kind == VAR) {
                    letInit(tree.pos(), (VarSymbol)sym);
                }
            }
        }

        /** Check that trackable variable is initialized.
         */
        void checkInit(DiagnosticPosition pos, VarSymbol sym) {
            checkInit(pos, sym, Errors.VarMightNotHaveBeenInitialized(sym));
        }

        void checkInit(DiagnosticPosition pos, VarSymbol sym, Error errkey) {
            if ((sym.adr >= firstadr || sym.owner.kind != TYP) &&
                trackable(sym) &&
                !inits.isMember(sym.adr) &&
                (sym.flags_field & CLASH) == 0) {
                    log.error(pos, errkey);
                inits.incl(sym.adr);
            }
        }

        /** Utility method to reset several Bits instances.
         */
        private void resetBits(Bits... bits) {
            for (Bits b : bits) {
                b.reset();
            }
        }

        /** Split (duplicate) inits/uninits into WhenTrue/WhenFalse sets
         */
        void split(boolean setToNull) {
            initsWhenFalse.assign(inits);
            uninitsWhenFalse.assign(uninits);
            initsWhenTrue.assign(inits);
            uninitsWhenTrue.assign(uninits);
            if (setToNull) {
                resetBits(inits, uninits);
            }
        }

        /** Merge (intersect) inits/uninits from WhenTrue/WhenFalse sets.
         */
        protected void merge() {
            inits.assign(initsWhenFalse.andSet(initsWhenTrue));
            uninits.assign(uninitsWhenFalse.andSet(uninitsWhenTrue));
        }

    /* ************************************************************************
     * Visitor methods for statements and definitions
     *************************************************************************/

        /** Analyze an expression. Make sure to set (un)inits rather than
         *  (un)initsWhenTrue(WhenFalse) on exit.
         */
        void scanExpr(JCTree tree) {
            if (tree != null) {
                scan(tree);
                if (inits.isReset()) {
                    merge();
                }
            }
        }

        /** Analyze a list of expressions.
         */
        void scanExprs(List<? extends JCExpression> trees) {
            if (trees != null)
                for (List<? extends JCExpression> l = trees; l.nonEmpty(); l = l.tail)
                    scanExpr(l.head);
        }

        void scanPattern(JCTree tree) {
            scan(tree);
        }

        /** Analyze a condition. Make sure to set (un)initsWhenTrue(WhenFalse)
         *  rather than (un)inits on exit.
         */
        void scanCond(JCTree tree) {
            if (tree.type.isFalse()) {
                if (inits.isReset()) merge();
                initsWhenTrue.assign(inits);
                initsWhenTrue.inclRange(firstadr, nextadr);
                uninitsWhenTrue.assign(uninits);
                uninitsWhenTrue.inclRange(firstadr, nextadr);
                initsWhenFalse.assign(inits);
                uninitsWhenFalse.assign(uninits);
            } else if (tree.type.isTrue()) {
                if (inits.isReset()) merge();
                initsWhenFalse.assign(inits);
                initsWhenFalse.inclRange(firstadr, nextadr);
                uninitsWhenFalse.assign(uninits);
                uninitsWhenFalse.inclRange(firstadr, nextadr);
                initsWhenTrue.assign(inits);
                uninitsWhenTrue.assign(uninits);
            } else {
                scan(tree);
                if (!inits.isReset())
                    split(tree.type != syms.unknownType);
            }
            if (tree.type != syms.unknownType) {
                resetBits(inits, uninits);
            }
        }

        /* ------------ Visitor methods for various sorts of trees -------------*/

        public void visitClassDef(JCClassDecl tree) {
            if (tree.sym == null) {
                return;
            }

            Lint lintPrev = lint;
            lint = lint.augment(tree.sym);
            try {
                JCClassDecl classDefPrev = classDef;
                int firstadrPrev = firstadr;
                int nextadrPrev = nextadr;
                ListBuffer<PendingExit> pendingExitsPrev = pendingExits;

                pendingExits = new ListBuffer<>();
                if (tree.name != names.empty) {
                    firstadr = nextadr;
                }
                classDef = tree;
                try {
                    // define all the static fields
                    for (List<JCTree> l = tree.defs; l.nonEmpty(); l = l.tail) {
                        if (l.head.hasTag(VARDEF)) {
                            JCVariableDecl def = (JCVariableDecl)l.head;
                            if ((def.mods.flags & STATIC) != 0) {
                                VarSymbol sym = def.sym;
                                if (trackable(sym)) {
                                    newVar(def);
                                }
                            }
                        }
                    }

                    // process all the static initializers
                    forEachInitializer(tree, true, def -> {
                        scan(def);
                        clearPendingExits(false);
                    });

                    // verify all static final fields got initialized
                    for (int i = firstadr; i < nextadr; i++) {
                        JCVariableDecl vardecl = vardecls[i];
                        VarSymbol var = vardecl.sym;
                        if (var.owner == classDef.sym && var.isStatic()) {
                            checkInit(TreeInfo.diagnosticPositionFor(var, vardecl), var);
                        }
                    }

                    // define all the instance fields
                    for (List<JCTree> l = tree.defs; l.nonEmpty(); l = l.tail) {
                        if (l.head.hasTag(VARDEF)) {
                            JCVariableDecl def = (JCVariableDecl)l.head;
                            if ((def.mods.flags & STATIC) == 0) {
                                VarSymbol sym = def.sym;
                                if (trackable(sym)) {
                                    newVar(def);
                                }
                            }
                        }
                    }

                    // process all the methods
                    for (List<JCTree> l = tree.defs; l.nonEmpty(); l = l.tail) {
                        if (l.head.hasTag(METHODDEF)) {
                            scan(l.head);
                        }
                    }

                    // process all the nested classes
                    for (List<JCTree> l = tree.defs; l.nonEmpty(); l = l.tail) {
                        if (l.head.hasTag(CLASSDEF)) {
                            scan(l.head);
                        }
                    }
                } finally {
                    pendingExits = pendingExitsPrev;
                    nextadr = nextadrPrev;
                    firstadr = firstadrPrev;
                    classDef = classDefPrev;
                }
            } finally {
                lint = lintPrev;
            }
        }

        public void visitMethodDef(JCMethodDecl tree) {
            if (tree.body == null) {
                return;
            }

            /*  MemberEnter can generate synthetic methods ignore them
             */
            if ((tree.sym.flags() & SYNTHETIC) != 0) {
                return;
            }

            Lint lintPrev = lint;
            lint = lint.augment(tree.sym);
            try {
                final Bits initsPrev = new Bits(inits);
                final Bits uninitsPrev = new Bits(uninits);
                int nextadrPrev = nextadr;
                int firstadrPrev = firstadr;
                int returnadrPrev = returnadr;

                Assert.check(pendingExits.isEmpty());
                boolean isConstructorPrev = isConstructor;
                try {
                    isConstructor = TreeInfo.isConstructor(tree);

                    // We only track field initialization inside constructors
                    if (!isConstructor) {
                        firstadr = nextadr;
                    }

                    // Mark all method parameters as DA
                    for (List<JCVariableDecl> l = tree.params; l.nonEmpty(); l = l.tail) {
                        JCVariableDecl def = l.head;
                        scan(def);
                        Assert.check((def.sym.flags() & PARAMETER) != 0, "Method parameter without PARAMETER flag");
                        /*  If we are executing the code from Gen, then there can be
                         *  synthetic or mandated variables, ignore them.
                         */
                        initParam(def);
                    }
                    // else we are in an instance initializer block;
                    // leave caught unchanged.
                    scan(tree.body);

                    boolean isCompactOrGeneratedRecordConstructor = (tree.sym.flags() & Flags.COMPACT_RECORD_CONSTRUCTOR) != 0 ||
                            (tree.sym.flags() & (GENERATEDCONSTR | RECORD)) == (GENERATEDCONSTR | RECORD);
                    if (isConstructor) {
                        boolean isSynthesized = (tree.sym.flags() &
                                                 GENERATEDCONSTR) != 0;
                        for (int i = firstadr; i < nextadr; i++) {
                            JCVariableDecl vardecl = vardecls[i];
                            VarSymbol var = vardecl.sym;
                            if (var.owner == classDef.sym && !var.isStatic()) {
                                // choose the diagnostic position based on whether
                                // the ctor is default(synthesized) or not
                                if (isSynthesized && !isCompactOrGeneratedRecordConstructor) {
                                    checkInit(TreeInfo.diagnosticPositionFor(var, vardecl),
                                            var, Errors.VarNotInitializedInDefaultConstructor(var));
                                } else if (isCompactOrGeneratedRecordConstructor) {
                                    boolean isInstanceRecordField = var.enclClass().isRecord() &&
                                            (var.flags_field & (Flags.PRIVATE | Flags.FINAL | Flags.GENERATED_MEMBER | Flags.RECORD)) != 0 &&
                                            var.owner.kind == TYP;
                                    if (isInstanceRecordField) {
                                        boolean notInitialized = !inits.isMember(var.adr);
                                        if (notInitialized && uninits.isMember(var.adr) && tree.completesNormally) {
                                        /*  this way we indicate Lower that it should generate an initialization for this field
                                         *  in the compact constructor
                                         */
                                            var.flags_field |= UNINITIALIZED_FIELD;
                                        } else {
                                            checkInit(TreeInfo.diagEndPos(tree.body), var);
                                        }
                                    } else {
                                        checkInit(TreeInfo.diagnosticPositionFor(var, vardecl), var);
                                    }
                                } else {
                                    checkInit(TreeInfo.diagEndPos(tree.body), var);
                                }
                            }
                        }
                    }
                    clearPendingExits(true);
                } finally {
                    inits.assign(initsPrev);
                    uninits.assign(uninitsPrev);
                    nextadr = nextadrPrev;
                    firstadr = firstadrPrev;
                    returnadr = returnadrPrev;
                    isConstructor = isConstructorPrev;
                }
            } finally {
                lint = lintPrev;
            }
        }

        private void clearPendingExits(boolean inMethod) {
            List<PendingExit> exits = pendingExits.toList();
            pendingExits = new ListBuffer<>();
            while (exits.nonEmpty()) {
                PendingExit exit = exits.head;
                exits = exits.tail;
                Assert.check((inMethod && exit.tree.hasTag(RETURN)) ||
                                 log.hasErrorOn(exit.tree.pos()),
                             exit.tree);
                if (inMethod && isConstructor) {
                    Assert.check(exit instanceof AssignPendingExit);
                    inits.assign(((AssignPendingExit) exit).exit_inits);
                    for (int i = firstadr; i < nextadr; i++) {
                        checkInit(exit.tree.pos(), vardecls[i].sym);
                    }
                }
            }
        }
        protected void initParam(JCVariableDecl def) {
            inits.incl(def.sym.adr);
            uninits.excl(def.sym.adr);
        }

        public void visitVarDef(JCVariableDecl tree) {
            Lint lintPrev = lint;
            lint = lint.augment(tree.sym);
            try{
                boolean track = trackable(tree.sym);
                if (track && (tree.sym.owner.kind == MTH || tree.sym.owner.kind == VAR)) {
                    newVar(tree);
                }
                if (tree.init != null) {
                    scanExpr(tree.init);
                    if (track) {
                        letInit(tree.pos(), tree.sym);
                    }
                }
            } finally {
                lint = lintPrev;
            }
        }

        public void visitBlock(JCBlock tree) {
            int nextadrPrev = nextadr;
            scan(tree.stats);
            nextadr = nextadrPrev;
        }

        public void visitDoLoop(JCDoWhileLoop tree) {
            ListBuffer<PendingExit> prevPendingExits = pendingExits;
            FlowKind prevFlowKind = flowKind;
            flowKind = FlowKind.NORMAL;
            final Bits initsSkip = new Bits(true);
            final Bits uninitsSkip = new Bits(true);
            pendingExits = new ListBuffer<>();
            int prevErrors = log.nerrors;
            do {
                final Bits uninitsEntry = new Bits(uninits);
                uninitsEntry.excludeFrom(nextadr);
                scan(tree.body);
                resolveContinues(tree);
                scanCond(tree.cond);
                if (!flowKind.isFinal()) {
                    initsSkip.assign(initsWhenFalse);
                    uninitsSkip.assign(uninitsWhenFalse);
                }
                if (log.nerrors !=  prevErrors ||
                    flowKind.isFinal() ||
                    new Bits(uninitsEntry).diffSet(uninitsWhenTrue).nextBit(firstadr)==-1)
                    break;
                inits.assign(initsWhenTrue);
                uninits.assign(uninitsEntry.andSet(uninitsWhenTrue));
                flowKind = FlowKind.SPECULATIVE_LOOP;
            } while (true);
            flowKind = prevFlowKind;
            inits.assign(initsSkip);
            uninits.assign(uninitsSkip);
            resolveBreaks(tree, prevPendingExits);
        }

        public void visitWhileLoop(JCWhileLoop tree) {
            ListBuffer<PendingExit> prevPendingExits = pendingExits;
            FlowKind prevFlowKind = flowKind;
            flowKind = FlowKind.NORMAL;
            final Bits initsSkip = new Bits(true);
            final Bits uninitsSkip = new Bits(true);
            pendingExits = new ListBuffer<>();
            int prevErrors = log.nerrors;
            final Bits uninitsEntry = new Bits(uninits);
            uninitsEntry.excludeFrom(nextadr);
            do {
                scanCond(tree.cond);
                if (!flowKind.isFinal()) {
                    initsSkip.assign(initsWhenFalse) ;
                    uninitsSkip.assign(uninitsWhenFalse);
                }
                inits.assign(initsWhenTrue);
                uninits.assign(uninitsWhenTrue);
                scan(tree.body);
                resolveContinues(tree);
                if (log.nerrors != prevErrors ||
                    flowKind.isFinal() ||
                    new Bits(uninitsEntry).diffSet(uninits).nextBit(firstadr) == -1) {
                    break;
                }
                uninits.assign(uninitsEntry.andSet(uninits));
                flowKind = FlowKind.SPECULATIVE_LOOP;
            } while (true);
            flowKind = prevFlowKind;
            //a variable is DA/DU after the while statement, if it's DA/DU assuming the
            //branch is not taken AND if it's DA/DU before any break statement
            inits.assign(initsSkip);
            uninits.assign(uninitsSkip);
            resolveBreaks(tree, prevPendingExits);
        }

        public void visitForLoop(JCForLoop tree) {
            ListBuffer<PendingExit> prevPendingExits = pendingExits;
            FlowKind prevFlowKind = flowKind;
            flowKind = FlowKind.NORMAL;
            int nextadrPrev = nextadr;
            scan(tree.init);
            final Bits initsSkip = new Bits(true);
            final Bits uninitsSkip = new Bits(true);
            pendingExits = new ListBuffer<>();
            int prevErrors = log.nerrors;
            do {
                final Bits uninitsEntry = new Bits(uninits);
                uninitsEntry.excludeFrom(nextadr);
                if (tree.cond != null) {
                    scanCond(tree.cond);
                    if (!flowKind.isFinal()) {
                        initsSkip.assign(initsWhenFalse);
                        uninitsSkip.assign(uninitsWhenFalse);
                    }
                    inits.assign(initsWhenTrue);
                    uninits.assign(uninitsWhenTrue);
                } else if (!flowKind.isFinal()) {
                    initsSkip.assign(inits);
                    initsSkip.inclRange(firstadr, nextadr);
                    uninitsSkip.assign(uninits);
                    uninitsSkip.inclRange(firstadr, nextadr);
                }
                scan(tree.body);
                resolveContinues(tree);
                scan(tree.step);
                if (log.nerrors != prevErrors ||
                    flowKind.isFinal() ||
                    new Bits(uninitsEntry).diffSet(uninits).nextBit(firstadr) == -1)
                    break;
                uninits.assign(uninitsEntry.andSet(uninits));
                flowKind = FlowKind.SPECULATIVE_LOOP;
            } while (true);
            flowKind = prevFlowKind;
            //a variable is DA/DU after a for loop, if it's DA/DU assuming the
            //branch is not taken AND if it's DA/DU before any break statement
            inits.assign(initsSkip);
            uninits.assign(uninitsSkip);
            resolveBreaks(tree, prevPendingExits);
            nextadr = nextadrPrev;
        }

        public void visitForeachLoop(JCEnhancedForLoop tree) {
            visitVarDef(tree.var);

            ListBuffer<PendingExit> prevPendingExits = pendingExits;
            FlowKind prevFlowKind = flowKind;
            flowKind = FlowKind.NORMAL;
            int nextadrPrev = nextadr;
            scan(tree.expr);
            final Bits initsStart = new Bits(inits);
            final Bits uninitsStart = new Bits(uninits);

            letInit(tree.pos(), tree.var.sym);
            pendingExits = new ListBuffer<>();
            int prevErrors = log.nerrors;
            do {
                final Bits uninitsEntry = new Bits(uninits);
                uninitsEntry.excludeFrom(nextadr);
                scan(tree.body);
                resolveContinues(tree);
                if (log.nerrors != prevErrors ||
                    flowKind.isFinal() ||
                    new Bits(uninitsEntry).diffSet(uninits).nextBit(firstadr) == -1)
                    break;
                uninits.assign(uninitsEntry.andSet(uninits));
                flowKind = FlowKind.SPECULATIVE_LOOP;
            } while (true);
            flowKind = prevFlowKind;
            inits.assign(initsStart);
            uninits.assign(uninitsStart.andSet(uninits));
            resolveBreaks(tree, prevPendingExits);
            nextadr = nextadrPrev;
        }

        public void visitLabelled(JCLabeledStatement tree) {
            ListBuffer<PendingExit> prevPendingExits = pendingExits;
            pendingExits = new ListBuffer<>();
            scan(tree.body);
            resolveBreaks(tree, prevPendingExits);
        }

        public void visitSwitch(JCSwitch tree) {
            handleSwitch(tree, tree.selector, tree.cases, tree.isExhaustive);
        }

        public void visitSwitchExpression(JCSwitchExpression tree) {
            handleSwitch(tree, tree.selector, tree.cases, tree.isExhaustive);
        }

        private void handleSwitch(JCTree tree, JCExpression selector,
                                  List<JCCase> cases, boolean isExhaustive) {
            ListBuffer<PendingExit> prevPendingExits = pendingExits;
            pendingExits = new ListBuffer<>();
            int nextadrPrev = nextadr;
            scanExpr(selector);
            final Bits initsSwitch = new Bits(inits);
            final Bits uninitsSwitch = new Bits(uninits);
            for (List<JCCase> l = cases; l.nonEmpty(); l = l.tail) {
                inits.assign(initsSwitch);
                uninits.assign(uninits.andSet(uninitsSwitch));
                JCCase c = l.head;
                for (JCCaseLabel pat : c.labels) {
                    scanPattern(pat);
                }
                scan(c.guard);
                if (inits.isReset()) {
                    inits.assign(initsWhenTrue);
                    uninits.assign(uninitsWhenTrue);
                }
                scan(c.stats);
                if (c.completesNormally && c.caseKind == JCCase.RULE) {
                    scanSyntheticBreak(make, tree);
                }
                addVars(c.stats, initsSwitch, uninitsSwitch);
                // Warn about fall-through if lint switch fallthrough enabled.
            }
            if (!isExhaustive) {
                if (tree.hasTag(SWITCH_EXPRESSION)) {
                    markDead();
                } else if (tree.hasTag(SWITCH) && !TreeInfo.expectedExhaustive((JCSwitch) tree)) {
                    inits.assign(initsSwitch);
                    uninits.assign(uninits.andSet(uninitsSwitch));
                }
            }
            if (tree.hasTag(SWITCH_EXPRESSION)) {
                resolveYields(tree, prevPendingExits);
            } else {
                resolveBreaks(tree, prevPendingExits);
            }
            nextadr = nextadrPrev;
        }
        // where
            /** Add any variables defined in stats to inits and uninits. */
            private void addVars(List<JCStatement> stats, final Bits inits,
                                        final Bits uninits) {
                for (;stats.nonEmpty(); stats = stats.tail) {
                    JCTree stat = stats.head;
                    if (stat.hasTag(VARDEF)) {
                        int adr = ((JCVariableDecl) stat).sym.adr;
                        inits.excl(adr);
                        uninits.incl(adr);
                    }
                }
            }

        public void visitTry(JCTry tree) {
            ListBuffer<JCVariableDecl> resourceVarDecls = new ListBuffer<>();
            final Bits uninitsTryPrev = new Bits(uninitsTry);
            ListBuffer<PendingExit> prevPendingExits = pendingExits;
            pendingExits = new ListBuffer<>();
            final Bits initsTry = new Bits(inits);
            uninitsTry.assign(uninits);
            for (JCTree resource : tree.resources) {
                if (resource instanceof JCVariableDecl variableDecl) {
                    visitVarDef(variableDecl);
                    unrefdResources.enter(variableDecl.sym);
                    resourceVarDecls.append(variableDecl);
                } else if (resource instanceof JCExpression expression) {
                    scanExpr(expression);
                } else {
                    throw new AssertionError(tree);  // parser error
                }
            }
            scan(tree.body);
            uninitsTry.andSet(uninits);
            final Bits initsEnd = new Bits(inits);
            final Bits uninitsEnd = new Bits(uninits);
            int nextadrCatch = nextadr;

            if (!resourceVarDecls.isEmpty() &&
                    lint.isActive(Lint.LintCategory.TRY)) {
                for (JCVariableDecl resVar : resourceVarDecls) {
                    if (unrefdResources.includes(resVar.sym) && !resVar.sym.isUnnamedVariable()) {
                        lint.logIfEnabled(log, resVar.pos(), LintWarnings.TryResourceNotReferenced(resVar.sym));
                        unrefdResources.remove(resVar.sym);
                    }
                }
            }

            /*  The analysis of each catch should be independent.
             *  Each one should have the same initial values of inits and
             *  uninits.
             */
            final Bits initsCatchPrev = new Bits(initsTry);
            final Bits uninitsCatchPrev = new Bits(uninitsTry);

            for (List<JCCatch> l = tree.catchers; l.nonEmpty(); l = l.tail) {
                JCVariableDecl param = l.head.param;
                inits.assign(initsCatchPrev);
                uninits.assign(uninitsCatchPrev);
                scan(param);
                /* If this is a TWR and we are executing the code from Gen,
                 * then there can be synthetic variables, ignore them.
                 */
                initParam(param);
                scan(l.head.body);
                initsEnd.andSet(inits);
                uninitsEnd.andSet(uninits);
                nextadr = nextadrCatch;
            }
            if (tree.finalizer != null) {
                inits.assign(initsTry);
                uninits.assign(uninitsTry);
                ListBuffer<PendingExit> exits = pendingExits;
                pendingExits = prevPendingExits;
                scan(tree.finalizer);
                if (!tree.finallyCanCompleteNormally) {
                    // discard exits and exceptions from try and finally
                } else {
                    uninits.andSet(uninitsEnd);
                    // FIX: this doesn't preserve source order of exits in catch
                    // versus finally!
                    while (exits.nonEmpty()) {
                        PendingExit exit = exits.next();
                        if (exit instanceof AssignPendingExit assignPendingExit) {
                            assignPendingExit.exit_inits.orSet(inits);
                            assignPendingExit.exit_uninits.andSet(uninits);
                        }
                        pendingExits.append(exit);
                    }
                    inits.orSet(initsEnd);
                }
            } else {
                inits.assign(initsEnd);
                uninits.assign(uninitsEnd);
                ListBuffer<PendingExit> exits = pendingExits;
                pendingExits = prevPendingExits;
                while (exits.nonEmpty()) pendingExits.append(exits.next());
            }
            uninitsTry.andSet(uninitsTryPrev).andSet(uninits);
        }

        public void visitConditional(JCConditional tree) {
            scanCond(tree.cond);
            final Bits initsBeforeElse = new Bits(initsWhenFalse);
            final Bits uninitsBeforeElse = new Bits(uninitsWhenFalse);
            inits.assign(initsWhenTrue);
            uninits.assign(uninitsWhenTrue);
            if (tree.truepart.type.hasTag(BOOLEAN) &&
                tree.falsepart.type.hasTag(BOOLEAN)) {
                // if b and c are boolean valued, then
                // v is (un)assigned after a?b:c when true iff
                //    v is (un)assigned after b when true and
                //    v is (un)assigned after c when true
                scanCond(tree.truepart);
                final Bits initsAfterThenWhenTrue = new Bits(initsWhenTrue);
                final Bits initsAfterThenWhenFalse = new Bits(initsWhenFalse);
                final Bits uninitsAfterThenWhenTrue = new Bits(uninitsWhenTrue);
                final Bits uninitsAfterThenWhenFalse = new Bits(uninitsWhenFalse);
                inits.assign(initsBeforeElse);
                uninits.assign(uninitsBeforeElse);
                scanCond(tree.falsepart);
                initsWhenTrue.andSet(initsAfterThenWhenTrue);
                initsWhenFalse.andSet(initsAfterThenWhenFalse);
                uninitsWhenTrue.andSet(uninitsAfterThenWhenTrue);
                uninitsWhenFalse.andSet(uninitsAfterThenWhenFalse);
            } else {
                scanExpr(tree.truepart);
                final Bits initsAfterThen = new Bits(inits);
                final Bits uninitsAfterThen = new Bits(uninits);
                inits.assign(initsBeforeElse);
                uninits.assign(uninitsBeforeElse);
                scanExpr(tree.falsepart);
                inits.andSet(initsAfterThen);
                uninits.andSet(uninitsAfterThen);
            }
        }

        public void visitIf(JCIf tree) {
            scanCond(tree.cond);
            final Bits initsBeforeElse = new Bits(initsWhenFalse);
            final Bits uninitsBeforeElse = new Bits(uninitsWhenFalse);
            inits.assign(initsWhenTrue);
            uninits.assign(uninitsWhenTrue);
            scan(tree.thenpart);
            if (tree.elsepart != null) {
                final Bits initsAfterThen = new Bits(inits);
                final Bits uninitsAfterThen = new Bits(uninits);
                inits.assign(initsBeforeElse);
                uninits.assign(uninitsBeforeElse);
                scan(tree.elsepart);
                inits.andSet(initsAfterThen);
                uninits.andSet(uninitsAfterThen);
            } else {
                inits.andSet(initsBeforeElse);
                uninits.andSet(uninitsBeforeElse);
            }
        }

        @Override
        public void visitBreak(JCBreak tree) {
            recordExit(new AssignPendingExit(tree, inits, uninits));
        }

        @Override
        public void visitYield(JCYield tree) {
            JCSwitchExpression expr = (JCSwitchExpression) tree.target;
            if (expr != null && expr.type.hasTag(BOOLEAN)) {
                scanCond(tree.value);
                Bits initsAfterBreakWhenTrue = new Bits(initsWhenTrue);
                Bits initsAfterBreakWhenFalse = new Bits(initsWhenFalse);
                Bits uninitsAfterBreakWhenTrue = new Bits(uninitsWhenTrue);
                Bits uninitsAfterBreakWhenFalse = new Bits(uninitsWhenFalse);
                PendingExit exit = new PendingExit(tree) {
                    @Override
                    void resolveJump() {
                        if (!inits.isReset()) {
                            split(true);
                        }
                        initsWhenTrue.andSet(initsAfterBreakWhenTrue);
                        initsWhenFalse.andSet(initsAfterBreakWhenFalse);
                        uninitsWhenTrue.andSet(uninitsAfterBreakWhenTrue);
                        uninitsWhenFalse.andSet(uninitsAfterBreakWhenFalse);
                    }
                };
                merge();
                recordExit(exit);
                return ;
            } else {
                scanExpr(tree.value);
                recordExit(new AssignPendingExit(tree, inits, uninits));
            }
        }

        @Override
        public void visitContinue(JCContinue tree) {
            recordExit(new AssignPendingExit(tree, inits, uninits));
        }

        @Override
        public void visitReturn(JCReturn tree) {
            scanExpr(tree.expr);
            recordExit(new AssignPendingExit(tree, inits, uninits));
        }

        public void visitThrow(JCThrow tree) {
            scanExpr(tree.expr);
            markDead();
        }

        public void visitApply(JCMethodInvocation tree) {
            scanExpr(tree.meth);
            scanExprs(tree.args);

            // Handle superclass constructor invocations
            if (isConstructor) {

                // If super(): at this point all initialization blocks will execute
                Name name = TreeInfo.name(tree.meth);
                if (name == names._super) {
                    forEachInitializer(classDef, false, def -> {
                        scan(def);
                        clearPendingExits(false);
                    });
                }

                // If this(): at this point all final uninitialized fields will get initialized
                else if (name == names._this) {
                    for (int address = firstadr; address < nextadr; address++) {
                        VarSymbol sym = vardecls[address].sym;
                        if (isFinalUninitializedField(sym) && !sym.isStatic())
                            letInit(tree.pos(), sym);
                    }
                }
            }
        }

        public void visitNewClass(JCNewClass tree) {
            scanExpr(tree.encl);
            scanExprs(tree.args);
            scan(tree.def);
        }

        @Override
        public void visitLambda(JCLambda tree) {
            final Bits prevUninits = new Bits(uninits);
            final Bits prevUninitsTry = new Bits(uninitsTry);
            final Bits prevInits = new Bits(inits);
            int returnadrPrev = returnadr;
            int nextadrPrev = nextadr;
            ListBuffer<PendingExit> prevPending = pendingExits;
            try {
                // JLS 16.1.10: No rule allows V to be definitely unassigned before a lambda
                // body. This is by design: a variable that was definitely unassigned before the
                // lambda body may end up being assigned to later on, so we cannot conclude that
                // the variable will be unassigned when the body is executed.
                uninits.excludeFrom(firstadr);
                returnadr = nextadr;
                pendingExits = new ListBuffer<>();
                for (List<JCVariableDecl> l = tree.params; l.nonEmpty(); l = l.tail) {
                    JCVariableDecl def = l.head;
                    scan(def);
                    inits.incl(def.sym.adr);
                    uninits.excl(def.sym.adr);
                }
                if (tree.getBodyKind() == JCLambda.BodyKind.EXPRESSION) {
                    scanExpr(tree.body);
                } else {
                    scan(tree.body);
                }
            }
            finally {
                returnadr = returnadrPrev;
                uninits.assign(prevUninits);
                uninitsTry.assign(prevUninitsTry);
                inits.assign(prevInits);
                pendingExits = prevPending;
                nextadr = nextadrPrev;
            }
        }

        public void visitNewArray(JCNewArray tree) {
            scanExprs(tree.dims);
            scanExprs(tree.elems);
        }

        public void visitAssert(JCAssert tree) {
            final Bits initsExit = new Bits(inits);
            final Bits uninitsExit = new Bits(uninits);
            scanCond(tree.cond);
            uninitsExit.andSet(uninitsWhenTrue);
            if (tree.detail != null) {
                inits.assign(initsWhenFalse);
                uninits.assign(uninitsWhenFalse);
                scanExpr(tree.detail);
            }
            inits.assign(initsExit);
            uninits.assign(uninitsExit);
        }

        public void visitAssign(JCAssign tree) {
            if (!TreeInfo.isIdentOrThisDotIdent(tree.lhs))
                scanExpr(tree.lhs);
            scanExpr(tree.rhs);
            letInit(tree.lhs);
        }

        // check fields accessed through this.<field> are definitely
        // assigned before reading their value
        public void visitSelect(JCFieldAccess tree) {
            super.visitSelect(tree);
            if (TreeInfo.isThisQualifier(tree.selected) &&
                tree.sym.kind == VAR) {
                checkInit(tree.pos(), (VarSymbol)tree.sym);
            }
        }

        public void visitAssignop(JCAssignOp tree) {
            scanExpr(tree.lhs);
            scanExpr(tree.rhs);
            letInit(tree.lhs);
        }

        public void visitUnary(JCUnary tree) {
            switch (tree.getTag()) {
            case NOT:
                scanCond(tree.arg);
                final Bits t = new Bits(initsWhenFalse);
                initsWhenFalse.assign(initsWhenTrue);
                initsWhenTrue.assign(t);
                t.assign(uninitsWhenFalse);
                uninitsWhenFalse.assign(uninitsWhenTrue);
                uninitsWhenTrue.assign(t);
                break;
            case PREINC: case POSTINC:
            case PREDEC: case POSTDEC:
                scanExpr(tree.arg);
                letInit(tree.arg);
                break;
            default:
                scanExpr(tree.arg);
            }
        }

        public void visitBinary(JCBinary tree) {
            switch (tree.getTag()) {
            case AND:
                scanCond(tree.lhs);
                final Bits initsWhenFalseLeft = new Bits(initsWhenFalse);
                final Bits uninitsWhenFalseLeft = new Bits(uninitsWhenFalse);
                inits.assign(initsWhenTrue);
                uninits.assign(uninitsWhenTrue);
                scanCond(tree.rhs);
                initsWhenFalse.andSet(initsWhenFalseLeft);
                uninitsWhenFalse.andSet(uninitsWhenFalseLeft);
                break;
            case OR:
                scanCond(tree.lhs);
                final Bits initsWhenTrueLeft = new Bits(initsWhenTrue);
                final Bits uninitsWhenTrueLeft = new Bits(uninitsWhenTrue);
                inits.assign(initsWhenFalse);
                uninits.assign(uninitsWhenFalse);
                scanCond(tree.rhs);
                initsWhenTrue.andSet(initsWhenTrueLeft);
                uninitsWhenTrue.andSet(uninitsWhenTrueLeft);
                break;
            default:
                scanExpr(tree.lhs);
                scanExpr(tree.rhs);
            }
        }

        public void visitIdent(JCIdent tree) {
            if (tree.sym.kind == VAR) {
                checkInit(tree.pos(), (VarSymbol)tree.sym);
                referenced(tree.sym);
            }
        }

        @Override
        public void visitTypeTest(JCInstanceOf tree) {
            scanExpr(tree.expr);
            scan(tree.pattern);
        }

        @Override
        public void visitBindingPattern(JCBindingPattern tree) {
            scan(tree.var);
            initParam(tree.var);
        }

        void referenced(Symbol sym) {
            unrefdResources.remove(sym);
        }

        public void visitAnnotatedType(JCAnnotatedType tree) {
            // annotations don't get scanned
            tree.underlyingType.accept(this);
        }

        public void visitModuleDef(JCModuleDecl tree) {
            // Do nothing for modules
        }

    /* ************************************************************************
     * main method
     *************************************************************************/

        /** Perform definite assignment/unassignment analysis on a tree.
         */
        public void analyzeTree(Env<?> env, TreeMaker make) {
            analyzeTree(env, env.tree, make);
         }

        public void analyzeTree(Env<?> env, JCTree tree, TreeMaker make) {
            try {
                startPos = tree.pos().getStartPosition();

                if (vardecls == null)
                    vardecls = new JCVariableDecl[32];
                else
                    for (int i=0; i<vardecls.length; i++)
                        vardecls[i] = null;
                firstadr = 0;
                nextadr = 0;
                Flow.this.make = make;
                pendingExits = new ListBuffer<>();
                this.classDef = null;
                unrefdResources = WriteableScope.create(env.enclClass.sym);
                scan(tree);
            } finally {
                // note that recursive invocations of this method fail hard
                startPos = -1;
                resetBits(inits, uninits, uninitsTry, initsWhenTrue,
                        initsWhenFalse, uninitsWhenTrue, uninitsWhenFalse);
                if (vardecls != null) {
                    for (int i=0; i<vardecls.length; i++)
                        vardecls[i] = null;
                }
                firstadr = 0;
                nextadr = 0;
                Flow.this.make = null;
                pendingExits = null;
                this.classDef = null;
                unrefdResources = null;
            }
        }
    }

    /**
     * This pass implements the last step of the dataflow analysis, namely
     * the effectively-final analysis check. This checks that every local variable
     * reference from a lambda body/local inner class is either final or effectively final.
     * Additional this also checks that every variable that is used as an operand to
     * try-with-resources is final or effectively final.
     * As effectively final variables are marked as such during DA/DU, this pass must run after
     * AssignAnalyzer.
     */
    class CaptureAnalyzer extends BaseAnalyzer {

        JCTree currentTree; //local class or lambda
        WriteableScope declaredInsideGuard;

        @Override
        void markDead() {
            //do nothing
        }

        void checkEffectivelyFinal(DiagnosticPosition pos, VarSymbol sym) {
            if (currentTree != null &&
                    sym.owner.kind == MTH &&
                    sym.pos < getCurrentTreeStartPosition()) {
                switch (currentTree.getTag()) {
                    case CLASSDEF:
                    case CASE:
                    case LAMBDA:
                        if ((sym.flags() & (EFFECTIVELY_FINAL | FINAL)) == 0) {
                           reportEffectivelyFinalError(pos, sym);
                        }
                }
            }
        }

        int getCurrentTreeStartPosition() {
            return currentTree instanceof JCCase cse ? cse.guard.getStartPosition()
                                                     : currentTree.getStartPosition();
        }

        void letInit(JCTree tree) {
            tree = TreeInfo.skipParens(tree);
            if (tree.hasTag(IDENT) || tree.hasTag(SELECT)) {
                Symbol sym = TreeInfo.symbol(tree);
                if (currentTree != null) {
                    switch (currentTree.getTag()) {
                        case CLASSDEF, LAMBDA -> {
                            if (sym.kind == VAR &&
                                sym.owner.kind == MTH &&
                                ((VarSymbol)sym).pos < currentTree.getStartPosition()) {
                                reportEffectivelyFinalError(tree, sym);
                            }
                        }
                        case CASE -> {
                            if (!declaredInsideGuard.includes(sym)) {
                                log.error(tree.pos(), Errors.CannotAssignNotDeclaredGuard(sym));
                            }
                        }
                    }
                }
            }
        }

        void reportEffectivelyFinalError(DiagnosticPosition pos, Symbol sym) {
            Fragment subKey = switch (currentTree.getTag()) {
                case LAMBDA -> Fragments.Lambda;
                case CASE -> Fragments.Guard;
                case CLASSDEF -> Fragments.InnerCls;
                default -> throw new AssertionError("Unexpected tree kind: " + currentTree.getTag());
            };
            log.error(pos, Errors.CantRefNonEffectivelyFinalVar(sym, diags.fragment(subKey)));
        }

    /* ***********************************************************************
     * Visitor methods for statements and definitions
     *************************************************************************/

        /* ------------ Visitor methods for various sorts of trees -------------*/

        public void visitClassDef(JCClassDecl tree) {
            JCTree prevTree = currentTree;
            try {
                currentTree = tree.sym.isDirectlyOrIndirectlyLocal() ? tree : null;
                super.visitClassDef(tree);
            } finally {
                currentTree = prevTree;
            }
        }

        @Override
        public void visitLambda(JCLambda tree) {
            JCTree prevTree = currentTree;
            try {
                currentTree = tree;
                super.visitLambda(tree);
            } finally {
                currentTree = prevTree;
            }
        }

        @Override
        public void visitBindingPattern(JCBindingPattern tree) {
            scan(tree.var);
        }

        @Override
        public void visitCase(JCCase tree) {
            scan(tree.labels);
            if (tree.guard != null) {
                JCTree prevTree = currentTree;
                WriteableScope prevDeclaredInsideGuard = declaredInsideGuard;
                try {
                    currentTree = tree;
                    declaredInsideGuard = WriteableScope.create(attrEnv.enclClass.sym);
                    scan(tree.guard);
                } finally {
                    currentTree = prevTree;
                    declaredInsideGuard = prevDeclaredInsideGuard;
                }
            }
            scan(tree.stats);
        }

        @Override
        public void visitRecordPattern(JCRecordPattern tree) {
            scan(tree.deconstructor);
            scan(tree.nested);
        }

        @Override
        public void visitIdent(JCIdent tree) {
            if (tree.sym.kind == VAR) {
                checkEffectivelyFinal(tree, (VarSymbol)tree.sym);
            }
        }

        public void visitAssign(JCAssign tree) {
            JCTree lhs = TreeInfo.skipParens(tree.lhs);
            if (!(lhs instanceof JCIdent)) {
                scan(lhs);
            }
            scan(tree.rhs);
            letInit(lhs);
        }

        public void visitAssignop(JCAssignOp tree) {
            scan(tree.lhs);
            scan(tree.rhs);
            letInit(tree.lhs);
        }

        public void visitUnary(JCUnary tree) {
            switch (tree.getTag()) {
                case PREINC: case POSTINC:
                case PREDEC: case POSTDEC:
                    scan(tree.arg);
                    letInit(tree.arg);
                    break;
                default:
                    scan(tree.arg);
            }
        }

        public void visitTry(JCTry tree) {
            for (JCTree resource : tree.resources) {
                if (!resource.hasTag(VARDEF)) {
                    Symbol var = TreeInfo.symbol(resource);
                    if (var != null && (var.flags() & (FINAL | EFFECTIVELY_FINAL)) == 0) {
                        log.error(resource.pos(), Errors.TryWithResourcesExprEffectivelyFinalVar(var));
                    }
                }
            }
            super.visitTry(tree);
        }

        @Override
        public void visitVarDef(JCVariableDecl tree) {
            if (declaredInsideGuard != null) {
                declaredInsideGuard.enter(tree.sym);
            }
            super.visitVarDef(tree);
        }

        @Override
        public void visitYield(JCYield tree) {
            scan(tree.value);
        }

        public void visitModuleDef(JCModuleDecl tree) {
            // Do nothing for modules
        }

    /* ************************************************************************
     * main method
     *************************************************************************/

        /** Perform definite assignment/unassignment analysis on a tree.
         */
        public void analyzeTree(Env<AttrContext> env, TreeMaker make) {
            analyzeTree(env, env.tree, make);
        }
        public void analyzeTree(Env<AttrContext> env, JCTree tree, TreeMaker make) {
            try {
                attrEnv = env;
                Flow.this.make = make;
                pendingExits = new ListBuffer<>();
                scan(tree);
            } finally {
                pendingExits = null;
                Flow.this.make = null;
            }
        }
    }

    enum Liveness {
        ALIVE {
            @Override
            public Liveness or(Liveness other) {
                return this;
            }
            @Override
            public Liveness and(Liveness other) {
                return other;
            }
        },
        DEAD {
            @Override
            public Liveness or(Liveness other) {
                return other;
            }
            @Override
            public Liveness and(Liveness other) {
                return this;
            }
        },
        RECOVERY {
            @Override
            public Liveness or(Liveness other) {
                if (other == ALIVE) {
                    return ALIVE;
                } else {
                    return this;
                }
            }
            @Override
            public Liveness and(Liveness other) {
                if (other == DEAD) {
                    return DEAD;
                } else {
                    return this;
                }
            }
        };

        public abstract Liveness or(Liveness other);
        public abstract Liveness and(Liveness other);
        public Liveness or(boolean value) {
            return or(from(value));
        }
        public Liveness and(boolean value) {
            return and(from(value));
        }
        public static Liveness from(boolean value) {
            return value ? ALIVE : DEAD;
        }
    }

    sealed interface PatternDescription { }
    public PatternDescription makePatternDescription(Type selectorType, JCPattern pattern) {
        if (pattern instanceof JCBindingPattern binding) {
            Type type = !selectorType.isPrimitive() && types.isSubtype(selectorType, binding.type)
                    ? selectorType : binding.type;
            return new BindingPattern(type);
        } else if (pattern instanceof JCRecordPattern record) {
            Type[] componentTypes;

            if (!record.type.isErroneous()) {
                componentTypes = ((ClassSymbol) record.type.tsym).getRecordComponents()
                        .map(r -> types.memberType(record.type, r))
                        .toArray(s -> new Type[s]);
            }
            else {
                componentTypes = record.nested.map(t -> types.createErrorType(t.type)).toArray(s -> new Type[s]);;
            }

            PatternDescription[] nestedDescriptions =
                    new PatternDescription[record.nested.size()];
            int i = 0;
            for (List<JCPattern> it = record.nested;
                 it.nonEmpty();
                 it = it.tail, i++) {
                Type componentType = i < componentTypes.length ? componentTypes[i]
                                                               : syms.errType;
                nestedDescriptions[i] = makePatternDescription(types.erasure(componentType), it.head);
            }
            return new RecordPattern(record.type, componentTypes, nestedDescriptions);
        } else if (pattern instanceof JCAnyPattern) {
            return new BindingPattern(selectorType);
        } else {
            throw Assert.error();
        }
    }
    record BindingPattern(Type type) implements PatternDescription {
        @Override
        public int hashCode() {
            return type.tsym.hashCode();
        }
        @Override
        public boolean equals(Object o) {
            return o instanceof BindingPattern other &&
                    type.tsym == other.type.tsym;
        }
        @Override
        public String toString() {
            return type.tsym + " _";
        }
    }
    record RecordPattern(Type recordType, int _hashCode, Type[] fullComponentTypes, PatternDescription... nested) implements PatternDescription {

        public RecordPattern(Type recordType, Type[] fullComponentTypes, PatternDescription[] nested) {
            this(recordType, hashCode(-1, recordType, nested), fullComponentTypes, nested);
        }

        @Override
        public int hashCode() {
            return _hashCode;
        }

        @Override
        public boolean equals(Object o) {
            return o instanceof RecordPattern other &&
                    recordType.tsym == other.recordType.tsym &&
                    Arrays.equals(nested, other.nested);
        }

        public int hashCode(int excludeComponent) {
            return hashCode(excludeComponent, recordType, nested);
        }

        public static int hashCode(int excludeComponent, Type recordType, PatternDescription... nested) {
            int hash = 5;
            hash =  41 * hash + recordType.tsym.hashCode();
            for (int  i = 0; i < nested.length; i++) {
                if (i != excludeComponent) {
                    hash = 41 * hash + nested[i].hashCode();
                }
            }
            return hash;
        }
        @Override
        public String toString() {
            return recordType.tsym + "(" + Arrays.stream(nested)
                    .map(pd -> pd.toString())
                    .collect(Collectors.joining(", ")) + ")";
        }
    }
}<|MERGE_RESOLUTION|>--- conflicted
+++ resolved
@@ -215,7 +215,6 @@
     private final JCDiagnostic.Factory diags;
     private Env<AttrContext> attrEnv;
     private       Lint lint;
-    private       LintSuppression lintSuppression;
     private final Infer infer;
 
     public static Flow instance(Context context) {
@@ -230,13 +229,6 @@
         new AssignAnalyzer().analyzeTree(env, make);
         new FlowAnalyzer().analyzeTree(env, make);
         new CaptureAnalyzer().analyzeTree(env, make);
-<<<<<<< HEAD
-
-        // Warnings not directly related to dataflow but applicable once it completes
-        new ThisEscapeAnalyzer(names, syms, types, rs, log, lint).analyzeTree(env);
-        lintSuppression.reportUnnecessarySuppressWarnings(log, env.tree);
-=======
->>>>>>> 27646e55
     }
 
     public void analyzeLambda(Env<AttrContext> env, JCLambda that, TreeMaker make, boolean speculative) {
@@ -346,7 +338,6 @@
         types = Types.instance(context);
         chk = Check.instance(context);
         lint = Lint.instance(context);
-        lintSuppression = LintSuppression.instance(context);
         infer = Infer.instance(context);
         rs = Resolve.instance(context);
         diags = JCDiagnostic.Factory.instance(context);
