/*
 * Copyright (c) 1998, 2024, Oracle and/or its affiliates. All rights reserved.
 * DO NOT ALTER OR REMOVE COPYRIGHT NOTICES OR THIS FILE HEADER.
 *
 * This code is free software; you can redistribute it and/or modify it
 * under the terms of the GNU General Public License version 2 only, as
 * published by the Free Software Foundation.  Oracle designates this
 * particular file as subject to the "Classpath" exception as provided
 * by Oracle in the LICENSE file that accompanied this code.
 *
 * This code is distributed in the hope that it will be useful, but WITHOUT
 * ANY WARRANTY; without even the implied warranty of MERCHANTABILITY or
 * FITNESS FOR A PARTICULAR PURPOSE.  See the GNU General Public License
 * version 2 for more details (a copy is included in the LICENSE file that
 * accompanied this code).
 *
 * You should have received a copy of the GNU General Public License version
 * 2 along with this work; if not, write to the Free Software Foundation,
 * Inc., 51 Franklin St, Fifth Floor, Boston, MA 02110-1301 USA.
 *
 * Please contact Oracle, 500 Oracle Parkway, Redwood Shores, CA 94065 USA
 * or visit www.oracle.com if you need additional information or have any
 * questions.
 */

package sun.awt;

import java.awt.EventQueue;
import java.awt.Window;
import java.awt.SystemTray;
import java.awt.TrayIcon;
import java.awt.Toolkit;
import java.awt.GraphicsEnvironment;
import java.awt.event.InvocationEvent;
import java.util.Collections;
import java.util.HashMap;
import java.util.IdentityHashMap;
import java.util.Map;
import java.util.Set;
import java.util.HashSet;
import java.beans.PropertyChangeSupport;
import java.beans.PropertyChangeListener;
import java.lang.ref.SoftReference;

import jdk.internal.access.JavaAWTAccess;
import jdk.internal.access.SharedSecrets;
import sun.util.logging.PlatformLogger;
import java.util.concurrent.locks.Condition;
import java.util.concurrent.locks.Lock;
import java.util.concurrent.locks.ReentrantLock;
import java.util.concurrent.atomic.AtomicInteger;
import java.util.function.Supplier;

/**
 * The AppContext is a table referenced by ThreadGroup which stores
 * application service instances.  (If you are not writing an application
 * service, or don't know what one is, please do not use this class.)
 * The AppContext allows applet access to what would otherwise be
 * potentially dangerous services, such as the ability to peek at
 * EventQueues or change the look-and-feel of a Swing application.<p>
 *
 * Most application services use a singleton object to provide their
 * services, either as a default (such as getSystemEventQueue or
 * getDefaultToolkit) or as static methods with class data (System).
 * The AppContext works with the former method by extending the concept
 * of "default" to be ThreadGroup-specific.  Application services
 * lookup their singleton in the AppContext.<p>
 *
 * For example, here we have a Foo service, with its pre-AppContext
 * code:<p>
 * <pre>{@code
 *    public class Foo {
 *        private static Foo defaultFoo = new Foo();
 *
 *        public static Foo getDefaultFoo() {
 *            return defaultFoo;
 *        }
 *
 *    ... Foo service methods
 *    }
 * }</pre><p>
 *
 * The problem with the above is that the Foo service is global in scope,
 * so that applets and other untrusted code can execute methods on the
 * single, shared Foo instance.  The Foo service therefore either needs
 * to block its use by untrusted code using a SecurityManager test, or
 * restrict its capabilities so that it doesn't matter if untrusted code
 * executes it.<p>
 *
 * Here's the Foo class written to use the AppContext:<p>
 * <pre>{@code
 *    public class Foo {
 *        public static Foo getDefaultFoo() {
 *            Foo foo = (Foo)AppContext.getAppContext().get(Foo.class);
 *            if (foo == null) {
 *                foo = new Foo();
 *                getAppContext().put(Foo.class, foo);
 *            }
 *            return foo;
 *        }
 *
 *    ... Foo service methods
 *    }
 * }</pre><p>
 *
 * Since a separate AppContext can exist for each ThreadGroup, trusted
 * and untrusted code have access to different Foo instances.  This allows
 * untrusted code access to "system-wide" services -- the service remains
 * within the AppContext "sandbox".  For example, say a malicious applet
 * wants to peek all of the key events on the EventQueue to listen for
 * passwords; if separate EventQueues are used for each ThreadGroup
 * using AppContexts, the only key events that applet will be able to
 * listen to are its own.  A more reasonable applet request would be to
 * change the Swing default look-and-feel; with that default stored in
 * an AppContext, the applet's look-and-feel will change without
 * disrupting other applets or potentially the browser itself.<p>
 *
 * Because the AppContext is a facility for safely extending application
 * service support to applets, none of its methods may be blocked by a
 * a SecurityManager check in a valid Java implementation.  Applets may
 * therefore safely invoke any of its methods without worry of being
 * blocked.
 *
 * @author  Thomas Ball
 * @author  Fred Ecks
 */
public final class AppContext {
    private static final PlatformLogger log = PlatformLogger.getLogger("sun.awt.AppContext");

    /* Since the contents of an AppContext are unique to each Java
     * session, this class should never be serialized. */

    /*
     * The key to put()/get() the Java EventQueue into/from the AppContext.
     */
    public static final Object EVENT_QUEUE_KEY = new StringBuffer("EventQueue");

    /*
     * The keys to store EventQueue push/pop lock and condition.
     */
    public static final Object EVENT_QUEUE_LOCK_KEY = new StringBuilder("EventQueue.Lock");
    public static final Object EVENT_QUEUE_COND_KEY = new StringBuilder("EventQueue.Condition");

    /* A map of AppContexts, referenced by ThreadGroup.
     */
    private static final Map<ThreadGroup, AppContext> threadGroup2appContext =
            Collections.synchronizedMap(new IdentityHashMap<ThreadGroup, AppContext>());

    /**
     * Returns a set containing all {@code AppContext}s.
     */
    public static Set<AppContext> getAppContexts() {
        synchronized (threadGroup2appContext) {
            return new HashSet<AppContext>(threadGroup2appContext.values());
        }
    }

    /* The main "system" AppContext, used by everything not otherwise
       contained in another AppContext. It is implicitly created for
       standalone apps only (i.e. not applets)
     */
    private static volatile AppContext mainAppContext;

    private static class GetAppContextLock {}
    private static final Object getAppContextLock = new GetAppContextLock();

    /*
     * The hash map associated with this AppContext.  A private delegate
     * is used instead of subclassing HashMap so as to avoid all of
     * HashMap's potentially risky methods, such as clear(), elements(),
     * putAll(), etc.
     */
    private final Map<Object, Object> table = new HashMap<>();

    private final ThreadGroup threadGroup;

    /**
     * If any {@code PropertyChangeListeners} have been registered,
     * the {@code changeSupport} field describes them.
     *
     * @see #addPropertyChangeListener
     * @see #removePropertyChangeListener
     * @see PropertyChangeSupport#firePropertyChange
     */
    private PropertyChangeSupport changeSupport = null;

    public static final String DISPOSED_PROPERTY_NAME = "disposed";
    public static final String GUI_DISPOSED = "guidisposed";

    private enum State {
        VALID,
        BEING_DISPOSED,
        DISPOSED
    }

    private volatile State state = State.VALID;

    public boolean isDisposed() {
        return state == State.DISPOSED;
    }

    /*
     * The total number of AppContexts, system-wide.  This number is
     * incremented at the beginning of the constructor, and decremented
     * at the end of dispose().  getAppContext() checks to see if this
     * number is 1.  If so, it returns the sole AppContext without
     * checking Thread.currentThread().
     */
    private static final AtomicInteger numAppContexts = new AtomicInteger();


    /*
     * The context ClassLoader that was used to create this AppContext.
     */
    private final ClassLoader contextClassLoader;

    /**
     * Constructor for AppContext.  This method is <i>not</i> public,
     * nor should it ever be used as such.  The proper way to construct
     * an AppContext is through the use of SunToolkit.createNewAppContext.
     * A ThreadGroup is created for the new AppContext, a Thread is
     * created within that ThreadGroup, and that Thread calls
     * SunToolkit.createNewAppContext before calling anything else.
     * That creates both the new AppContext and its EventQueue.
     *
     * @param   threadGroup     The ThreadGroup for the new AppContext
     * @see     sun.awt.SunToolkit
     * @since   1.2
     */
    AppContext(ThreadGroup threadGroup) {
        numAppContexts.incrementAndGet();

        this.threadGroup = threadGroup;
        threadGroup2appContext.put(threadGroup, this);

        this.contextClassLoader = Thread.currentThread().getContextClassLoader();
        // Initialize push/pop lock and its condition to be used by all the
        // EventQueues within this AppContext
        Lock eventQueuePushPopLock = new ReentrantLock();
        put(EVENT_QUEUE_LOCK_KEY, eventQueuePushPopLock);
        Condition eventQueuePushPopCond = eventQueuePushPopLock.newCondition();
        put(EVENT_QUEUE_COND_KEY, eventQueuePushPopCond);
    }

    private static final ThreadLocal<AppContext> threadAppContext =
            new ThreadLocal<AppContext>();

    private static void initMainAppContext() {
        // On the main Thread, we get the ThreadGroup, make a corresponding
        // AppContext, and instantiate the Java EventQueue.  This way, legacy
        // code is unaffected by the move to multiple AppContext ability.
        ThreadGroup currentThreadGroup = Thread.currentThread().getThreadGroup();
        ThreadGroup parentThreadGroup = currentThreadGroup.getParent();
        while (parentThreadGroup != null) {
            // Find the root ThreadGroup to construct our main AppContext
            currentThreadGroup = parentThreadGroup;
            parentThreadGroup = currentThreadGroup.getParent();
        }

        mainAppContext = SunToolkit.createNewAppContext(currentThreadGroup);
    }

    /**
     * Returns the appropriate AppContext for the caller,
     * as determined by its ThreadGroup.
     *
     * @return  the AppContext for the caller.
     * @see     java.lang.ThreadGroup
     * @since   1.2
     */
    public static AppContext getAppContext() {
        // we are standalone app, return the main app context
        if (numAppContexts.get() == 1 && mainAppContext != null) {
            return mainAppContext;
        }

        AppContext appContext = threadAppContext.get();

        if (null == appContext) {
            // Get the current ThreadGroup, and look for it and its
            // parents in the hash from ThreadGroup to AppContext --
            // it should be found, because we use createNewContext()
            // when new AppContext objects are created.
            ThreadGroup currentThreadGroup = Thread.currentThread().getThreadGroup();
            ThreadGroup threadGroup = currentThreadGroup;

            // Special case: we implicitly create the main app context
            // if no contexts have been created yet. This covers standalone apps
            // and excludes applets because by the time applet starts
            // a number of contexts have already been created by the plugin.
            synchronized (getAppContextLock) {
                if (numAppContexts.get() == 0) {
                    if (System.getProperty("javaplugin.version") == null &&
                            System.getProperty("javawebstart.version") == null) {
                        initMainAppContext();
                    } else if (System.getProperty("javafx.version") != null &&
                            threadGroup.getParent() != null) {
                        // Swing inside JavaFX case
                        SunToolkit.createNewAppContext();
                    }
                }
            }

            AppContext context = threadGroup2appContext.get(threadGroup);
            while (context == null) {
                threadGroup = threadGroup.getParent();
                if (threadGroup == null) {
                    // We've got up to the root thread group and did not find an AppContext
                    // We have nowhere else to look, and this is not supposed to happen.
                    // return null from this whole method.
                    return null;
                }
                context = threadGroup2appContext.get(threadGroup);
            }

            // In case we did anything in the above while loop, we add
            // all the intermediate ThreadGroups to threadGroup2appContext
            // so we won't spin again.
            for (ThreadGroup tg = currentThreadGroup; tg != threadGroup; tg = tg.getParent()) {
                threadGroup2appContext.put(tg, context);
            }

            // Now we're done, so we cache the latest key/value pair.
            threadAppContext.set(context);

            appContext = context;
        }

        return appContext;
    }

    /**
     * Returns true if the specified AppContext is the main AppContext.
     *
     * @param   ctx the context to compare with the main context
     * @return  true if the specified AppContext is the main AppContext.
     * @since   1.8
     */
    public static boolean isMainContext(AppContext ctx) {
        return (ctx != null && ctx == mainAppContext);
    }

    private long DISPOSAL_TIMEOUT = 5000;  // Default to 5-second timeout
                                           // for disposal of all Frames
                                           // (we wait for this time twice,
                                           // once for dispose(), and once
                                           // to clear the EventQueue).

    private long THREAD_INTERRUPT_TIMEOUT = 1000;
                            // Default to 1-second timeout for all
                            // interrupted Threads to exit, and another
                            // 1 second for all stopped Threads to die.

    /**
     * Disposes of this AppContext, all of its top-level Frames, and
     * all Threads and ThreadGroups contained within it.
     *
     * This method must be called from a Thread which is not contained
     * within this AppContext.
     *
     * @throws  IllegalThreadStateException  if the current thread is
     *                                    contained within this AppContext
     * @since      1.2
     */
<<<<<<< HEAD
    @SuppressWarnings("removal")
=======
    @SuppressWarnings("deprecation")
>>>>>>> 81e43114
    public void dispose() throws IllegalThreadStateException {
        System.err.println(
            """
            WARNING: sun.awt.AppContext.dispose() no longer stops threads.
            Additionally AppContext will be removed in a future release.
            Remove all uses of this internal class as soon as possible.
            There is no replacement.
            """);
        // Check to be sure that the current Thread isn't in this AppContext
        if (this.threadGroup.parentOf(Thread.currentThread().getThreadGroup())) {
            throw new IllegalThreadStateException(
                "Current Thread is contained within AppContext to be disposed."
              );
        }

        synchronized(this) {
            if (this.state != State.VALID) {
                return; // If already disposed or being disposed, bail.
            }

            this.state = State.BEING_DISPOSED;
        }

        final PropertyChangeSupport changeSupport = this.changeSupport;
        if (changeSupport != null) {
            changeSupport.firePropertyChange(DISPOSED_PROPERTY_NAME, false, true);
        }

        // First, we post an InvocationEvent to be run on the
        // EventDispatchThread which disposes of all top-level Frames and TrayIcons

        final Object notificationLock = new Object();

        Runnable runnable = new Runnable() {
            public void run() {
                Window[] windowsToDispose = Window.getOwnerlessWindows();
                for (Window w : windowsToDispose) {
                    try {
                        w.dispose();
                    } catch (Throwable t) {
                        log.finer("exception occurred while disposing app context", t);
                    }
                }
                if (!GraphicsEnvironment.isHeadless() && SystemTray.isSupported()) {
                    SystemTray systemTray = SystemTray.getSystemTray();
                    TrayIcon[] trayIconsToDispose = systemTray.getTrayIcons();
                    for (TrayIcon ti : trayIconsToDispose) {
                        systemTray.remove(ti);
                    }
                }
                // Alert PropertyChangeListeners that the GUI has been disposed.
                if (changeSupport != null) {
                    changeSupport.firePropertyChange(GUI_DISPOSED, false, true);
                }
                synchronized(notificationLock) {
                    notificationLock.notifyAll(); // Notify caller that we're done
                }
            }
        };
        synchronized(notificationLock) {
            SunToolkit.postEvent(this,
                new InvocationEvent(Toolkit.getDefaultToolkit(), runnable));
            try {
                notificationLock.wait(DISPOSAL_TIMEOUT);
            } catch (InterruptedException e) { }
        }

        // Next, we post another InvocationEvent to the end of the
        // EventQueue.  When it's executed, we know we've executed all
        // events in the queue.

        runnable = new Runnable() { public void run() {
            synchronized(notificationLock) {
                notificationLock.notifyAll(); // Notify caller that we're done
            }
        } };
        synchronized(notificationLock) {
            SunToolkit.postEvent(this,
                new InvocationEvent(Toolkit.getDefaultToolkit(), runnable));
            try {
                notificationLock.wait(DISPOSAL_TIMEOUT);
            } catch (InterruptedException e) { }
        }

        // We are done with posting events, so change the state to disposed
        synchronized(this) {
            this.state = State.DISPOSED;
        }

        // Next, we interrupt all Threads in the ThreadGroup
        this.threadGroup.interrupt();
            // Note, the EventDispatchThread we've interrupted may dump an
            // InterruptedException to the console here.  This needs to be
            // fixed in the EventDispatchThread, not here.

        // Next, we sleep 10ms at a time, waiting for all of the active
        // Threads in the ThreadGroup to exit.

        long startTime = System.currentTimeMillis();
        long endTime = startTime + THREAD_INTERRUPT_TIMEOUT;
        while ((this.threadGroup.activeCount() > 0) &&
               (System.currentTimeMillis() < endTime)) {
            try {
                Thread.sleep(10);
            } catch (InterruptedException e) { }
        }

        // Next, we remove this and all subThreadGroups from threadGroup2appContext
        int numSubGroups = this.threadGroup.activeGroupCount();
        if (numSubGroups > 0) {
            ThreadGroup [] subGroups = new ThreadGroup[numSubGroups];
            numSubGroups = this.threadGroup.enumerate(subGroups);
            for (int subGroup = 0; subGroup < numSubGroups; subGroup++) {
                threadGroup2appContext.remove(subGroups[subGroup]);
            }
        }
        threadGroup2appContext.remove(this.threadGroup);

        threadAppContext.set(null);

        synchronized (table) {
            this.table.clear(); // Clear out the Hashtable to ease garbage collection
        }

        numAppContexts.decrementAndGet();

        mostRecentKeyValue = null;
    }

    static final class PostShutdownEventRunnable implements Runnable {
        private final AppContext appContext;

        PostShutdownEventRunnable(AppContext ac) {
            appContext = ac;
        }

        public void run() {
            final EventQueue eq = (EventQueue)appContext.get(EVENT_QUEUE_KEY);
            if (eq != null) {
                eq.postEvent(AWTAutoShutdown.getShutdownEvent());
            }
        }
    }

    static void stopEventDispatchThreads() {
        for (AppContext appContext: getAppContexts()) {
            if (appContext.isDisposed()) {
                continue;
            }
            Runnable r = new PostShutdownEventRunnable(appContext);
            // For security reasons EventQueue.postEvent should only be called
            // on a thread that belongs to the corresponding thread group.
            if (appContext != AppContext.getAppContext()) {
                // Create a thread that belongs to the thread group associated
                // with the AppContext and invokes EventQueue.postEvent.
                Thread thread = new Thread(appContext.getThreadGroup(),
                                           r, "AppContext Disposer", 0, false);
                thread.setContextClassLoader(appContext.getContextClassLoader());
                thread.setPriority(Thread.NORM_PRIORITY + 1);
                thread.setDaemon(true);
                thread.start();
            } else {
                r.run();
            }
        }
    }

    private MostRecentKeyValue mostRecentKeyValue = null;
    private MostRecentKeyValue shadowMostRecentKeyValue = null;

    /**
     * Returns the value to which the specified key is mapped in this context.
     *
     * @param   key   a key in the AppContext.
     * @return  the value to which the key is mapped in this AppContext;
     *          {@code null} if the key is not mapped to any value.
     * @see     #put(Object, Object)
     * @since   1.2
     */
    public Object get(Object key) {
        /*
         * The most recent reference should be updated inside a synchronized
         * block to avoid a race when put() and get() are executed in
         * parallel on different threads.
         */
        synchronized (table) {
            // Note: this most recent key/value caching is thread-hot.
            // A simple test using SwingSet found that 72% of lookups
            // were matched using the most recent key/value.  By instantiating
            // a simple MostRecentKeyValue object on cache misses, the
            // cache hits can be processed without synchronization.

            MostRecentKeyValue recent = mostRecentKeyValue;
            if ((recent != null) && (recent.key == key)) {
                return recent.value;
            }

            Object value = table.get(key);
            if(mostRecentKeyValue == null) {
                mostRecentKeyValue = new MostRecentKeyValue(key, value);
                shadowMostRecentKeyValue = new MostRecentKeyValue(key, value);
            } else {
                MostRecentKeyValue auxKeyValue = mostRecentKeyValue;
                shadowMostRecentKeyValue.setPair(key, value);
                mostRecentKeyValue = shadowMostRecentKeyValue;
                shadowMostRecentKeyValue = auxKeyValue;
            }
            return value;
        }
    }

    /**
     * Maps the specified {@code key} to the specified
     * {@code value} in this AppContext.  Neither the key nor the
     * value can be {@code null}.
     * <p>
     * The value can be retrieved by calling the {@code get} method
     * with a key that is equal to the original key.
     *
     * @param      key     the AppContext key.
     * @param      value   the value.
     * @return     the previous value of the specified key in this
     *             AppContext, or {@code null} if it did not have one.
     * @throws  NullPointerException  if the key or value is
     *               {@code null}.
     * @see     #get(Object)
     * @since   1.2
     */
    public Object put(Object key, Object value) {
        synchronized (table) {
            MostRecentKeyValue recent = mostRecentKeyValue;
            if ((recent != null) && (recent.key == key))
                recent.value = value;
            return table.put(key, value);
        }
    }

    /**
     * Removes the key (and its corresponding value) from this
     * AppContext. This method does nothing if the key is not in the
     * AppContext.
     *
     * @param   key   the key that needs to be removed.
     * @return  the value to which the key had been mapped in this AppContext,
     *          or {@code null} if the key did not have a mapping.
     * @since   1.2
     */
    public Object remove(Object key) {
        synchronized (table) {
            MostRecentKeyValue recent = mostRecentKeyValue;
            if ((recent != null) && (recent.key == key))
                recent.value = null;
            return table.remove(key);
        }
    }

    /**
     * Returns the root ThreadGroup for all Threads contained within
     * this AppContext.
     * @since   1.2
     */
    public ThreadGroup getThreadGroup() {
        return threadGroup;
    }

    /**
     * Returns the context ClassLoader that was used to create this
     * AppContext.
     *
     * @see java.lang.Thread#getContextClassLoader
     */
    public ClassLoader getContextClassLoader() {
        return contextClassLoader;
    }

    /**
     * Returns a string representation of this AppContext.
     * @since   1.2
     */
    @Override
    public String toString() {
        return getClass().getName() + "[threadGroup=" + threadGroup.getName() + "]";
    }

    /**
     * Returns an array of all the property change listeners
     * registered on this component.
     *
     * @return all of this component's {@code PropertyChangeListener}s
     *         or an empty array if no property change
     *         listeners are currently registered
     *
     * @see      #addPropertyChangeListener
     * @see      #removePropertyChangeListener
     * @see      #getPropertyChangeListeners(java.lang.String)
     * @see      java.beans.PropertyChangeSupport#getPropertyChangeListeners
     * @since    1.4
     */
    public synchronized PropertyChangeListener[] getPropertyChangeListeners() {
        if (changeSupport == null) {
            return new PropertyChangeListener[0];
        }
        return changeSupport.getPropertyChangeListeners();
    }

    /**
     * Adds a PropertyChangeListener to the listener list for a specific
     * property. The specified property may be one of the following:
     * <ul>
     *    <li>if this AppContext is disposed ("disposed")</li>
     * </ul>
     * <ul>
     *    <li>if this AppContext's unowned Windows have been disposed
     *    ("guidisposed").  Code to cleanup after the GUI is disposed
     *    (such as LookAndFeel.uninitialize()) should execute in response to
     *    this property being fired.  Notifications for the "guidisposed"
     *    property are sent on the event dispatch thread.</li>
     * </ul>
     * <p>
     * If listener is null, no exception is thrown and no action is performed.
     *
     * @param propertyName one of the property names listed above
     * @param listener the PropertyChangeListener to be added
     *
     * @see #removePropertyChangeListener(java.lang.String, java.beans.PropertyChangeListener)
     * @see #getPropertyChangeListeners(java.lang.String)
     * @see #addPropertyChangeListener(java.lang.String, java.beans.PropertyChangeListener)
     */
    public synchronized void addPropertyChangeListener(
                             String propertyName,
                             PropertyChangeListener listener) {
        if (listener == null) {
            return;
        }
        if (changeSupport == null) {
            changeSupport = new PropertyChangeSupport(this);
        }
        changeSupport.addPropertyChangeListener(propertyName, listener);
    }

    /**
     * Removes a PropertyChangeListener from the listener list for a specific
     * property. This method should be used to remove PropertyChangeListeners
     * that were registered for a specific bound property.
     * <p>
     * If listener is null, no exception is thrown and no action is performed.
     *
     * @param propertyName a valid property name
     * @param listener the PropertyChangeListener to be removed
     *
     * @see #addPropertyChangeListener(java.lang.String, java.beans.PropertyChangeListener)
     * @see #getPropertyChangeListeners(java.lang.String)
     * @see PropertyChangeSupport#removePropertyChangeListener(java.beans.PropertyChangeListener)
     */
    public synchronized void removePropertyChangeListener(
                             String propertyName,
                             PropertyChangeListener listener) {
        if (listener == null || changeSupport == null) {
            return;
        }
        changeSupport.removePropertyChangeListener(propertyName, listener);
    }

    /**
     * Returns an array of all the listeners which have been associated
     * with the named property.
     *
     * @return all of the {@code PropertyChangeListeners} associated with
     *         the named property or an empty array if no listeners have
     *         been added
     *
     * @see #addPropertyChangeListener(java.lang.String, java.beans.PropertyChangeListener)
     * @see #removePropertyChangeListener(java.lang.String, java.beans.PropertyChangeListener)
     * @see #getPropertyChangeListeners
     * @since 1.4
     */
    public synchronized PropertyChangeListener[] getPropertyChangeListeners(
                                                        String propertyName) {
        if (changeSupport == null) {
            return new PropertyChangeListener[0];
        }
        return changeSupport.getPropertyChangeListeners(propertyName);
    }

    // Set up JavaAWTAccess in SharedSecrets
    static {
        SharedSecrets.setJavaAWTAccess(new JavaAWTAccess() {
            private boolean hasRootThreadGroup(final AppContext ecx) {
                return ecx.threadGroup.getParent() == null;
            }

            /**
             * Returns the AppContext used for applet logging isolation, or null if
             * the default global context can be used.
             * If there's no applet, or if the caller is a stand alone application,
             * or running in the main app context, returns null.
             * Otherwise, returns the AppContext of the calling applet.
             * @return null if the global default context can be used,
             *         an AppContext otherwise.
             **/
            public Object getAppletContext() {
                // There's no AppContext: return null.
                // No need to call getAppContext() if numAppContext == 0:
                // it means that no AppContext has been created yet, and
                // we don't want to trigger the creation of a main app
                // context since we don't need it.
                if (numAppContexts.get() == 0) return null;

                AppContext ecx = null;

                // Not sure we really need to re-check numAppContexts here.
                // If all applets have gone away then we could have a
                // numAppContexts coming back to 0. So we recheck
                // it here because we don't want to trigger the
                // creation of a main AppContext in that case.
                // This is probably not 100% MT-safe but should reduce
                // the window of opportunity in which that issue could
                // happen.
                if (numAppContexts.get() > 0) {
                    // Defaults to thread group caching.
                    // This is probably not required as we only really need
                    // isolation in a deployed applet environment, in which
                    // case ecx will not be null when we reach here
                    // However it helps emulate the deployed environment,
                    // in tests for instance.
                    ecx = ecx != null ? ecx : getAppContext();
                }

                // getAppletContext() may be called when initializing the main
                // app context - in which case mainAppContext will still be
                // null. To work around this issue we simply use
                // AppContext.threadGroup.getParent() == null instead, since
                // mainAppContext is the only AppContext which should have
                // the root TG as its thread group.
                // See: JDK-8023258
                final boolean isMainAppContext = ecx == null
                        || mainAppContext == ecx
                        || mainAppContext == null && hasRootThreadGroup(ecx);

                return isMainAppContext ? null : ecx;
            }

        });
    }

    public static <T> T getSoftReferenceValue(Object key,
            Supplier<T> supplier) {

        final AppContext appContext = AppContext.getAppContext();
        @SuppressWarnings("unchecked")
        SoftReference<T> ref = (SoftReference<T>) appContext.get(key);
        if (ref != null) {
            final T object = ref.get();
            if (object != null) {
                return object;
            }
        }
        final T object = supplier.get();
        ref = new SoftReference<>(object);
        appContext.put(key, ref);
        return object;
    }
}

final class MostRecentKeyValue {
    Object key;
    Object value;
    MostRecentKeyValue(Object k, Object v) {
        key = k;
        value = v;
    }
    void setPair(Object k, Object v) {
        key = k;
        value = v;
    }
}<|MERGE_RESOLUTION|>--- conflicted
+++ resolved
@@ -362,11 +362,6 @@
      *                                    contained within this AppContext
      * @since      1.2
      */
-<<<<<<< HEAD
-    @SuppressWarnings("removal")
-=======
-    @SuppressWarnings("deprecation")
->>>>>>> 81e43114
     public void dispose() throws IllegalThreadStateException {
         System.err.println(
             """
