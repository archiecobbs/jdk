--- conflicted
+++ resolved
@@ -40,12 +40,8 @@
         jdk.tools.jlink.internal.plugins.ExcludePlugin,
         jdk.tools.jlink.internal.plugins.ExcludeFilesPlugin,
         jdk.tools.jlink.internal.plugins.ExcludeJmodSectionPlugin,
-<<<<<<< HEAD
         jdk.tools.jlink.internal.plugins.LegalNoticeFilePlugin,
-        jdk.tools.jlink.internal.plugins.SystemModuleDescriptorPlugin,
-=======
         jdk.tools.jlink.internal.plugins.SystemModulesPlugin,
->>>>>>> 1e82db67
         jdk.tools.jlink.internal.plugins.StripNativeCommandsPlugin,
         jdk.tools.jlink.internal.plugins.OrderResourcesPlugin,
         jdk.tools.jlink.internal.plugins.DefaultCompressPlugin,
