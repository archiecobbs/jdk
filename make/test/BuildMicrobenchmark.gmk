--- conflicted
+++ resolved
@@ -86,11 +86,7 @@
     CLASSPATH := $(JMH_COMPILE_JARS), \
     CREATE_API_DIGEST := true, \
     DISABLED_WARNINGS := restricted this-escape processing rawtypes removal cast \
-<<<<<<< HEAD
-        serial preview dangling-doc-comments suppression-option, \
-=======
         serial preview dangling-doc-comments suppression suppression-option, \
->>>>>>> 04515a9b
     SRC := $(MICROBENCHMARK_SRC), \
     BIN := $(MICROBENCHMARK_CLASSES), \
     JAVAC_FLAGS := \
