--- conflicted
+++ resolved
@@ -51,10 +51,6 @@
     SRC := $(TEST_LIB_SOURCE_DIR)/jdk/test/whitebox/, \
     BIN := $(TEST_LIB_SUPPORT)/wb_classes, \
     JAR := $(TEST_LIB_SUPPORT)/wb.jar, \
-<<<<<<< HEAD
-    DISABLED_WARNINGS := , \
-=======
->>>>>>> 04515a9b
     JAVAC_FLAGS := --enable-preview, \
 ))
 
