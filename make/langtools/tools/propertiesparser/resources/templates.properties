#
# Copyright (c) 2015, 2024, Oracle and/or its affiliates. All rights reserved.
# DO NOT ALTER OR REMOVE COPYRIGHT NOTICES OR THIS FILE HEADER.
#
# This code is free software; you can redistribute it and/or modify it
# under the terms of the GNU General Public License version 2 only, as
# published by the Free Software Foundation.  Oracle designates this
# particular file as subject to the "Classpath" exception as provided
# by Oracle in the LICENSE file that accompanied this code.
#
# This code is distributed in the hope that it will be useful, but WITHOUT
# ANY WARRANTY; without even the implied warranty of MERCHANTABILITY or
# FITNESS FOR A PARTICULAR PURPOSE.  See the GNU General Public License
# version 2 for more details (a copy is included in the LICENSE file that
# accompanied this code).
#
# You should have received a copy of the GNU General Public License version
# 2 along with this work; if not, write to the Free Software Foundation,
# Inc., 51 Franklin St, Fifth Floor, Boston, MA 02110-1301 USA.
#
# Please contact Oracle, 500 Oracle Parkway, Redwood Shores, CA 94065 USA
# or visit www.oracle.com if you need additional information or have any
# questions.
#

toplevel.decl=\
    package {0};\n\
    \n\
    {1}\n\
    import com.sun.tools.javac.util.JCDiagnostic.Error;\n\
    import com.sun.tools.javac.util.JCDiagnostic.Warning;\n\
    import com.sun.tools.javac.util.JCDiagnostic.LintWarning;\n\
    import com.sun.tools.javac.util.JCDiagnostic.Note;\n\
    import com.sun.tools.javac.util.JCDiagnostic.Fragment;\n\
    import com.sun.tools.javac.code.Lint.LintCategory;\n\
    \n\
    public class {2} '{'\n\
    {3}\n\
    '}'\n

import.decl=\
    import {0};

nested.decl =\
    public static class {0} '{'\n\
    {1}\n\
    '}'

factory.decl.method=\
    /**\n\
    ' '* {5}\n\
    ' '*/\n\
    {0}public static {1} {2}({3}) '{'\n\
    {4}\n\
    '}'

factory.decl.method.arg=\
    arg{0}

factory.decl.method.body=\
    return new {0}({1}, {2}, {3});

factory.decl.method.body.lint=\
    return new {0}({1}, {2}, {3}, {4});

factory.decl.field=\
    /**\n\
    ' '* {4}\n\
    ' '*/\n\
    public static final {0} {1} = new {0}({2}, {3});

factory.decl.field.lint=\
    /**\n\
    ' '* {5}\n\
    ' '*/\n\
    public static final {0} {1} = new {0}({2}, {3}, {4});

wildcards.extends=\
    {0}<? extends {1}>

suppress.warnings=\
  @SuppressWarnings("rawtypes")\n

lint.category=\
<<<<<<< HEAD
  LintCategory.forOption({0})
=======
  LintCategory.get({0}).get()
>>>>>>> 3f792a8b
<|MERGE_RESOLUTION|>--- conflicted
+++ resolved
@@ -82,8 +82,4 @@
   @SuppressWarnings("rawtypes")\n
 
 lint.category=\
-<<<<<<< HEAD
-  LintCategory.forOption({0})
-=======
   LintCategory.get({0}).get()
->>>>>>> 3f792a8b
