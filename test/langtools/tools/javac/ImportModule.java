/*
 * Copyright (c) 2024, 2025, Oracle and/or its affiliates. All rights reserved.
 * DO NOT ALTER OR REMOVE COPYRIGHT NOTICES OR THIS FILE HEADER.
 *
 * This code is free software; you can redistribute it and/or modify it
 * under the terms of the GNU General Public License version 2 only, as
 * published by the Free Software Foundation.
 *
 * This code is distributed in the hope that it will be useful, but WITHOUT
 * ANY WARRANTY; without even the implied warranty of MERCHANTABILITY or
 * FITNESS FOR A PARTICULAR PURPOSE.  See the GNU General Public License
 * version 2 for more details (a copy is included in the LICENSE file that
 * accompanied this code).
 *
 * You should have received a copy of the GNU General Public License version
 * 2 along with this work; if not, write to the Free Software Foundation,
 * Inc., 51 Franklin St, Fifth Floor, Boston, MA 02110-1301 USA.
 *
 * Please contact Oracle, 500 Oracle Parkway, Redwood Shores, CA 94065 USA
 * or visit www.oracle.com if you need additional information or have any
 * questions.
 */

/**
 * @test
 * @bug 8328481 8332236 8332890 8344647 8347646
 * @summary Check behavior of module imports.
 * @library /tools/lib
 * @modules java.logging
 *          java.sql
 *          jdk.compiler/com.sun.tools.javac.api
 *          jdk.compiler/com.sun.tools.javac.main
 *          jdk.compiler/com.sun.tools.javac.util
 * @build toolbox.ToolBox toolbox.JavacTask
 * @run main ImportModule
 */

import com.sun.source.tree.Tree;
import com.sun.source.util.TaskEvent;
import com.sun.source.util.TaskEvent.Kind;
import com.sun.source.util.TaskListener;
import java.lang.classfile.ClassFile;
import java.nio.file.Files;
import java.nio.file.Path;
import java.nio.file.Paths;
import java.util.ArrayList;
import java.util.List;
import java.util.Objects;

import toolbox.TestRunner;
import toolbox.JavacTask;
import toolbox.JavaTask;
import toolbox.Task;
import toolbox.ToolBox;

public class ImportModule extends TestRunner {

    private static final String SOURCE_VERSION = System.getProperty("java.specification.version");
    private ToolBox tb;

    public static void main(String... args) throws Exception {
        new ImportModule().runTests();
    }

    ImportModule() {
        super(System.err);
        tb = new ToolBox();
    }

    public void runTests() throws Exception {
        runTests(m -> new Object[] { Paths.get(m.getName()) });
    }

    @Test
    public void testImportJavaBase(Path base) throws Exception {
        Path current = base.resolve(".");
        Path src = current.resolve("src");
        Path classes = current.resolve("classes");
        tb.writeJavaFiles(src,
                          """
                          package test;
                          import module java.base;
                          public class Test {
                              public static void main(String... args) {
                                  List<String> l = new ArrayList<>();
                                  System.out.println(l.getClass().getName());
                              }
                          }
                          """);

        Files.createDirectories(classes);

        {//with --release:
            new JavacTask(tb)
                .outdir(classes)
                .files(tb.findJavaFiles(src))
                .run(Task.Expect.SUCCESS)
                .writeAll();

            var out = new JavaTask(tb)
                    .classpath(classes.toString())
                    .className("test.Test")
                    .run()
                    .writeAll()
                    .getOutputLines(Task.OutputKind.STDOUT);

            var expectedOut = List.of("java.util.ArrayList");

            if (!Objects.equals(expectedOut, out)) {
                throw new AssertionError("Incorrect Output, expected: " + expectedOut +
                                          ", actual: " + out);

            }
        }

        {//with --source:
            new JavacTask(tb)
                .outdir(classes)
                .files(tb.findJavaFiles(src))
                .run(Task.Expect.SUCCESS)
                .writeAll();

            var out = new JavaTask(tb)
                    .classpath(classes.toString())
                    .className("test.Test")
                    .run()
                    .writeAll()
                    .getOutputLines(Task.OutputKind.STDOUT);

            var expectedOut = List.of("java.util.ArrayList");

            if (!Objects.equals(expectedOut, out)) {
                throw new AssertionError("Incorrect Output, expected: " + expectedOut +
                                          ", actual: " + out);

            }
        }
    }

    @Test
    public void testVerifySourceLevelCheck(Path base) throws Exception {
        Path current = base.resolve(".");
        Path src = current.resolve("src");
        Path classes = current.resolve("classes");
        tb.writeJavaFiles(src,
                          """
                          package test;
                          import module java.base;
                          public class Test {
                          }
                          """);

        Files.createDirectories(classes);

        List<String> actualErrors;
        List<String> expectedErrors;

        actualErrors =
                new JavacTask(tb)
                    .options("--release", "24", "-XDrawDiagnostics")
                    .outdir(classes)
                    .files(tb.findJavaFiles(src))
                    .run(Task.Expect.FAIL)
                    .writeAll()
                    .getOutputLines(Task.OutputKind.DIRECT);

        expectedErrors = List.of(
                "Test.java:2:8: compiler.err.feature.not.supported.in.source.plural: (compiler.misc.feature.module.imports), 24, 25",
                "1 error"
        );

        if (!Objects.equals(expectedErrors, actualErrors)) {
            throw new AssertionError("Incorrect Output, expected: " + expectedErrors +
                                      ", actual: " + actualErrors);

        }

        new JavacTask(tb)
            .options("-XDrawDiagnostics")
            .outdir(classes)
            .files(tb.findJavaFiles(src))
            .run()
            .writeAll();
    }

    @Test
    public void testConflicts(Path base) throws Exception {
        Path current = base.resolve(".");
        Path src = current.resolve("src");
        Path classes = current.resolve("classes");
        tb.writeJavaFiles(src,
                          """
                          package test;
                          import module java.logging;
                          import java.lang.System.*;
                          public class Test {
                              Logger l;
                          }
                          """);

        Files.createDirectories(classes);

        List<String> actualErrors;
        List<String> expectedErrors;

        new JavacTask(tb)
            .options("-XDrawDiagnostics")
            .outdir(classes)
            .files(tb.findJavaFiles(src))
            .run(Task.Expect.SUCCESS)
            .writeAll()
            .getOutputLines(Task.OutputKind.DIRECT);

        tb.writeJavaFiles(src,
                          """
                          package test;
                          import module java.logging;
                          import java.lang.System.*;
                          import java.lang.System.Logger;
                          public class Test {
                              Logger l;
                          }
                          """);

        new JavacTask(tb)
            .outdir(classes)
            .files(tb.findJavaFiles(src))
            .run()
            .writeAll();

        tb.writeJavaFiles(src,
                          """
                          package test;
                          import module java.logging;
                          import java.lang.System.*;
                          import java.util.logging.Logger;
                          public class Test {
                              Logger l;
                          }
                          """);

        new JavacTask(tb)
            .outdir(classes)
            .files(tb.findJavaFiles(src))
            .run()
            .writeAll();

        tb.writeJavaFiles(src,
                          """
                          package test;
                          import module java.logging;
                          import java.lang.System.*;
                          public class Test {
                          }
                          """);

        new JavacTask(tb)
            .outdir(classes)
            .files(tb.findJavaFiles(src))
            .run()
            .writeAll();

        tb.writeJavaFiles(src,
                          """
                          package test;
                          import module java.base;
                          import module java.sql;
                          public class Test {
                              Date d;
                          }
                          """);

        actualErrors =
                new JavacTask(tb)
                    .options("-XDrawDiagnostics")
                    .outdir(classes)
                    .files(tb.findJavaFiles(src))
                    .run(Task.Expect.FAIL)
                    .writeAll()
                    .getOutputLines(Task.OutputKind.DIRECT);

        expectedErrors = List.of(
                "Test.java:5:5: compiler.err.ref.ambiguous: Date, kindname.class, java.sql.Date, java.sql, kindname.class, java.util.Date, java.util",
                "1 error"
        );

        if (!Objects.equals(expectedErrors, actualErrors)) {
            throw new AssertionError("Incorrect Output, expected: " + expectedErrors +
                                      ", actual: " + out);

        }

        tb.writeJavaFiles(src,
                          """
                          package test;
                          import module java.base;
                          import module java.sql;
                          import java.util.Date;
                          public class Test {
                              Date d;
                          }
                          """);

        new JavacTask(tb)
            .outdir(classes)
            .files(tb.findJavaFiles(src))
            .run()
            .writeAll();
    }

    @Test
    public void testNoQualifiedExports(Path base) throws Exception {
        Path current = base.resolve(".");

        Path lib = current.resolve("lib");
        Path libSrc = lib.resolve("src");
        Path libClasses = lib.resolve("classes");
        tb.writeJavaFiles(libSrc,
                          """
                          module lib {
                              exports api;
                              exports impl to use;
                          }
                          """,
                          """
                          package api;
                          public class Api {
                          }
                          """,
                          """
                          package impl;
                          public class Impl {
                          }
                          """);

        Files.createDirectories(libClasses);

        new JavacTask(tb)
            .outdir(libClasses)
            .files(tb.findJavaFiles(libSrc))
            .run()
            .writeAll();

        Path src = current.resolve("src");
        Path classes = current.resolve("classes");

        tb.writeJavaFiles(src,
                          """
                          package test;
                          import module lib;
                          public class Test {
                              public static void main(String... args) {
                                  Api a;
                                  Impl i;
                              }
                          }
                          """);

        Files.createDirectories(classes);

        List<String> actualErrors;
        List<String> expectedErrors;

        actualErrors =
                new JavacTask(tb)
                    .options("-p", libClasses.toString(),
                             "--add-modules", "lib",
                             "-XDrawDiagnostics")
                    .outdir(classes)
                    .files(tb.findJavaFiles(src))
                    .run(Task.Expect.FAIL)
                    .writeAll()
                    .getOutputLines(Task.OutputKind.DIRECT);

        expectedErrors = List.of(
                "Test.java:6:9: compiler.err.cant.resolve.location: kindname.class, Impl, , , (compiler.misc.location: kindname.class, test.Test, null)",
                "1 error"
        );

        if (!Objects.equals(expectedErrors, actualErrors)) {
            throw new AssertionError("Incorrect Output, expected: " + expectedErrors +
                                      ", actual: " + out);

        }

        actualErrors =
                new JavacTask(tb)
                    .options("-p", libClasses.toString(),
                             "-XDdev",
                             "-XDrawDiagnostics")
                    .outdir(classes)
                    .files(tb.findJavaFiles(src))
                    .run(Task.Expect.FAIL)
                    .writeAll()
                    .getOutputLines(Task.OutputKind.DIRECT);

        expectedErrors = List.of(
                "Test.java:2:1: compiler.err.import.module.does.not.read.unnamed: lib",
                "Test.java:6:9: compiler.err.cant.resolve.location: kindname.class, Impl, , , (compiler.misc.location: kindname.class, test.Test, null)",
                "2 errors"
        );

        if (!Objects.equals(expectedErrors, actualErrors)) {
            throw new AssertionError("Incorrect Output, expected: " + expectedErrors +
                                      ", actual: " + out);

        }

        tb.writeJavaFiles(src,
                          """
                          module test.module {
                          }
                          """);

        actualErrors =
                new JavacTask(tb)
                    .options("-p", libClasses.toString(),
                             "-XDdev",
                             "-XDrawDiagnostics")
                    .outdir(classes)
                    .files(tb.findJavaFiles(src))
                    .run(Task.Expect.FAIL)
                    .writeAll()
                    .getOutputLines(Task.OutputKind.DIRECT);

        expectedErrors = List.of(
                "Test.java:2:1: compiler.err.import.module.does.not.read: test.module, lib",
                "Test.java:6:9: compiler.err.cant.resolve.location: kindname.class, Impl, , , (compiler.misc.location: kindname.class, test.Test, null)",
                "2 errors"
        );

        if (!Objects.equals(expectedErrors, actualErrors)) {
            throw new AssertionError("Incorrect Output, expected: " + expectedErrors +
                                      ", actual: " + out);

        }
    }

    @Test
    public void testTransitiveDependencies(Path base) throws Exception {
        Path current = base.resolve(".");
        Path lib = current.resolve("lib");
        Path libSrc = lib.resolve("src");
        Path libM1 = libSrc.resolve("m1");
        tb.writeJavaFiles(libM1,
                          """
                          module m1 {
                              requires transitive m2;
                              exports api1;
                              exports api2 to test;
                              exports api3 to m3;
                          }
                          """,
                          """
                          package api1;
                          public class Api1 {
                          }
                          """,
                          """
                          package api2;
                          public class Api2 {
                          }
                          """,
                          """
                          package api3;
                          public class Api3 {
                          }
                          """,
                          """
                          package impl1;
                          public class Impl1 {
                          }
                          """);

        Path libM2 = libSrc.resolve("m2");
        tb.writeJavaFiles(libM2,
                          """
                          module m2 {
                              exports api4;
                              exports api5 to test;
                              exports api6 to m3;
                          }
                          """,
                          """
                          package api4;
                          public class Api4 {
                          }
                          """,
                          """
                          package api5;
                          public class Api5 {
                          }
                          """,
                          """
                          package api6;
                          public class Api6 {
                          }
                          """,
                          """
                          package impl2;
                          public class Impl2 {
                          }
                          """);

        Path libClasses = lib.resolve("classes");
        Files.createDirectories(libClasses);

        new JavacTask(tb)
            .options("--module-source-path", libSrc.toString(),
                     "-XDrawDiagnostics")
            .outdir(libClasses)
            .files(tb.findJavaFiles(libSrc))
            .run()
            .writeAll();

        Path src = current.resolve("src");
        tb.writeJavaFiles(src,
                          """
                          module test {
                              requires m1;
                          }
                          """,
                          """
                          package test;
                          import module m1;
                          public class Test1 {
                              Api1 a1;
                              Api2 a2;
                              Api3 a3;
                              Impl1 i1;
                              Api4 a4;
                              Api5 a5;
                              Api6 a6;
                              Impl2 i2;
                          }
                          """,
                          """
                          package test;
                          import module m2;
                          public class Test2 {
                              Api1 a1;
                              Api2 a2;
                              Api3 a3;
                              Impl1 i1;
                              Api4 a4;
                              Api5 a5;
                              Api6 a6;
                              Impl2 i2;
                          }
                          """);

        Path classes = current.resolve("classes");
        Files.createDirectories(classes);

        List<String> actualErrors;
        List<String> expectedErrors;

        actualErrors =
                new JavacTask(tb)
                    .options("--module-path", libClasses.toString(),
                             "-XDrawDiagnostics")
                    .outdir(classes)
                    .files(tb.findJavaFiles(src))
                    .run(Task.Expect.FAIL)
                    .writeAll()
                    .getOutputLines(Task.OutputKind.DIRECT);

        expectedErrors = List.of(
                "Test1.java:6:5: compiler.err.cant.resolve.location: kindname.class, Api3, , , (compiler.misc.location: kindname.class, test.Test1, null)",
                "Test1.java:7:5: compiler.err.cant.resolve.location: kindname.class, Impl1, , , (compiler.misc.location: kindname.class, test.Test1, null)",
                "Test1.java:10:5: compiler.err.cant.resolve.location: kindname.class, Api6, , , (compiler.misc.location: kindname.class, test.Test1, null)",
                "Test1.java:11:5: compiler.err.cant.resolve.location: kindname.class, Impl2, , , (compiler.misc.location: kindname.class, test.Test1, null)",
                "Test2.java:4:5: compiler.err.cant.resolve.location: kindname.class, Api1, , , (compiler.misc.location: kindname.class, test.Test2, null)",
                "Test2.java:5:5: compiler.err.cant.resolve.location: kindname.class, Api2, , , (compiler.misc.location: kindname.class, test.Test2, null)",
                "Test2.java:6:5: compiler.err.cant.resolve.location: kindname.class, Api3, , , (compiler.misc.location: kindname.class, test.Test2, null)",
                "Test2.java:7:5: compiler.err.cant.resolve.location: kindname.class, Impl1, , , (compiler.misc.location: kindname.class, test.Test2, null)",
                "Test2.java:10:5: compiler.err.cant.resolve.location: kindname.class, Api6, , , (compiler.misc.location: kindname.class, test.Test2, null)",
                "Test2.java:11:5: compiler.err.cant.resolve.location: kindname.class, Impl2, , , (compiler.misc.location: kindname.class, test.Test2, null)",
                "10 errors"
        );

        if (!Objects.equals(expectedErrors, actualErrors)) {
            throw new AssertionError("Incorrect Output, expected: " + expectedErrors +
                                      ", actual: " + out);

        }
    }

    @Test
    public void testModel(Path base) throws Exception {
        Path current = base.resolve(".");
        Path src = current.resolve("src");
        Path classes = current.resolve("classes");
        tb.writeJavaFiles(src,
                          """
                          package test;
                          import module java.base;
                          public class Test {
                          }
                          """);

        Files.createDirectories(classes);
        List<String> kinds = new ArrayList<>();

        new JavacTask(tb)
            .outdir(classes)
            .callback(task -> {
                task.addTaskListener(new TaskListener() {
                    @Override
                    public void finished(TaskEvent e) {
                        if (e.getKind() == Kind.ANALYZE) {
                            for (Tree t : e.getCompilationUnit().getTypeDecls()) {
                                kinds.add(t.getKind().name());
                            }
                        }
                    }
                });
            })
            .files(tb.findJavaFiles(src))
            .run(Task.Expect.SUCCESS)
            .writeAll();

        List<String> expectedKinds = List.of(
            "CLASS"
        );

        if (!Objects.equals(expectedKinds, kinds)) {
            throw new AssertionError("Incorrect Output, expected: " + expectedKinds +
                                      ", actual: " + kinds);

        }
    }

    @Test
    public void testModelDisambiguation(Path base) throws Exception {
        Path current = base.resolve(".");
        Path src = current.resolve("src");
        Path classes = current.resolve("classes");
        tb.writeJavaFiles(src,
                          """
                          package test;
                          import module.*;
                          import module.ModuleClass;
                          import module.module.*;
                          import module.module.ModuleModuleClass;
                          public class Test {
                          }
                          """,
                          """
                          package module;
                          public class ModuleClass{
                          }
                          """,
                          """
                          package module.module;
                          public class ModuleModuleClass {
                          }
                          """);

        Files.createDirectories(classes);
        List<String> kinds = new ArrayList<>();

        new JavacTask(tb)
            .outdir(classes)
            .files(tb.findJavaFiles(src))
            .run(Task.Expect.SUCCESS)
            .writeAll();
    }

    @Test
    public void testImplicitlyDeclaredClass(Path base) throws Exception {
        Path current = base.resolve(".");
        Path src = current.resolve("src");
        Path classes = current.resolve("classes");
        tb.writeFile(src.resolve("Test.java"),
                     """
                     import module java.base;
                     void main() {
                     }
                     """);

        Files.createDirectories(classes);

        new JavacTask(tb)
            .options("--enable-preview", "--release", SOURCE_VERSION) //for implicitly declared classes
            .outdir(classes)
            .files(tb.findJavaFiles(src))
            .run(Task.Expect.SUCCESS)
            .writeAll();
    }

    @Test //JDK-8332890
    public void testModuleInfoSelfImport(Path base) throws Exception {
        Path current = base.resolve(".");
        Path src = current.resolve("src");
        Path classes = current.resolve("classes");
        tb.writeJavaFiles(src,
                          """
                          import module M;
                          module M {
                             exports p1 to M1;
                             exports p2;
                             exports p3 to M;
                             uses A;
                             uses B;
                             uses C;
                          }
                          """,
                          """
                          package p1;
                          public class A {}
                          """,
                          """
                          package p2;
                          public class B {}
                          """,
                          """
                          package p3;
                          public class C {}
                          """);

        Files.createDirectories(classes);

        List<String> actualErrors = new JavacTask(tb)
                .options("-XDrawDiagnostics")
                .outdir(classes)
                .files(tb.findJavaFiles(src))
                .run(Task.Expect.FAIL)
                .writeAll()
                .getOutputLines(Task.OutputKind.DIRECT);

        List<String> expectedErrors = List.of(
                "module-info.java:6:9: compiler.err.cant.resolve: kindname.class, A, , ",
<<<<<<< HEAD
                "module-info.java:3:18: compiler.warn.module.not.found: M1",
                "- compiler.note.preview.filename: module-info.java, DEFAULT",
                "- compiler.note.preview.recompile",
=======
>>>>>>> cf0db963
                "1 error",
                "1 warning"
        );

        if (!Objects.equals(expectedErrors, actualErrors)) {
            throw new AssertionError("Incorrect Output, expected: " + expectedErrors +
                                      ", actual: " + actualErrors);

        }
    }

    @Test
    public void testImportModuleNoModules(Path base) throws Exception {
        Path current = base.resolve(".");
        Path src = current.resolve("src");
        Path classes = current.resolve("classes");
        tb.writeJavaFiles(src,
                          """
                          package test;
                          import module java.base;
                          public class Test {
                              List<String> l;
                          }
                          """);

        Files.createDirectories(classes);

        List<String> actualErrors = new JavacTask(tb)
            .options("--release", "8",
                     "-XDshould-stop.at=FLOW",
                     "-XDdev",
                     "-XDrawDiagnostics")
            .outdir(classes)
            .files(tb.findJavaFiles(src))
            .run(Task.Expect.FAIL)
            .writeAll()
            .getOutputLines(Task.OutputKind.DIRECT);

        List<String> expectedErrors = List.of(
                "- compiler.warn.option.obsolete.source: 8",
                "- compiler.warn.option.obsolete.target: 8",
                "- compiler.warn.option.obsolete.suppression",
                "Test.java:2:8: compiler.err.feature.not.supported.in.source.plural: (compiler.misc.feature.module.imports), 8, 25",
                "Test.java:2:1: compiler.err.import.module.not.found: java.base",
                "Test.java:4:5: compiler.err.cant.resolve.location: kindname.class, List, , , (compiler.misc.location: kindname.class, test.Test, null)",
                "3 errors",
                "3 warnings"
        );

        if (!Objects.equals(expectedErrors, actualErrors)) {
            throw new AssertionError("Incorrect Output, expected: " + expectedErrors +
                                      ", actual: " + actualErrors);

        }
    }

    @Test
    public void testPackageImportDisambiguates(Path base) throws Exception {
        Path current = base.resolve(".");
        Path src = current.resolve("src");
        Path classes = current.resolve("classes");
        Path ma = src.resolve("ma");
        tb.writeJavaFiles(ma,
                          """
                          module ma {
                             exports ma.p1;
                          }
                          """,
                          """
                          package ma.p1;
                          public class A {}
                          """);
        Path mb = src.resolve("mb");
        tb.writeJavaFiles(mb,
                          """
                          module mb {
                             exports mb.p1;
                          }
                          """,
                          """
                          package mb.p1;
                          public class A {}
                          """);
        Path test = src.resolve("test");
        tb.writeJavaFiles(test,
                          """
                          module test {
                              requires ma;
                              requires mb;
                          }
                          """,
                          """
                          package test;
                          import module ma;
                          import module mb;
                          public class Test {
                              A a;
                          }
                          """);

        Files.createDirectories(classes);

        List<String> actualErrors = new JavacTask(tb)
                .options("-XDrawDiagnostics",
                         "--module-source-path", src.toString())
                .outdir(classes)
                .files(tb.findJavaFiles(src))
                .run(Task.Expect.FAIL)
                .writeAll()
                .getOutputLines(Task.OutputKind.DIRECT);

        List<String> expectedErrors = List.of(
                "Test.java:5:5: compiler.err.ref.ambiguous: A, kindname.class, mb.p1.A, mb.p1, kindname.class, ma.p1.A, ma.p1",
                "1 error"
        );

        if (!Objects.equals(expectedErrors, actualErrors)) {
            throw new AssertionError("Incorrect Output, expected: " + expectedErrors +
                                      ", actual: " + actualErrors);

        }

        tb.writeJavaFiles(test,
                          """
                          package test;
                          import module ma;
                          import module mb;
                          import mb.p1.*;
                          public class Test {
                              A a;
                          }
                          """);

        Files.createDirectories(classes);

        new JavacTask(tb)
                .options("-XDrawDiagnostics",
                         "--module-source-path", src.toString())
                .outdir(classes)
                .files(tb.findJavaFiles(src))
                .run(Task.Expect.SUCCESS)
                .writeAll();
    }

    @Test //JDK-8344647
    public void testJavaBaseOverride(Path base) throws Exception {
        Path current = base.resolve(".");
        Path src = current.resolve("src");
        Path javaBaseClasses = current.resolve("javaBaseClasses");
        Path javaBase = src.resolve("java.base");
        tb.writeJavaFiles(javaBase,
                          """
                          module java.base {
                             exports java.lang;
                          }
                          """,
                          """
                          package java.lang;
                          public class Object {}
                          """);

        Files.createDirectories(javaBaseClasses);

        new JavacTask(tb)
                .options("--patch-module", "java.base=" + src.toString())
                .outdir(javaBaseClasses)
                .files(tb.findJavaFiles(src))
                .run(Task.Expect.SUCCESS)
                .writeAll()
                .getOutputLines(Task.OutputKind.DIRECT);

        Path test = current.resolve("test");
        tb.writeJavaFiles(test,
                          """
                          module test {
                              requires java.se;
                          }
                          """);

        Path classes = current.resolve("classes");
        Files.createDirectories(classes);

        new JavacTask(tb)
                .options("--patch-module", "java.base=" + javaBaseClasses.toString())
                .outdir(classes)
                .files(tb.findJavaFiles(test))
                .run(Task.Expect.SUCCESS)
                .writeAll();
    }

    @Test //JDK-8347646
    public void testRequiresTransitiveJavaBase(Path base) throws Exception {
        Path current = base.resolve(".");
        Path src = current.resolve("src");
        Path classes = current.resolve("classes");
        Path ma = src.resolve("ma");
        Path maClasses = classes.resolve("ma");
        tb.writeJavaFiles(ma,
                          """
                          module ma {
                             requires transitive java.base;
                          }
                          """);
        Path test = src.resolve("test");
        tb.writeJavaFiles(test,
                          """
                          module test {
                              requires ma;
                          }
                          """,
                          """
                          package test;
                          import module ma;
                          public class Test {
                              public static void main(String... args) {
                                  System.out.println(List.of("Hello"));
                              }
                          }
                          """);

        Files.createDirectories(maClasses);

        List<String> actualErrors = new JavacTask(tb)
                .options("-XDrawDiagnostics",
                         "--release", "24")
                .outdir(maClasses)
                .files(tb.findJavaFiles(ma))
                .run(Task.Expect.FAIL)
                .writeAll()
                .getOutputLines(Task.OutputKind.DIRECT);

        List<String> expectedErrors = List.of(
                "module-info.java:2:4: compiler.err.feature.not.supported.in.source.plural: (compiler.misc.feature.java.base.transitive), 24, 25",
                "1 error"
        );

        if (!Objects.equals(expectedErrors, actualErrors)) {
            throw new AssertionError("Incorrect Output, expected: " + expectedErrors +
                                      ", actual: " + actualErrors);

        }

        new JavacTask(tb)
            .options("-XDrawDiagnostics",
                     "--source", "9")
            .outdir(maClasses)
            .files(tb.findJavaFiles(ma))
            .run()
            .writeAll();

        Path maModuleInfo = maClasses.resolve("module-info.class");

        if (ClassFile.of().parse(maModuleInfo).minorVersion() == ClassFile.PREVIEW_MINOR_VERSION) {
            throw new AssertionError("wrong minor version");
        }

        new JavacTask(tb)
            .options("-XDrawDiagnostics")
            .outdir(maClasses)
            .files(tb.findJavaFiles(ma))
            .run()
            .writeAll();

        Path maModuleInfo2 = maClasses.resolve("module-info.class");

        if (ClassFile.of().parse(maModuleInfo2).minorVersion() != 0) {
            throw new AssertionError("wrong minor version");
        }
    }
}<|MERGE_RESOLUTION|>--- conflicted
+++ resolved
@@ -731,12 +731,7 @@
 
         List<String> expectedErrors = List.of(
                 "module-info.java:6:9: compiler.err.cant.resolve: kindname.class, A, , ",
-<<<<<<< HEAD
                 "module-info.java:3:18: compiler.warn.module.not.found: M1",
-                "- compiler.note.preview.filename: module-info.java, DEFAULT",
-                "- compiler.note.preview.recompile",
-=======
->>>>>>> cf0db963
                 "1 error",
                 "1 warning"
         );
